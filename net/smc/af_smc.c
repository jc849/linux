--- conflicted
+++ resolved
@@ -1406,13 +1406,8 @@
 	/* create internal TCP socket for CLC handshake and fallback */
 	smc = smc_sk(sk);
 	smc->use_fallback = false; /* assume rdma capability first */
-<<<<<<< HEAD
-	rc = sock_create_kern(net, PF_INET, SOCK_STREAM,
-			      IPPROTO_TCP, &smc->clcsock);
-=======
 	rc = sock_create_kern(net, family, SOCK_STREAM, IPPROTO_TCP,
 			      &smc->clcsock);
->>>>>>> c314c7ba
 	if (rc) {
 		sk_common_release(sk);
 		goto out;
