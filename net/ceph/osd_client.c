
#include <linux/ceph/ceph_debug.h>

#include <linux/module.h>
#include <linux/err.h>
#include <linux/highmem.h>
#include <linux/mm.h>
#include <linux/pagemap.h>
#include <linux/slab.h>
#include <linux/uaccess.h>
#ifdef CONFIG_BLOCK
#include <linux/bio.h>
#endif

#include <linux/ceph/libceph.h>
#include <linux/ceph/osd_client.h>
#include <linux/ceph/messenger.h>
#include <linux/ceph/decode.h>
#include <linux/ceph/auth.h>
#include <linux/ceph/pagelist.h>

#define OSD_OP_FRONT_LEN	4096
#define OSD_OPREPLY_FRONT_LEN	512

static struct kmem_cache	*ceph_osd_request_cache;

static const struct ceph_connection_operations osd_con_ops;

static void __send_queued(struct ceph_osd_client *osdc);
static int __reset_osd(struct ceph_osd_client *osdc, struct ceph_osd *osd);
static void __register_request(struct ceph_osd_client *osdc,
			       struct ceph_osd_request *req);
static void __unregister_linger_request(struct ceph_osd_client *osdc,
					struct ceph_osd_request *req);
static void __send_request(struct ceph_osd_client *osdc,
			   struct ceph_osd_request *req);

/*
 * Implement client access to distributed object storage cluster.
 *
 * All data objects are stored within a cluster/cloud of OSDs, or
 * "object storage devices."  (Note that Ceph OSDs have _nothing_ to
 * do with the T10 OSD extensions to SCSI.)  Ceph OSDs are simply
 * remote daemons serving up and coordinating consistent and safe
 * access to storage.
 *
 * Cluster membership and the mapping of data objects onto storage devices
 * are described by the osd map.
 *
 * We keep track of pending OSD requests (read, write), resubmit
 * requests to different OSDs when the cluster topology/data layout
 * change, or retry the affected requests when the communications
 * channel with an OSD is reset.
 */

/*
 * calculate the mapping of a file extent onto an object, and fill out the
 * request accordingly.  shorten extent as necessary if it crosses an
 * object boundary.
 *
 * fill osd op in request message.
 */
static int calc_layout(struct ceph_file_layout *layout, u64 off, u64 *plen,
			u64 *objnum, u64 *objoff, u64 *objlen)
{
	u64 orig_len = *plen;
	int r;

	/* object extent? */
	r = ceph_calc_file_object_mapping(layout, off, orig_len, objnum,
					  objoff, objlen);
	if (r < 0)
		return r;
	if (*objlen < orig_len) {
		*plen = *objlen;
		dout(" skipping last %llu, final file extent %llu~%llu\n",
		     orig_len - *plen, off, *plen);
	}

	dout("calc_layout objnum=%llx %llu~%llu\n", *objnum, *objoff, *objlen);

	return 0;
}

static void ceph_osd_data_init(struct ceph_osd_data *osd_data)
{
	memset(osd_data, 0, sizeof (*osd_data));
	osd_data->type = CEPH_OSD_DATA_TYPE_NONE;
}

static void ceph_osd_data_pages_init(struct ceph_osd_data *osd_data,
			struct page **pages, u64 length, u32 alignment,
			bool pages_from_pool, bool own_pages)
{
	osd_data->type = CEPH_OSD_DATA_TYPE_PAGES;
	osd_data->pages = pages;
	osd_data->length = length;
	osd_data->alignment = alignment;
	osd_data->pages_from_pool = pages_from_pool;
	osd_data->own_pages = own_pages;
}

static void ceph_osd_data_pagelist_init(struct ceph_osd_data *osd_data,
			struct ceph_pagelist *pagelist)
{
	osd_data->type = CEPH_OSD_DATA_TYPE_PAGELIST;
	osd_data->pagelist = pagelist;
}

#ifdef CONFIG_BLOCK
static void ceph_osd_data_bio_init(struct ceph_osd_data *osd_data,
			struct bio *bio, size_t bio_length)
{
	osd_data->type = CEPH_OSD_DATA_TYPE_BIO;
	osd_data->bio = bio;
	osd_data->bio_length = bio_length;
}
#endif /* CONFIG_BLOCK */

#define osd_req_op_data(oreq, whch, typ, fld)	\
	({						\
		BUG_ON(whch >= (oreq)->r_num_ops);	\
		&(oreq)->r_ops[whch].typ.fld;		\
	})

static struct ceph_osd_data *
osd_req_op_raw_data_in(struct ceph_osd_request *osd_req, unsigned int which)
{
	BUG_ON(which >= osd_req->r_num_ops);

	return &osd_req->r_ops[which].raw_data_in;
}

struct ceph_osd_data *
osd_req_op_extent_osd_data(struct ceph_osd_request *osd_req,
			unsigned int which)
{
	return osd_req_op_data(osd_req, which, extent, osd_data);
}
EXPORT_SYMBOL(osd_req_op_extent_osd_data);

struct ceph_osd_data *
osd_req_op_cls_response_data(struct ceph_osd_request *osd_req,
			unsigned int which)
{
	return osd_req_op_data(osd_req, which, cls, response_data);
}
EXPORT_SYMBOL(osd_req_op_cls_response_data);	/* ??? */

void osd_req_op_raw_data_in_pages(struct ceph_osd_request *osd_req,
			unsigned int which, struct page **pages,
			u64 length, u32 alignment,
			bool pages_from_pool, bool own_pages)
{
	struct ceph_osd_data *osd_data;

	osd_data = osd_req_op_raw_data_in(osd_req, which);
	ceph_osd_data_pages_init(osd_data, pages, length, alignment,
				pages_from_pool, own_pages);
}
EXPORT_SYMBOL(osd_req_op_raw_data_in_pages);

void osd_req_op_extent_osd_data_pages(struct ceph_osd_request *osd_req,
			unsigned int which, struct page **pages,
			u64 length, u32 alignment,
			bool pages_from_pool, bool own_pages)
{
	struct ceph_osd_data *osd_data;

	osd_data = osd_req_op_data(osd_req, which, extent, osd_data);
	ceph_osd_data_pages_init(osd_data, pages, length, alignment,
				pages_from_pool, own_pages);
}
EXPORT_SYMBOL(osd_req_op_extent_osd_data_pages);

void osd_req_op_extent_osd_data_pagelist(struct ceph_osd_request *osd_req,
			unsigned int which, struct ceph_pagelist *pagelist)
{
	struct ceph_osd_data *osd_data;

	osd_data = osd_req_op_data(osd_req, which, extent, osd_data);
	ceph_osd_data_pagelist_init(osd_data, pagelist);
}
EXPORT_SYMBOL(osd_req_op_extent_osd_data_pagelist);

#ifdef CONFIG_BLOCK
void osd_req_op_extent_osd_data_bio(struct ceph_osd_request *osd_req,
			unsigned int which, struct bio *bio, size_t bio_length)
{
	struct ceph_osd_data *osd_data;

	osd_data = osd_req_op_data(osd_req, which, extent, osd_data);
	ceph_osd_data_bio_init(osd_data, bio, bio_length);
}
EXPORT_SYMBOL(osd_req_op_extent_osd_data_bio);
#endif /* CONFIG_BLOCK */

static void osd_req_op_cls_request_info_pagelist(
			struct ceph_osd_request *osd_req,
			unsigned int which, struct ceph_pagelist *pagelist)
{
	struct ceph_osd_data *osd_data;

	osd_data = osd_req_op_data(osd_req, which, cls, request_info);
	ceph_osd_data_pagelist_init(osd_data, pagelist);
}

void osd_req_op_cls_request_data_pagelist(
			struct ceph_osd_request *osd_req,
			unsigned int which, struct ceph_pagelist *pagelist)
{
	struct ceph_osd_data *osd_data;

	osd_data = osd_req_op_data(osd_req, which, cls, request_data);
	ceph_osd_data_pagelist_init(osd_data, pagelist);
}
EXPORT_SYMBOL(osd_req_op_cls_request_data_pagelist);

void osd_req_op_cls_request_data_pages(struct ceph_osd_request *osd_req,
			unsigned int which, struct page **pages, u64 length,
			u32 alignment, bool pages_from_pool, bool own_pages)
{
	struct ceph_osd_data *osd_data;

	osd_data = osd_req_op_data(osd_req, which, cls, request_data);
	ceph_osd_data_pages_init(osd_data, pages, length, alignment,
				pages_from_pool, own_pages);
}
EXPORT_SYMBOL(osd_req_op_cls_request_data_pages);

void osd_req_op_cls_response_data_pages(struct ceph_osd_request *osd_req,
			unsigned int which, struct page **pages, u64 length,
			u32 alignment, bool pages_from_pool, bool own_pages)
{
	struct ceph_osd_data *osd_data;

	osd_data = osd_req_op_data(osd_req, which, cls, response_data);
	ceph_osd_data_pages_init(osd_data, pages, length, alignment,
				pages_from_pool, own_pages);
}
EXPORT_SYMBOL(osd_req_op_cls_response_data_pages);

static u64 ceph_osd_data_length(struct ceph_osd_data *osd_data)
{
	switch (osd_data->type) {
	case CEPH_OSD_DATA_TYPE_NONE:
		return 0;
	case CEPH_OSD_DATA_TYPE_PAGES:
		return osd_data->length;
	case CEPH_OSD_DATA_TYPE_PAGELIST:
		return (u64)osd_data->pagelist->length;
#ifdef CONFIG_BLOCK
	case CEPH_OSD_DATA_TYPE_BIO:
		return (u64)osd_data->bio_length;
#endif /* CONFIG_BLOCK */
	default:
		WARN(true, "unrecognized data type %d\n", (int)osd_data->type);
		return 0;
	}
}

static void ceph_osd_data_release(struct ceph_osd_data *osd_data)
{
	if (osd_data->type == CEPH_OSD_DATA_TYPE_PAGES && osd_data->own_pages) {
		int num_pages;

		num_pages = calc_pages_for((u64)osd_data->alignment,
						(u64)osd_data->length);
		ceph_release_page_vector(osd_data->pages, num_pages);
	}
	ceph_osd_data_init(osd_data);
}

static void osd_req_op_data_release(struct ceph_osd_request *osd_req,
			unsigned int which)
{
	struct ceph_osd_req_op *op;

	BUG_ON(which >= osd_req->r_num_ops);
	op = &osd_req->r_ops[which];

	switch (op->op) {
	case CEPH_OSD_OP_READ:
	case CEPH_OSD_OP_WRITE:
		ceph_osd_data_release(&op->extent.osd_data);
		break;
	case CEPH_OSD_OP_CALL:
		ceph_osd_data_release(&op->cls.request_info);
		ceph_osd_data_release(&op->cls.request_data);
		ceph_osd_data_release(&op->cls.response_data);
		break;
	default:
		break;
	}
}

/*
 * requests
 */
void ceph_osdc_release_request(struct kref *kref)
{
	struct ceph_osd_request *req;
	unsigned int which;

	req = container_of(kref, struct ceph_osd_request, r_kref);
	if (req->r_request)
		ceph_msg_put(req->r_request);
	if (req->r_reply) {
		ceph_msg_revoke_incoming(req->r_reply);
		ceph_msg_put(req->r_reply);
	}

	for (which = 0; which < req->r_num_ops; which++)
		osd_req_op_data_release(req, which);

	ceph_put_snap_context(req->r_snapc);
	if (req->r_mempool)
		mempool_free(req, req->r_osdc->req_mempool);
	else
		kmem_cache_free(ceph_osd_request_cache, req);

}
EXPORT_SYMBOL(ceph_osdc_release_request);

struct ceph_osd_request *ceph_osdc_alloc_request(struct ceph_osd_client *osdc,
					       struct ceph_snap_context *snapc,
					       unsigned int num_ops,
					       bool use_mempool,
					       gfp_t gfp_flags)
{
	struct ceph_osd_request *req;
	struct ceph_msg *msg;
	size_t msg_size;

	BUILD_BUG_ON(CEPH_OSD_MAX_OP > U16_MAX);
	BUG_ON(num_ops > CEPH_OSD_MAX_OP);

	msg_size = 4 + 4 + 8 + 8 + 4+8;
	msg_size += 2 + 4 + 8 + 4 + 4; /* oloc */
	msg_size += 1 + 8 + 4 + 4;     /* pg_t */
	msg_size += 4 + CEPH_MAX_OID_NAME_LEN; /* oid */
	msg_size += 2 + num_ops*sizeof(struct ceph_osd_op);
	msg_size += 8;  /* snapid */
	msg_size += 8;  /* snap_seq */
	msg_size += 8 * (snapc ? snapc->num_snaps : 0);  /* snaps */
	msg_size += 4;

	if (use_mempool) {
		req = mempool_alloc(osdc->req_mempool, gfp_flags);
		memset(req, 0, sizeof(*req));
	} else {
		req = kmem_cache_zalloc(ceph_osd_request_cache, gfp_flags);
	}
	if (req == NULL)
		return NULL;

	req->r_osdc = osdc;
	req->r_mempool = use_mempool;
	req->r_num_ops = num_ops;

	kref_init(&req->r_kref);
	init_completion(&req->r_completion);
	init_completion(&req->r_safe_completion);
	RB_CLEAR_NODE(&req->r_node);
	INIT_LIST_HEAD(&req->r_unsafe_item);
	INIT_LIST_HEAD(&req->r_linger_item);
	INIT_LIST_HEAD(&req->r_linger_osd);
	INIT_LIST_HEAD(&req->r_req_lru_item);
	INIT_LIST_HEAD(&req->r_osd_item);

	req->r_base_oloc.pool = -1;
	req->r_target_oloc.pool = -1;

	/* create reply message */
	if (use_mempool)
		msg = ceph_msgpool_get(&osdc->msgpool_op_reply, 0);
	else
		msg = ceph_msg_new(CEPH_MSG_OSD_OPREPLY,
				   OSD_OPREPLY_FRONT_LEN, gfp_flags, true);
	if (!msg) {
		ceph_osdc_put_request(req);
		return NULL;
	}
	req->r_reply = msg;

	/* create request message; allow space for oid */
	if (use_mempool)
		msg = ceph_msgpool_get(&osdc->msgpool_op, 0);
	else
		msg = ceph_msg_new(CEPH_MSG_OSD_OP, msg_size, gfp_flags, true);
	if (!msg) {
		ceph_osdc_put_request(req);
		return NULL;
	}

	memset(msg->front.iov_base, 0, msg->front.iov_len);

	req->r_request = msg;

	return req;
}
EXPORT_SYMBOL(ceph_osdc_alloc_request);

static bool osd_req_opcode_valid(u16 opcode)
{
	switch (opcode) {
	case CEPH_OSD_OP_READ:
	case CEPH_OSD_OP_STAT:
	case CEPH_OSD_OP_MAPEXT:
	case CEPH_OSD_OP_MASKTRUNC:
	case CEPH_OSD_OP_SPARSE_READ:
	case CEPH_OSD_OP_NOTIFY:
	case CEPH_OSD_OP_NOTIFY_ACK:
	case CEPH_OSD_OP_ASSERT_VER:
	case CEPH_OSD_OP_WRITE:
	case CEPH_OSD_OP_WRITEFULL:
	case CEPH_OSD_OP_TRUNCATE:
	case CEPH_OSD_OP_ZERO:
	case CEPH_OSD_OP_DELETE:
	case CEPH_OSD_OP_APPEND:
	case CEPH_OSD_OP_STARTSYNC:
	case CEPH_OSD_OP_SETTRUNC:
	case CEPH_OSD_OP_TRIMTRUNC:
	case CEPH_OSD_OP_TMAPUP:
	case CEPH_OSD_OP_TMAPPUT:
	case CEPH_OSD_OP_TMAPGET:
	case CEPH_OSD_OP_CREATE:
	case CEPH_OSD_OP_ROLLBACK:
	case CEPH_OSD_OP_WATCH:
	case CEPH_OSD_OP_OMAPGETKEYS:
	case CEPH_OSD_OP_OMAPGETVALS:
	case CEPH_OSD_OP_OMAPGETHEADER:
	case CEPH_OSD_OP_OMAPGETVALSBYKEYS:
	case CEPH_OSD_OP_OMAPSETVALS:
	case CEPH_OSD_OP_OMAPSETHEADER:
	case CEPH_OSD_OP_OMAPCLEAR:
	case CEPH_OSD_OP_OMAPRMKEYS:
	case CEPH_OSD_OP_OMAP_CMP:
	case CEPH_OSD_OP_CLONERANGE:
	case CEPH_OSD_OP_ASSERT_SRC_VERSION:
	case CEPH_OSD_OP_SRC_CMPXATTR:
	case CEPH_OSD_OP_GETXATTR:
	case CEPH_OSD_OP_GETXATTRS:
	case CEPH_OSD_OP_CMPXATTR:
	case CEPH_OSD_OP_SETXATTR:
	case CEPH_OSD_OP_SETXATTRS:
	case CEPH_OSD_OP_RESETXATTRS:
	case CEPH_OSD_OP_RMXATTR:
	case CEPH_OSD_OP_PULL:
	case CEPH_OSD_OP_PUSH:
	case CEPH_OSD_OP_BALANCEREADS:
	case CEPH_OSD_OP_UNBALANCEREADS:
	case CEPH_OSD_OP_SCRUB:
	case CEPH_OSD_OP_SCRUB_RESERVE:
	case CEPH_OSD_OP_SCRUB_UNRESERVE:
	case CEPH_OSD_OP_SCRUB_STOP:
	case CEPH_OSD_OP_SCRUB_MAP:
	case CEPH_OSD_OP_WRLOCK:
	case CEPH_OSD_OP_WRUNLOCK:
	case CEPH_OSD_OP_RDLOCK:
	case CEPH_OSD_OP_RDUNLOCK:
	case CEPH_OSD_OP_UPLOCK:
	case CEPH_OSD_OP_DNLOCK:
	case CEPH_OSD_OP_CALL:
	case CEPH_OSD_OP_PGLS:
	case CEPH_OSD_OP_PGLS_FILTER:
		return true;
	default:
		return false;
	}
}

/*
 * This is an osd op init function for opcodes that have no data or
 * other information associated with them.  It also serves as a
 * common init routine for all the other init functions, below.
 */
static struct ceph_osd_req_op *
_osd_req_op_init(struct ceph_osd_request *osd_req, unsigned int which,
				u16 opcode)
{
	struct ceph_osd_req_op *op;

	BUG_ON(which >= osd_req->r_num_ops);
	BUG_ON(!osd_req_opcode_valid(opcode));

	op = &osd_req->r_ops[which];
	memset(op, 0, sizeof (*op));
	op->op = opcode;

	return op;
}

void osd_req_op_init(struct ceph_osd_request *osd_req,
				unsigned int which, u16 opcode)
{
	(void)_osd_req_op_init(osd_req, which, opcode);
}
EXPORT_SYMBOL(osd_req_op_init);

void osd_req_op_extent_init(struct ceph_osd_request *osd_req,
				unsigned int which, u16 opcode,
				u64 offset, u64 length,
				u64 truncate_size, u32 truncate_seq)
{
	struct ceph_osd_req_op *op = _osd_req_op_init(osd_req, which, opcode);
	size_t payload_len = 0;

	BUG_ON(opcode != CEPH_OSD_OP_READ && opcode != CEPH_OSD_OP_WRITE &&
	       opcode != CEPH_OSD_OP_DELETE && opcode != CEPH_OSD_OP_ZERO &&
	       opcode != CEPH_OSD_OP_TRUNCATE);

	op->extent.offset = offset;
	op->extent.length = length;
	op->extent.truncate_size = truncate_size;
	op->extent.truncate_seq = truncate_seq;
	if (opcode == CEPH_OSD_OP_WRITE)
		payload_len += length;

	op->payload_len = payload_len;
}
EXPORT_SYMBOL(osd_req_op_extent_init);

void osd_req_op_extent_update(struct ceph_osd_request *osd_req,
				unsigned int which, u64 length)
{
	struct ceph_osd_req_op *op;
	u64 previous;

	BUG_ON(which >= osd_req->r_num_ops);
	op = &osd_req->r_ops[which];
	previous = op->extent.length;

	if (length == previous)
		return;		/* Nothing to do */
	BUG_ON(length > previous);

	op->extent.length = length;
	op->payload_len -= previous - length;
}
EXPORT_SYMBOL(osd_req_op_extent_update);

void osd_req_op_cls_init(struct ceph_osd_request *osd_req, unsigned int which,
			u16 opcode, const char *class, const char *method)
{
	struct ceph_osd_req_op *op = _osd_req_op_init(osd_req, which, opcode);
	struct ceph_pagelist *pagelist;
	size_t payload_len = 0;
	size_t size;

	BUG_ON(opcode != CEPH_OSD_OP_CALL);

	pagelist = kmalloc(sizeof (*pagelist), GFP_NOFS);
	BUG_ON(!pagelist);
	ceph_pagelist_init(pagelist);

	op->cls.class_name = class;
	size = strlen(class);
	BUG_ON(size > (size_t) U8_MAX);
	op->cls.class_len = size;
	ceph_pagelist_append(pagelist, class, size);
	payload_len += size;

	op->cls.method_name = method;
	size = strlen(method);
	BUG_ON(size > (size_t) U8_MAX);
	op->cls.method_len = size;
	ceph_pagelist_append(pagelist, method, size);
	payload_len += size;

	osd_req_op_cls_request_info_pagelist(osd_req, which, pagelist);

	op->cls.argc = 0;	/* currently unused */

	op->payload_len = payload_len;
}
EXPORT_SYMBOL(osd_req_op_cls_init);

void osd_req_op_watch_init(struct ceph_osd_request *osd_req,
				unsigned int which, u16 opcode,
				u64 cookie, u64 version, int flag)
{
	struct ceph_osd_req_op *op = _osd_req_op_init(osd_req, which, opcode);

	BUG_ON(opcode != CEPH_OSD_OP_NOTIFY_ACK && opcode != CEPH_OSD_OP_WATCH);

	op->watch.cookie = cookie;
	op->watch.ver = version;
	if (opcode == CEPH_OSD_OP_WATCH && flag)
		op->watch.flag = (u8)1;
}
EXPORT_SYMBOL(osd_req_op_watch_init);

static void ceph_osdc_msg_data_add(struct ceph_msg *msg,
				struct ceph_osd_data *osd_data)
{
	u64 length = ceph_osd_data_length(osd_data);

	if (osd_data->type == CEPH_OSD_DATA_TYPE_PAGES) {
		BUG_ON(length > (u64) SIZE_MAX);
		if (length)
			ceph_msg_data_add_pages(msg, osd_data->pages,
					length, osd_data->alignment);
	} else if (osd_data->type == CEPH_OSD_DATA_TYPE_PAGELIST) {
		BUG_ON(!length);
		ceph_msg_data_add_pagelist(msg, osd_data->pagelist);
#ifdef CONFIG_BLOCK
	} else if (osd_data->type == CEPH_OSD_DATA_TYPE_BIO) {
		ceph_msg_data_add_bio(msg, osd_data->bio, length);
#endif
	} else {
		BUG_ON(osd_data->type != CEPH_OSD_DATA_TYPE_NONE);
	}
}

static u64 osd_req_encode_op(struct ceph_osd_request *req,
			      struct ceph_osd_op *dst, unsigned int which)
{
	struct ceph_osd_req_op *src;
	struct ceph_osd_data *osd_data;
	u64 request_data_len = 0;
	u64 data_length;

	BUG_ON(which >= req->r_num_ops);
	src = &req->r_ops[which];
	if (WARN_ON(!osd_req_opcode_valid(src->op))) {
		pr_err("unrecognized osd opcode %d\n", src->op);

		return 0;
	}

	switch (src->op) {
	case CEPH_OSD_OP_STAT:
		osd_data = &src->raw_data_in;
		ceph_osdc_msg_data_add(req->r_reply, osd_data);
		break;
	case CEPH_OSD_OP_READ:
	case CEPH_OSD_OP_WRITE:
	case CEPH_OSD_OP_ZERO:
	case CEPH_OSD_OP_DELETE:
	case CEPH_OSD_OP_TRUNCATE:
		if (src->op == CEPH_OSD_OP_WRITE)
			request_data_len = src->extent.length;
		dst->extent.offset = cpu_to_le64(src->extent.offset);
		dst->extent.length = cpu_to_le64(src->extent.length);
		dst->extent.truncate_size =
			cpu_to_le64(src->extent.truncate_size);
		dst->extent.truncate_seq =
			cpu_to_le32(src->extent.truncate_seq);
		osd_data = &src->extent.osd_data;
		if (src->op == CEPH_OSD_OP_WRITE)
			ceph_osdc_msg_data_add(req->r_request, osd_data);
		else
			ceph_osdc_msg_data_add(req->r_reply, osd_data);
		break;
	case CEPH_OSD_OP_CALL:
		dst->cls.class_len = src->cls.class_len;
		dst->cls.method_len = src->cls.method_len;
		osd_data = &src->cls.request_info;
		ceph_osdc_msg_data_add(req->r_request, osd_data);
		BUG_ON(osd_data->type != CEPH_OSD_DATA_TYPE_PAGELIST);
		request_data_len = osd_data->pagelist->length;

		osd_data = &src->cls.request_data;
		data_length = ceph_osd_data_length(osd_data);
		if (data_length) {
			BUG_ON(osd_data->type == CEPH_OSD_DATA_TYPE_NONE);
			dst->cls.indata_len = cpu_to_le32(data_length);
			ceph_osdc_msg_data_add(req->r_request, osd_data);
			src->payload_len += data_length;
			request_data_len += data_length;
		}
		osd_data = &src->cls.response_data;
		ceph_osdc_msg_data_add(req->r_reply, osd_data);
		break;
	case CEPH_OSD_OP_STARTSYNC:
		break;
	case CEPH_OSD_OP_NOTIFY_ACK:
	case CEPH_OSD_OP_WATCH:
		dst->watch.cookie = cpu_to_le64(src->watch.cookie);
		dst->watch.ver = cpu_to_le64(src->watch.ver);
		dst->watch.flag = src->watch.flag;
		break;
	default:
		pr_err("unsupported osd opcode %s\n",
			ceph_osd_op_name(src->op));
		WARN_ON(1);

		return 0;
	}
	dst->op = cpu_to_le16(src->op);
	dst->payload_len = cpu_to_le32(src->payload_len);

	return request_data_len;
}

/*
 * build new request AND message, calculate layout, and adjust file
 * extent as needed.
 *
 * if the file was recently truncated, we include information about its
 * old and new size so that the object can be updated appropriately.  (we
 * avoid synchronously deleting truncated objects because it's slow.)
 *
 * if @do_sync, include a 'startsync' command so that the osd will flush
 * data quickly.
 */
struct ceph_osd_request *ceph_osdc_new_request(struct ceph_osd_client *osdc,
					       struct ceph_file_layout *layout,
					       struct ceph_vino vino,
					       u64 off, u64 *plen, int num_ops,
					       int opcode, int flags,
					       struct ceph_snap_context *snapc,
					       u32 truncate_seq,
					       u64 truncate_size,
					       bool use_mempool)
{
	struct ceph_osd_request *req;
	u64 objnum = 0;
	u64 objoff = 0;
	u64 objlen = 0;
	u32 object_size;
	u64 object_base;
	int r;

	BUG_ON(opcode != CEPH_OSD_OP_READ && opcode != CEPH_OSD_OP_WRITE &&
	       opcode != CEPH_OSD_OP_DELETE && opcode != CEPH_OSD_OP_ZERO &&
	       opcode != CEPH_OSD_OP_TRUNCATE);

	req = ceph_osdc_alloc_request(osdc, snapc, num_ops, use_mempool,
					GFP_NOFS);
	if (!req)
		return ERR_PTR(-ENOMEM);

	req->r_flags = flags;

	/* calculate max write size */
	r = calc_layout(layout, off, plen, &objnum, &objoff, &objlen);
	if (r < 0) {
		ceph_osdc_put_request(req);
		return ERR_PTR(r);
	}

	object_size = le32_to_cpu(layout->fl_object_size);
	object_base = off - objoff;
	if (!(truncate_seq == 1 && truncate_size == -1ULL)) {
		if (truncate_size <= object_base) {
			truncate_size = 0;
		} else {
			truncate_size -= object_base;
			if (truncate_size > object_size)
				truncate_size = object_size;
		}
	}

	osd_req_op_extent_init(req, 0, opcode, objoff, objlen,
				truncate_size, truncate_seq);

	/*
	 * A second op in the ops array means the caller wants to
	 * also issue a include a 'startsync' command so that the
	 * osd will flush data quickly.
	 */
	if (num_ops > 1)
		osd_req_op_init(req, 1, CEPH_OSD_OP_STARTSYNC);

	req->r_base_oloc.pool = ceph_file_layout_pg_pool(*layout);

	snprintf(req->r_base_oid.name, sizeof(req->r_base_oid.name),
		 "%llx.%08llx", vino.ino, objnum);
	req->r_base_oid.name_len = strlen(req->r_base_oid.name);

	return req;
}
EXPORT_SYMBOL(ceph_osdc_new_request);

/*
 * We keep osd requests in an rbtree, sorted by ->r_tid.
 */
static void __insert_request(struct ceph_osd_client *osdc,
			     struct ceph_osd_request *new)
{
	struct rb_node **p = &osdc->requests.rb_node;
	struct rb_node *parent = NULL;
	struct ceph_osd_request *req = NULL;

	while (*p) {
		parent = *p;
		req = rb_entry(parent, struct ceph_osd_request, r_node);
		if (new->r_tid < req->r_tid)
			p = &(*p)->rb_left;
		else if (new->r_tid > req->r_tid)
			p = &(*p)->rb_right;
		else
			BUG();
	}

	rb_link_node(&new->r_node, parent, p);
	rb_insert_color(&new->r_node, &osdc->requests);
}

static struct ceph_osd_request *__lookup_request(struct ceph_osd_client *osdc,
						 u64 tid)
{
	struct ceph_osd_request *req;
	struct rb_node *n = osdc->requests.rb_node;

	while (n) {
		req = rb_entry(n, struct ceph_osd_request, r_node);
		if (tid < req->r_tid)
			n = n->rb_left;
		else if (tid > req->r_tid)
			n = n->rb_right;
		else
			return req;
	}
	return NULL;
}

static struct ceph_osd_request *
__lookup_request_ge(struct ceph_osd_client *osdc,
		    u64 tid)
{
	struct ceph_osd_request *req;
	struct rb_node *n = osdc->requests.rb_node;

	while (n) {
		req = rb_entry(n, struct ceph_osd_request, r_node);
		if (tid < req->r_tid) {
			if (!n->rb_left)
				return req;
			n = n->rb_left;
		} else if (tid > req->r_tid) {
			n = n->rb_right;
		} else {
			return req;
		}
	}
	return NULL;
}

/*
 * Resubmit requests pending on the given osd.
 */
static void __kick_osd_requests(struct ceph_osd_client *osdc,
				struct ceph_osd *osd)
{
	struct ceph_osd_request *req, *nreq;
	LIST_HEAD(resend);
	int err;

	dout("__kick_osd_requests osd%d\n", osd->o_osd);
	err = __reset_osd(osdc, osd);
	if (err)
		return;
	/*
	 * Build up a list of requests to resend by traversing the
	 * osd's list of requests.  Requests for a given object are
	 * sent in tid order, and that is also the order they're
	 * kept on this list.  Therefore all requests that are in
	 * flight will be found first, followed by all requests that
	 * have not yet been sent.  And to resend requests while
	 * preserving this order we will want to put any sent
	 * requests back on the front of the osd client's unsent
	 * list.
	 *
	 * So we build a separate ordered list of already-sent
	 * requests for the affected osd and splice it onto the
	 * front of the osd client's unsent list.  Once we've seen a
	 * request that has not yet been sent we're done.  Those
	 * requests are already sitting right where they belong.
	 */
	list_for_each_entry(req, &osd->o_requests, r_osd_item) {
		if (!req->r_sent)
			break;
		list_move_tail(&req->r_req_lru_item, &resend);
		dout("requeueing %p tid %llu osd%d\n", req, req->r_tid,
		     osd->o_osd);
		if (!req->r_linger)
			req->r_flags |= CEPH_OSD_FLAG_RETRY;
	}
	list_splice(&resend, &osdc->req_unsent);

	/*
	 * Linger requests are re-registered before sending, which
	 * sets up a new tid for each.  We add them to the unsent
	 * list at the end to keep things in tid order.
	 */
	list_for_each_entry_safe(req, nreq, &osd->o_linger_requests,
				 r_linger_osd) {
		/*
		 * reregister request prior to unregistering linger so
		 * that r_osd is preserved.
		 */
		BUG_ON(!list_empty(&req->r_req_lru_item));
		__register_request(osdc, req);
		list_add_tail(&req->r_req_lru_item, &osdc->req_unsent);
		list_add_tail(&req->r_osd_item, &req->r_osd->o_requests);
		__unregister_linger_request(osdc, req);
		dout("requeued lingering %p tid %llu osd%d\n", req, req->r_tid,
		     osd->o_osd);
	}
}

/*
 * If the osd connection drops, we need to resubmit all requests.
 */
static void osd_reset(struct ceph_connection *con)
{
	struct ceph_osd *osd = con->private;
	struct ceph_osd_client *osdc;

	if (!osd)
		return;
	dout("osd_reset osd%d\n", osd->o_osd);
	osdc = osd->o_osdc;
	down_read(&osdc->map_sem);
	mutex_lock(&osdc->request_mutex);
	__kick_osd_requests(osdc, osd);
	__send_queued(osdc);
	mutex_unlock(&osdc->request_mutex);
	up_read(&osdc->map_sem);
}

/*
 * Track open sessions with osds.
 */
static struct ceph_osd *create_osd(struct ceph_osd_client *osdc, int onum)
{
	struct ceph_osd *osd;

	osd = kzalloc(sizeof(*osd), GFP_NOFS);
	if (!osd)
		return NULL;

	atomic_set(&osd->o_ref, 1);
	osd->o_osdc = osdc;
	osd->o_osd = onum;
	RB_CLEAR_NODE(&osd->o_node);
	INIT_LIST_HEAD(&osd->o_requests);
	INIT_LIST_HEAD(&osd->o_linger_requests);
	INIT_LIST_HEAD(&osd->o_osd_lru);
	osd->o_incarnation = 1;

	ceph_con_init(&osd->o_con, osd, &osd_con_ops, &osdc->client->msgr);

	INIT_LIST_HEAD(&osd->o_keepalive_item);
	return osd;
}

static struct ceph_osd *get_osd(struct ceph_osd *osd)
{
	if (atomic_inc_not_zero(&osd->o_ref)) {
		dout("get_osd %p %d -> %d\n", osd, atomic_read(&osd->o_ref)-1,
		     atomic_read(&osd->o_ref));
		return osd;
	} else {
		dout("get_osd %p FAIL\n", osd);
		return NULL;
	}
}

static void put_osd(struct ceph_osd *osd)
{
	dout("put_osd %p %d -> %d\n", osd, atomic_read(&osd->o_ref),
	     atomic_read(&osd->o_ref) - 1);
	if (atomic_dec_and_test(&osd->o_ref) && osd->o_auth.authorizer) {
		struct ceph_auth_client *ac = osd->o_osdc->client->monc.auth;

		ceph_auth_destroy_authorizer(ac, osd->o_auth.authorizer);
		kfree(osd);
	}
}

/*
 * remove an osd from our map
 */
static void __remove_osd(struct ceph_osd_client *osdc, struct ceph_osd *osd)
{
	dout("__remove_osd %p\n", osd);
	BUG_ON(!list_empty(&osd->o_requests));
	rb_erase(&osd->o_node, &osdc->osds);
	list_del_init(&osd->o_osd_lru);
	ceph_con_close(&osd->o_con);
	put_osd(osd);
}

static void remove_all_osds(struct ceph_osd_client *osdc)
{
	dout("%s %p\n", __func__, osdc);
	mutex_lock(&osdc->request_mutex);
	while (!RB_EMPTY_ROOT(&osdc->osds)) {
		struct ceph_osd *osd = rb_entry(rb_first(&osdc->osds),
						struct ceph_osd, o_node);
		__remove_osd(osdc, osd);
	}
	mutex_unlock(&osdc->request_mutex);
}

static void __move_osd_to_lru(struct ceph_osd_client *osdc,
			      struct ceph_osd *osd)
{
	dout("__move_osd_to_lru %p\n", osd);
	BUG_ON(!list_empty(&osd->o_osd_lru));
	list_add_tail(&osd->o_osd_lru, &osdc->osd_lru);
	osd->lru_ttl = jiffies + osdc->client->options->osd_idle_ttl * HZ;
}

static void __remove_osd_from_lru(struct ceph_osd *osd)
{
	dout("__remove_osd_from_lru %p\n", osd);
	if (!list_empty(&osd->o_osd_lru))
		list_del_init(&osd->o_osd_lru);
}

static void remove_old_osds(struct ceph_osd_client *osdc)
{
	struct ceph_osd *osd, *nosd;

	dout("__remove_old_osds %p\n", osdc);
	mutex_lock(&osdc->request_mutex);
	list_for_each_entry_safe(osd, nosd, &osdc->osd_lru, o_osd_lru) {
		if (time_before(jiffies, osd->lru_ttl))
			break;
		__remove_osd(osdc, osd);
	}
	mutex_unlock(&osdc->request_mutex);
}

/*
 * reset osd connect
 */
static int __reset_osd(struct ceph_osd_client *osdc, struct ceph_osd *osd)
{
	struct ceph_entity_addr *peer_addr;

	dout("__reset_osd %p osd%d\n", osd, osd->o_osd);
	if (list_empty(&osd->o_requests) &&
	    list_empty(&osd->o_linger_requests)) {
		__remove_osd(osdc, osd);

		return -ENODEV;
	}

	peer_addr = &osdc->osdmap->osd_addr[osd->o_osd];
	if (!memcmp(peer_addr, &osd->o_con.peer_addr, sizeof (*peer_addr)) &&
			!ceph_con_opened(&osd->o_con)) {
		struct ceph_osd_request *req;

		dout("osd addr hasn't changed and connection never opened, "
		     "letting msgr retry\n");
		/* touch each r_stamp for handle_timeout()'s benfit */
		list_for_each_entry(req, &osd->o_requests, r_osd_item)
			req->r_stamp = jiffies;

		return -EAGAIN;
	}

	ceph_con_close(&osd->o_con);
	ceph_con_open(&osd->o_con, CEPH_ENTITY_TYPE_OSD, osd->o_osd, peer_addr);
	osd->o_incarnation++;

	return 0;
}

static void __insert_osd(struct ceph_osd_client *osdc, struct ceph_osd *new)
{
	struct rb_node **p = &osdc->osds.rb_node;
	struct rb_node *parent = NULL;
	struct ceph_osd *osd = NULL;

	dout("__insert_osd %p osd%d\n", new, new->o_osd);
	while (*p) {
		parent = *p;
		osd = rb_entry(parent, struct ceph_osd, o_node);
		if (new->o_osd < osd->o_osd)
			p = &(*p)->rb_left;
		else if (new->o_osd > osd->o_osd)
			p = &(*p)->rb_right;
		else
			BUG();
	}

	rb_link_node(&new->o_node, parent, p);
	rb_insert_color(&new->o_node, &osdc->osds);
}

static struct ceph_osd *__lookup_osd(struct ceph_osd_client *osdc, int o)
{
	struct ceph_osd *osd;
	struct rb_node *n = osdc->osds.rb_node;

	while (n) {
		osd = rb_entry(n, struct ceph_osd, o_node);
		if (o < osd->o_osd)
			n = n->rb_left;
		else if (o > osd->o_osd)
			n = n->rb_right;
		else
			return osd;
	}
	return NULL;
}

static void __schedule_osd_timeout(struct ceph_osd_client *osdc)
{
	schedule_delayed_work(&osdc->timeout_work,
			osdc->client->options->osd_keepalive_timeout * HZ);
}

static void __cancel_osd_timeout(struct ceph_osd_client *osdc)
{
	cancel_delayed_work(&osdc->timeout_work);
}

/*
 * Register request, assign tid.  If this is the first request, set up
 * the timeout event.
 */
static void __register_request(struct ceph_osd_client *osdc,
			       struct ceph_osd_request *req)
{
	req->r_tid = ++osdc->last_tid;
	req->r_request->hdr.tid = cpu_to_le64(req->r_tid);
	dout("__register_request %p tid %lld\n", req, req->r_tid);
	__insert_request(osdc, req);
	ceph_osdc_get_request(req);
	osdc->num_requests++;
	if (osdc->num_requests == 1) {
		dout(" first request, scheduling timeout\n");
		__schedule_osd_timeout(osdc);
	}
}

/*
 * called under osdc->request_mutex
 */
static void __unregister_request(struct ceph_osd_client *osdc,
				 struct ceph_osd_request *req)
{
	if (RB_EMPTY_NODE(&req->r_node)) {
		dout("__unregister_request %p tid %lld not registered\n",
			req, req->r_tid);
		return;
	}

	dout("__unregister_request %p tid %lld\n", req, req->r_tid);
	rb_erase(&req->r_node, &osdc->requests);
	osdc->num_requests--;

	if (req->r_osd) {
		/* make sure the original request isn't in flight. */
		ceph_msg_revoke(req->r_request);

		list_del_init(&req->r_osd_item);
		if (list_empty(&req->r_osd->o_requests) &&
		    list_empty(&req->r_osd->o_linger_requests)) {
			dout("moving osd to %p lru\n", req->r_osd);
			__move_osd_to_lru(osdc, req->r_osd);
		}
		if (list_empty(&req->r_linger_item))
			req->r_osd = NULL;
	}

	list_del_init(&req->r_req_lru_item);
	ceph_osdc_put_request(req);

	if (osdc->num_requests == 0) {
		dout(" no requests, canceling timeout\n");
		__cancel_osd_timeout(osdc);
	}
}

/*
 * Cancel a previously queued request message
 */
static void __cancel_request(struct ceph_osd_request *req)
{
	if (req->r_sent && req->r_osd) {
		ceph_msg_revoke(req->r_request);
		req->r_sent = 0;
	}
}

static void __register_linger_request(struct ceph_osd_client *osdc,
				    struct ceph_osd_request *req)
{
	dout("__register_linger_request %p\n", req);
	ceph_osdc_get_request(req);
	list_add_tail(&req->r_linger_item, &osdc->req_linger);
	if (req->r_osd)
		list_add_tail(&req->r_linger_osd,
			      &req->r_osd->o_linger_requests);
}

static void __unregister_linger_request(struct ceph_osd_client *osdc,
					struct ceph_osd_request *req)
{
	dout("__unregister_linger_request %p\n", req);
	list_del_init(&req->r_linger_item);
	if (req->r_osd) {
		list_del_init(&req->r_linger_osd);

		if (list_empty(&req->r_osd->o_requests) &&
		    list_empty(&req->r_osd->o_linger_requests)) {
			dout("moving osd to %p lru\n", req->r_osd);
			__move_osd_to_lru(osdc, req->r_osd);
		}
		if (list_empty(&req->r_osd_item))
			req->r_osd = NULL;
	}
	ceph_osdc_put_request(req);
}

void ceph_osdc_unregister_linger_request(struct ceph_osd_client *osdc,
					 struct ceph_osd_request *req)
{
	mutex_lock(&osdc->request_mutex);
	if (req->r_linger) {
		req->r_linger = 0;
		__unregister_linger_request(osdc, req);
	}
	mutex_unlock(&osdc->request_mutex);
}
EXPORT_SYMBOL(ceph_osdc_unregister_linger_request);

void ceph_osdc_set_request_linger(struct ceph_osd_client *osdc,
				  struct ceph_osd_request *req)
{
	if (!req->r_linger) {
		dout("set_request_linger %p\n", req);
		req->r_linger = 1;
	}
}
EXPORT_SYMBOL(ceph_osdc_set_request_linger);

/*
 * Returns whether a request should be blocked from being sent
 * based on the current osdmap and osd_client settings.
 *
 * Caller should hold map_sem for read.
 */
static bool __req_should_be_paused(struct ceph_osd_client *osdc,
				   struct ceph_osd_request *req)
{
	bool pauserd = ceph_osdmap_flag(osdc->osdmap, CEPH_OSDMAP_PAUSERD);
	bool pausewr = ceph_osdmap_flag(osdc->osdmap, CEPH_OSDMAP_PAUSEWR) ||
		ceph_osdmap_flag(osdc->osdmap, CEPH_OSDMAP_FULL);
	return (req->r_flags & CEPH_OSD_FLAG_READ && pauserd) ||
		(req->r_flags & CEPH_OSD_FLAG_WRITE && pausewr);
}

/*
 * Calculate mapping of a request to a PG.  Takes tiering into account.
 */
static int __calc_request_pg(struct ceph_osdmap *osdmap,
			     struct ceph_osd_request *req,
			     struct ceph_pg *pg_out)
{
	bool need_check_tiering;

	need_check_tiering = false;
	if (req->r_target_oloc.pool == -1) {
		req->r_target_oloc = req->r_base_oloc; /* struct */
		need_check_tiering = true;
	}
	if (req->r_target_oid.name_len == 0) {
		ceph_oid_copy(&req->r_target_oid, &req->r_base_oid);
		need_check_tiering = true;
	}

	if (need_check_tiering &&
	    (req->r_flags & CEPH_OSD_FLAG_IGNORE_OVERLAY) == 0) {
		struct ceph_pg_pool_info *pi;

		pi = ceph_pg_pool_by_id(osdmap, req->r_target_oloc.pool);
		if (pi) {
			if ((req->r_flags & CEPH_OSD_FLAG_READ) &&
			    pi->read_tier >= 0)
				req->r_target_oloc.pool = pi->read_tier;
			if ((req->r_flags & CEPH_OSD_FLAG_WRITE) &&
			    pi->write_tier >= 0)
				req->r_target_oloc.pool = pi->write_tier;
		}
		/* !pi is caught in ceph_oloc_oid_to_pg() */
	}

	return ceph_oloc_oid_to_pg(osdmap, &req->r_target_oloc,
				   &req->r_target_oid, pg_out);
}

/*
 * Pick an osd (the first 'up' osd in the pg), allocate the osd struct
 * (as needed), and set the request r_osd appropriately.  If there is
 * no up osd, set r_osd to NULL.  Move the request to the appropriate list
 * (unsent, homeless) or leave on in-flight lru.
 *
 * Return 0 if unchanged, 1 if changed, or negative on error.
 *
 * Caller should hold map_sem for read and request_mutex.
 */
static int __map_request(struct ceph_osd_client *osdc,
			 struct ceph_osd_request *req, int force_resend)
{
	struct ceph_pg pgid;
	int acting[CEPH_PG_MAX_SIZE];
	int o = -1, num = 0;
	int err;
	bool was_paused;

	dout("map_request %p tid %lld\n", req, req->r_tid);

	err = __calc_request_pg(osdc->osdmap, req, &pgid);
	if (err) {
		list_move(&req->r_req_lru_item, &osdc->req_notarget);
		return err;
	}
	req->r_pgid = pgid;

	err = ceph_calc_pg_acting(osdc->osdmap, pgid, acting);
	if (err > 0) {
		o = acting[0];
		num = err;
	}

	was_paused = req->r_paused;
	req->r_paused = __req_should_be_paused(osdc, req);
	if (was_paused && !req->r_paused)
		force_resend = 1;

	if ((!force_resend &&
	     req->r_osd && req->r_osd->o_osd == o &&
	     req->r_sent >= req->r_osd->o_incarnation &&
	     req->r_num_pg_osds == num &&
	     memcmp(req->r_pg_osds, acting, sizeof(acting[0])*num) == 0) ||
	    (req->r_osd == NULL && o == -1) ||
	    req->r_paused)
		return 0;  /* no change */

	dout("map_request tid %llu pgid %lld.%x osd%d (was osd%d)\n",
	     req->r_tid, pgid.pool, pgid.seed, o,
	     req->r_osd ? req->r_osd->o_osd : -1);

	/* record full pg acting set */
	memcpy(req->r_pg_osds, acting, sizeof(acting[0]) * num);
	req->r_num_pg_osds = num;

	if (req->r_osd) {
		__cancel_request(req);
		list_del_init(&req->r_osd_item);
		req->r_osd = NULL;
	}

	req->r_osd = __lookup_osd(osdc, o);
	if (!req->r_osd && o >= 0) {
		err = -ENOMEM;
		req->r_osd = create_osd(osdc, o);
		if (!req->r_osd) {
			list_move(&req->r_req_lru_item, &osdc->req_notarget);
			goto out;
		}

		dout("map_request osd %p is osd%d\n", req->r_osd, o);
		__insert_osd(osdc, req->r_osd);

		ceph_con_open(&req->r_osd->o_con,
			      CEPH_ENTITY_TYPE_OSD, o,
			      &osdc->osdmap->osd_addr[o]);
	}

	if (req->r_osd) {
		__remove_osd_from_lru(req->r_osd);
		list_add_tail(&req->r_osd_item, &req->r_osd->o_requests);
		list_move_tail(&req->r_req_lru_item, &osdc->req_unsent);
	} else {
		list_move_tail(&req->r_req_lru_item, &osdc->req_notarget);
	}
	err = 1;   /* osd or pg changed */

out:
	return err;
}

/*
 * caller should hold map_sem (for read) and request_mutex
 */
static void __send_request(struct ceph_osd_client *osdc,
			   struct ceph_osd_request *req)
{
	void *p;

	dout("send_request %p tid %llu to osd%d flags %d pg %lld.%x\n",
	     req, req->r_tid, req->r_osd->o_osd, req->r_flags,
	     (unsigned long long)req->r_pgid.pool, req->r_pgid.seed);

	/* fill in message content that changes each time we send it */
	put_unaligned_le32(osdc->osdmap->epoch, req->r_request_osdmap_epoch);
	put_unaligned_le32(req->r_flags, req->r_request_flags);
	put_unaligned_le64(req->r_target_oloc.pool, req->r_request_pool);
	p = req->r_request_pgid;
	ceph_encode_64(&p, req->r_pgid.pool);
	ceph_encode_32(&p, req->r_pgid.seed);
	put_unaligned_le64(1, req->r_request_attempts);  /* FIXME */
	memcpy(req->r_request_reassert_version, &req->r_reassert_version,
	       sizeof(req->r_reassert_version));

	req->r_stamp = jiffies;
	list_move_tail(&req->r_req_lru_item, &osdc->req_lru);

	ceph_msg_get(req->r_request); /* send consumes a ref */

	req->r_sent = req->r_osd->o_incarnation;

	ceph_con_send(&req->r_osd->o_con, req->r_request);
}

/*
 * Send any requests in the queue (req_unsent).
 */
static void __send_queued(struct ceph_osd_client *osdc)
{
	struct ceph_osd_request *req, *tmp;

	dout("__send_queued\n");
	list_for_each_entry_safe(req, tmp, &osdc->req_unsent, r_req_lru_item)
		__send_request(osdc, req);
}

/*
 * Caller should hold map_sem for read and request_mutex.
 */
static int __ceph_osdc_start_request(struct ceph_osd_client *osdc,
				     struct ceph_osd_request *req,
				     bool nofail)
{
	int rc;

	__register_request(osdc, req);
	req->r_sent = 0;
	req->r_got_reply = 0;
	rc = __map_request(osdc, req, 0);
	if (rc < 0) {
		if (nofail) {
			dout("osdc_start_request failed map, "
				" will retry %lld\n", req->r_tid);
			rc = 0;
		} else {
			__unregister_request(osdc, req);
		}
		return rc;
	}

	if (req->r_osd == NULL) {
		dout("send_request %p no up osds in pg\n", req);
		ceph_monc_request_next_osdmap(&osdc->client->monc);
	} else {
		__send_queued(osdc);
	}

	return 0;
}

/*
 * Timeout callback, called every N seconds when 1 or more osd
 * requests has been active for more than N seconds.  When this
 * happens, we ping all OSDs with requests who have timed out to
 * ensure any communications channel reset is detected.  Reset the
 * request timeouts another N seconds in the future as we go.
 * Reschedule the timeout event another N seconds in future (unless
 * there are no open requests).
 */
static void handle_timeout(struct work_struct *work)
{
	struct ceph_osd_client *osdc =
		container_of(work, struct ceph_osd_client, timeout_work.work);
	struct ceph_osd_request *req;
	struct ceph_osd *osd;
	unsigned long keepalive =
		osdc->client->options->osd_keepalive_timeout * HZ;
	struct list_head slow_osds;
	dout("timeout\n");
	down_read(&osdc->map_sem);

	ceph_monc_request_next_osdmap(&osdc->client->monc);

	mutex_lock(&osdc->request_mutex);

	/*
	 * ping osds that are a bit slow.  this ensures that if there
	 * is a break in the TCP connection we will notice, and reopen
	 * a connection with that osd (from the fault callback).
	 */
	INIT_LIST_HEAD(&slow_osds);
	list_for_each_entry(req, &osdc->req_lru, r_req_lru_item) {
		if (time_before(jiffies, req->r_stamp + keepalive))
			break;

		osd = req->r_osd;
		BUG_ON(!osd);
		dout(" tid %llu is slow, will send keepalive on osd%d\n",
		     req->r_tid, osd->o_osd);
		list_move_tail(&osd->o_keepalive_item, &slow_osds);
	}
	while (!list_empty(&slow_osds)) {
		osd = list_entry(slow_osds.next, struct ceph_osd,
				 o_keepalive_item);
		list_del_init(&osd->o_keepalive_item);
		ceph_con_keepalive(&osd->o_con);
	}

	__schedule_osd_timeout(osdc);
	__send_queued(osdc);
	mutex_unlock(&osdc->request_mutex);
	up_read(&osdc->map_sem);
}

static void handle_osds_timeout(struct work_struct *work)
{
	struct ceph_osd_client *osdc =
		container_of(work, struct ceph_osd_client,
			     osds_timeout_work.work);
	unsigned long delay =
		osdc->client->options->osd_idle_ttl * HZ >> 2;

	dout("osds timeout\n");
	down_read(&osdc->map_sem);
	remove_old_osds(osdc);
	up_read(&osdc->map_sem);

	schedule_delayed_work(&osdc->osds_timeout_work,
			      round_jiffies_relative(delay));
}

static int ceph_oloc_decode(void **p, void *end,
			    struct ceph_object_locator *oloc)
{
	u8 struct_v, struct_cv;
	u32 len;
	void *struct_end;
	int ret = 0;

	ceph_decode_need(p, end, 1 + 1 + 4, e_inval);
	struct_v = ceph_decode_8(p);
	struct_cv = ceph_decode_8(p);
	if (struct_v < 3) {
		pr_warn("got v %d < 3 cv %d of ceph_object_locator\n",
			struct_v, struct_cv);
		goto e_inval;
	}
	if (struct_cv > 6) {
		pr_warn("got v %d cv %d > 6 of ceph_object_locator\n",
			struct_v, struct_cv);
		goto e_inval;
	}
	len = ceph_decode_32(p);
	ceph_decode_need(p, end, len, e_inval);
	struct_end = *p + len;

	oloc->pool = ceph_decode_64(p);
	*p += 4; /* skip preferred */

	len = ceph_decode_32(p);
	if (len > 0) {
		pr_warn("ceph_object_locator::key is set\n");
		goto e_inval;
	}

	if (struct_v >= 5) {
		len = ceph_decode_32(p);
		if (len > 0) {
			pr_warn("ceph_object_locator::nspace is set\n");
			goto e_inval;
		}
	}

	if (struct_v >= 6) {
		s64 hash = ceph_decode_64(p);
		if (hash != -1) {
			pr_warn("ceph_object_locator::hash is set\n");
			goto e_inval;
		}
	}

	/* skip the rest */
	*p = struct_end;
out:
	return ret;

e_inval:
	ret = -EINVAL;
	goto out;
}

static int ceph_redirect_decode(void **p, void *end,
				struct ceph_request_redirect *redir)
{
	u8 struct_v, struct_cv;
	u32 len;
	void *struct_end;
	int ret;

	ceph_decode_need(p, end, 1 + 1 + 4, e_inval);
	struct_v = ceph_decode_8(p);
	struct_cv = ceph_decode_8(p);
	if (struct_cv > 1) {
		pr_warn("got v %d cv %d > 1 of ceph_request_redirect\n",
			struct_v, struct_cv);
		goto e_inval;
	}
	len = ceph_decode_32(p);
	ceph_decode_need(p, end, len, e_inval);
	struct_end = *p + len;

	ret = ceph_oloc_decode(p, end, &redir->oloc);
	if (ret)
		goto out;

	len = ceph_decode_32(p);
	if (len > 0) {
		pr_warn("ceph_request_redirect::object_name is set\n");
		goto e_inval;
	}

	len = ceph_decode_32(p);
	*p += len; /* skip osd_instructions */

	/* skip the rest */
	*p = struct_end;
out:
	return ret;

e_inval:
	ret = -EINVAL;
	goto out;
}

static void complete_request(struct ceph_osd_request *req)
{
	complete_all(&req->r_safe_completion);  /* fsync waiter */
}

/*
 * handle osd op reply.  either call the callback if it is specified,
 * or do the completion to wake up the waiting thread.
 */
static void handle_reply(struct ceph_osd_client *osdc, struct ceph_msg *msg,
			 struct ceph_connection *con)
{
	void *p, *end;
	struct ceph_osd_request *req;
	struct ceph_request_redirect redir;
	u64 tid;
	int object_len;
	unsigned int numops;
	int payload_len, flags;
	s32 result;
	s32 retry_attempt;
	struct ceph_pg pg;
	int err;
	u32 reassert_epoch;
	u64 reassert_version;
	u32 osdmap_epoch;
	int already_completed;
	u32 bytes;
	unsigned int i;

	tid = le64_to_cpu(msg->hdr.tid);
	dout("handle_reply %p tid %llu\n", msg, tid);

	p = msg->front.iov_base;
	end = p + msg->front.iov_len;

	ceph_decode_need(&p, end, 4, bad);
	object_len = ceph_decode_32(&p);
	ceph_decode_need(&p, end, object_len, bad);
	p += object_len;

	err = ceph_decode_pgid(&p, end, &pg);
	if (err)
		goto bad;

	ceph_decode_need(&p, end, 8 + 4 + 4 + 8 + 4, bad);
	flags = ceph_decode_64(&p);
	result = ceph_decode_32(&p);
	reassert_epoch = ceph_decode_32(&p);
	reassert_version = ceph_decode_64(&p);
	osdmap_epoch = ceph_decode_32(&p);

	/* lookup */
	down_read(&osdc->map_sem);
	mutex_lock(&osdc->request_mutex);
	req = __lookup_request(osdc, tid);
	if (req == NULL) {
		dout("handle_reply tid %llu dne\n", tid);
		goto bad_mutex;
	}
	ceph_osdc_get_request(req);

	dout("handle_reply %p tid %llu req %p result %d\n", msg, tid,
	     req, result);

	ceph_decode_need(&p, end, 4, bad_put);
	numops = ceph_decode_32(&p);
	if (numops > CEPH_OSD_MAX_OP)
		goto bad_put;
	if (numops != req->r_num_ops)
		goto bad_put;
	payload_len = 0;
	ceph_decode_need(&p, end, numops * sizeof(struct ceph_osd_op), bad_put);
	for (i = 0; i < numops; i++) {
		struct ceph_osd_op *op = p;
		int len;

		len = le32_to_cpu(op->payload_len);
		req->r_reply_op_len[i] = len;
		dout(" op %d has %d bytes\n", i, len);
		payload_len += len;
		p += sizeof(*op);
	}
	bytes = le32_to_cpu(msg->hdr.data_len);
	if (payload_len != bytes) {
		pr_warning("sum of op payload lens %d != data_len %d",
			   payload_len, bytes);
		goto bad_put;
	}

	ceph_decode_need(&p, end, 4 + numops * 4, bad_put);
	retry_attempt = ceph_decode_32(&p);
	for (i = 0; i < numops; i++)
		req->r_reply_op_result[i] = ceph_decode_32(&p);

	if (le16_to_cpu(msg->hdr.version) >= 6) {
		p += 8 + 4; /* skip replay_version */
		p += 8; /* skip user_version */

		err = ceph_redirect_decode(&p, end, &redir);
		if (err)
			goto bad_put;
	} else {
		redir.oloc.pool = -1;
	}

	if (redir.oloc.pool != -1) {
		dout("redirect pool %lld\n", redir.oloc.pool);

		__unregister_request(osdc, req);
<<<<<<< HEAD
		mutex_unlock(&osdc->request_mutex);

		req->r_target_oloc = redir.oloc; /* struct */

		/*
		 * Start redirect requests with nofail=true.  If
		 * mapping fails, request will end up on the notarget
		 * list, waiting for the new osdmap (which can take
		 * a while), even though the original request mapped
		 * successfully.  In the future we might want to follow
		 * original request's nofail setting here.
		 */
		err = ceph_osdc_start_request(osdc, req, true);
		BUG_ON(err);

		goto done;
=======

		req->r_target_oloc = redir.oloc; /* struct */

		/*
		 * Start redirect requests with nofail=true.  If
		 * mapping fails, request will end up on the notarget
		 * list, waiting for the new osdmap (which can take
		 * a while), even though the original request mapped
		 * successfully.  In the future we might want to follow
		 * original request's nofail setting here.
		 */
		err = __ceph_osdc_start_request(osdc, req, true);
		BUG_ON(err);

		goto out_unlock;
>>>>>>> 56041bf9
	}

	already_completed = req->r_got_reply;
	if (!req->r_got_reply) {
		req->r_result = result;
		dout("handle_reply result %d bytes %d\n", req->r_result,
		     bytes);
		if (req->r_result == 0)
			req->r_result = bytes;

		/* in case this is a write and we need to replay, */
		req->r_reassert_version.epoch = cpu_to_le32(reassert_epoch);
		req->r_reassert_version.version = cpu_to_le64(reassert_version);

		req->r_got_reply = 1;
	} else if ((flags & CEPH_OSD_FLAG_ONDISK) == 0) {
		dout("handle_reply tid %llu dup ack\n", tid);
		goto out_unlock;
	}

	dout("handle_reply tid %llu flags %d\n", tid, flags);

	if (req->r_linger && (flags & CEPH_OSD_FLAG_ONDISK))
		__register_linger_request(osdc, req);

	/* either this is a read, or we got the safe response */
	if (result < 0 ||
	    (flags & CEPH_OSD_FLAG_ONDISK) ||
	    ((flags & CEPH_OSD_FLAG_WRITE) == 0))
		__unregister_request(osdc, req);

	mutex_unlock(&osdc->request_mutex);
	up_read(&osdc->map_sem);

	if (!already_completed) {
		if (req->r_unsafe_callback &&
		    result >= 0 && !(flags & CEPH_OSD_FLAG_ONDISK))
			req->r_unsafe_callback(req, true);
		if (req->r_callback)
			req->r_callback(req, msg);
		else
			complete_all(&req->r_completion);
	}

	if (flags & CEPH_OSD_FLAG_ONDISK) {
		if (req->r_unsafe_callback && already_completed)
			req->r_unsafe_callback(req, false);
		complete_request(req);
	}

out:
	dout("req=%p req->r_linger=%d\n", req, req->r_linger);
	ceph_osdc_put_request(req);
	return;
out_unlock:
	mutex_unlock(&osdc->request_mutex);
	up_read(&osdc->map_sem);
	goto out;

bad_put:
	req->r_result = -EIO;
	__unregister_request(osdc, req);
	if (req->r_callback)
		req->r_callback(req, msg);
	else
		complete_all(&req->r_completion);
	complete_request(req);
	ceph_osdc_put_request(req);
bad_mutex:
	mutex_unlock(&osdc->request_mutex);
	up_read(&osdc->map_sem);
bad:
	pr_err("corrupt osd_op_reply got %d %d\n",
	       (int)msg->front.iov_len, le32_to_cpu(msg->hdr.front_len));
	ceph_msg_dump(msg);
}

static void reset_changed_osds(struct ceph_osd_client *osdc)
{
	struct rb_node *p, *n;

	for (p = rb_first(&osdc->osds); p; p = n) {
		struct ceph_osd *osd = rb_entry(p, struct ceph_osd, o_node);

		n = rb_next(p);
		if (!ceph_osd_is_up(osdc->osdmap, osd->o_osd) ||
		    memcmp(&osd->o_con.peer_addr,
			   ceph_osd_addr(osdc->osdmap,
					 osd->o_osd),
			   sizeof(struct ceph_entity_addr)) != 0)
			__reset_osd(osdc, osd);
	}
}

/*
 * Requeue requests whose mapping to an OSD has changed.  If requests map to
 * no osd, request a new map.
 *
 * Caller should hold map_sem for read.
 */
static void kick_requests(struct ceph_osd_client *osdc, bool force_resend,
			  bool force_resend_writes)
{
	struct ceph_osd_request *req, *nreq;
	struct rb_node *p;
	int needmap = 0;
	int err;
	bool force_resend_req;

	dout("kick_requests %s %s\n", force_resend ? " (force resend)" : "",
		force_resend_writes ? " (force resend writes)" : "");
	mutex_lock(&osdc->request_mutex);
	for (p = rb_first(&osdc->requests); p; ) {
		req = rb_entry(p, struct ceph_osd_request, r_node);
		p = rb_next(p);

		/*
		 * For linger requests that have not yet been
		 * registered, move them to the linger list; they'll
		 * be sent to the osd in the loop below.  Unregister
		 * the request before re-registering it as a linger
		 * request to ensure the __map_request() below
		 * will decide it needs to be sent.
		 */
		if (req->r_linger && list_empty(&req->r_linger_item)) {
			dout("%p tid %llu restart on osd%d\n",
			     req, req->r_tid,
			     req->r_osd ? req->r_osd->o_osd : -1);
			ceph_osdc_get_request(req);
			__unregister_request(osdc, req);
			__register_linger_request(osdc, req);
			ceph_osdc_put_request(req);
			continue;
		}

		force_resend_req = force_resend ||
			(force_resend_writes &&
				req->r_flags & CEPH_OSD_FLAG_WRITE);
		err = __map_request(osdc, req, force_resend_req);
		if (err < 0)
			continue;  /* error */
		if (req->r_osd == NULL) {
			dout("%p tid %llu maps to no osd\n", req, req->r_tid);
			needmap++;  /* request a newer map */
		} else if (err > 0) {
			if (!req->r_linger) {
				dout("%p tid %llu requeued on osd%d\n", req,
				     req->r_tid,
				     req->r_osd ? req->r_osd->o_osd : -1);
				req->r_flags |= CEPH_OSD_FLAG_RETRY;
			}
		}
	}

	list_for_each_entry_safe(req, nreq, &osdc->req_linger,
				 r_linger_item) {
		dout("linger req=%p req->r_osd=%p\n", req, req->r_osd);

		err = __map_request(osdc, req,
				    force_resend || force_resend_writes);
		dout("__map_request returned %d\n", err);
		if (err == 0)
			continue;  /* no change and no osd was specified */
		if (err < 0)
			continue;  /* hrm! */
		if (req->r_osd == NULL) {
			dout("tid %llu maps to no valid osd\n", req->r_tid);
			needmap++;  /* request a newer map */
			continue;
		}

		dout("kicking lingering %p tid %llu osd%d\n", req, req->r_tid,
		     req->r_osd ? req->r_osd->o_osd : -1);
		__register_request(osdc, req);
		__unregister_linger_request(osdc, req);
	}
	reset_changed_osds(osdc);
	mutex_unlock(&osdc->request_mutex);

	if (needmap) {
		dout("%d requests for down osds, need new map\n", needmap);
		ceph_monc_request_next_osdmap(&osdc->client->monc);
	}
}


/*
 * Process updated osd map.
 *
 * The message contains any number of incremental and full maps, normally
 * indicating some sort of topology change in the cluster.  Kick requests
 * off to different OSDs as needed.
 */
void ceph_osdc_handle_map(struct ceph_osd_client *osdc, struct ceph_msg *msg)
{
	void *p, *end, *next;
	u32 nr_maps, maplen;
	u32 epoch;
	struct ceph_osdmap *newmap = NULL, *oldmap;
	int err;
	struct ceph_fsid fsid;
	bool was_full;

	dout("handle_map have %u\n", osdc->osdmap ? osdc->osdmap->epoch : 0);
	p = msg->front.iov_base;
	end = p + msg->front.iov_len;

	/* verify fsid */
	ceph_decode_need(&p, end, sizeof(fsid), bad);
	ceph_decode_copy(&p, &fsid, sizeof(fsid));
	if (ceph_check_fsid(osdc->client, &fsid) < 0)
		return;

	down_write(&osdc->map_sem);

	was_full = ceph_osdmap_flag(osdc->osdmap, CEPH_OSDMAP_FULL);

	/* incremental maps */
	ceph_decode_32_safe(&p, end, nr_maps, bad);
	dout(" %d inc maps\n", nr_maps);
	while (nr_maps > 0) {
		ceph_decode_need(&p, end, 2*sizeof(u32), bad);
		epoch = ceph_decode_32(&p);
		maplen = ceph_decode_32(&p);
		ceph_decode_need(&p, end, maplen, bad);
		next = p + maplen;
		if (osdc->osdmap && osdc->osdmap->epoch+1 == epoch) {
			dout("applying incremental map %u len %d\n",
			     epoch, maplen);
			newmap = osdmap_apply_incremental(&p, next,
							  osdc->osdmap,
							  &osdc->client->msgr);
			if (IS_ERR(newmap)) {
				err = PTR_ERR(newmap);
				goto bad;
			}
			BUG_ON(!newmap);
			if (newmap != osdc->osdmap) {
				ceph_osdmap_destroy(osdc->osdmap);
				osdc->osdmap = newmap;
			}
			was_full = was_full ||
				ceph_osdmap_flag(osdc->osdmap,
						 CEPH_OSDMAP_FULL);
			kick_requests(osdc, 0, was_full);
		} else {
			dout("ignoring incremental map %u len %d\n",
			     epoch, maplen);
		}
		p = next;
		nr_maps--;
	}
	if (newmap)
		goto done;

	/* full maps */
	ceph_decode_32_safe(&p, end, nr_maps, bad);
	dout(" %d full maps\n", nr_maps);
	while (nr_maps) {
		ceph_decode_need(&p, end, 2*sizeof(u32), bad);
		epoch = ceph_decode_32(&p);
		maplen = ceph_decode_32(&p);
		ceph_decode_need(&p, end, maplen, bad);
		if (nr_maps > 1) {
			dout("skipping non-latest full map %u len %d\n",
			     epoch, maplen);
		} else if (osdc->osdmap && osdc->osdmap->epoch >= epoch) {
			dout("skipping full map %u len %d, "
			     "older than our %u\n", epoch, maplen,
			     osdc->osdmap->epoch);
		} else {
			int skipped_map = 0;

			dout("taking full map %u len %d\n", epoch, maplen);
			newmap = osdmap_decode(&p, p+maplen);
			if (IS_ERR(newmap)) {
				err = PTR_ERR(newmap);
				goto bad;
			}
			BUG_ON(!newmap);
			oldmap = osdc->osdmap;
			osdc->osdmap = newmap;
			if (oldmap) {
				if (oldmap->epoch + 1 < newmap->epoch)
					skipped_map = 1;
				ceph_osdmap_destroy(oldmap);
			}
			was_full = was_full ||
				ceph_osdmap_flag(osdc->osdmap,
						 CEPH_OSDMAP_FULL);
			kick_requests(osdc, skipped_map, was_full);
		}
		p += maplen;
		nr_maps--;
	}

	if (!osdc->osdmap)
		goto bad;
done:
	downgrade_write(&osdc->map_sem);
	ceph_monc_got_osdmap(&osdc->client->monc, osdc->osdmap->epoch);

	/*
	 * subscribe to subsequent osdmap updates if full to ensure
	 * we find out when we are no longer full and stop returning
	 * ENOSPC.
	 */
	if (ceph_osdmap_flag(osdc->osdmap, CEPH_OSDMAP_FULL) ||
		ceph_osdmap_flag(osdc->osdmap, CEPH_OSDMAP_PAUSERD) ||
		ceph_osdmap_flag(osdc->osdmap, CEPH_OSDMAP_PAUSEWR))
		ceph_monc_request_next_osdmap(&osdc->client->monc);

	mutex_lock(&osdc->request_mutex);
	__send_queued(osdc);
	mutex_unlock(&osdc->request_mutex);
	up_read(&osdc->map_sem);
	wake_up_all(&osdc->client->auth_wq);
	return;

bad:
	pr_err("osdc handle_map corrupt msg\n");
	ceph_msg_dump(msg);
	up_write(&osdc->map_sem);
	return;
}

/*
 * watch/notify callback event infrastructure
 *
 * These callbacks are used both for watch and notify operations.
 */
static void __release_event(struct kref *kref)
{
	struct ceph_osd_event *event =
		container_of(kref, struct ceph_osd_event, kref);

	dout("__release_event %p\n", event);
	kfree(event);
}

static void get_event(struct ceph_osd_event *event)
{
	kref_get(&event->kref);
}

void ceph_osdc_put_event(struct ceph_osd_event *event)
{
	kref_put(&event->kref, __release_event);
}
EXPORT_SYMBOL(ceph_osdc_put_event);

static void __insert_event(struct ceph_osd_client *osdc,
			     struct ceph_osd_event *new)
{
	struct rb_node **p = &osdc->event_tree.rb_node;
	struct rb_node *parent = NULL;
	struct ceph_osd_event *event = NULL;

	while (*p) {
		parent = *p;
		event = rb_entry(parent, struct ceph_osd_event, node);
		if (new->cookie < event->cookie)
			p = &(*p)->rb_left;
		else if (new->cookie > event->cookie)
			p = &(*p)->rb_right;
		else
			BUG();
	}

	rb_link_node(&new->node, parent, p);
	rb_insert_color(&new->node, &osdc->event_tree);
}

static struct ceph_osd_event *__find_event(struct ceph_osd_client *osdc,
					        u64 cookie)
{
	struct rb_node **p = &osdc->event_tree.rb_node;
	struct rb_node *parent = NULL;
	struct ceph_osd_event *event = NULL;

	while (*p) {
		parent = *p;
		event = rb_entry(parent, struct ceph_osd_event, node);
		if (cookie < event->cookie)
			p = &(*p)->rb_left;
		else if (cookie > event->cookie)
			p = &(*p)->rb_right;
		else
			return event;
	}
	return NULL;
}

static void __remove_event(struct ceph_osd_event *event)
{
	struct ceph_osd_client *osdc = event->osdc;

	if (!RB_EMPTY_NODE(&event->node)) {
		dout("__remove_event removed %p\n", event);
		rb_erase(&event->node, &osdc->event_tree);
		ceph_osdc_put_event(event);
	} else {
		dout("__remove_event didn't remove %p\n", event);
	}
}

int ceph_osdc_create_event(struct ceph_osd_client *osdc,
			   void (*event_cb)(u64, u64, u8, void *),
			   void *data, struct ceph_osd_event **pevent)
{
	struct ceph_osd_event *event;

	event = kmalloc(sizeof(*event), GFP_NOIO);
	if (!event)
		return -ENOMEM;

	dout("create_event %p\n", event);
	event->cb = event_cb;
	event->one_shot = 0;
	event->data = data;
	event->osdc = osdc;
	INIT_LIST_HEAD(&event->osd_node);
	RB_CLEAR_NODE(&event->node);
	kref_init(&event->kref);   /* one ref for us */
	kref_get(&event->kref);    /* one ref for the caller */

	spin_lock(&osdc->event_lock);
	event->cookie = ++osdc->event_count;
	__insert_event(osdc, event);
	spin_unlock(&osdc->event_lock);

	*pevent = event;
	return 0;
}
EXPORT_SYMBOL(ceph_osdc_create_event);

void ceph_osdc_cancel_event(struct ceph_osd_event *event)
{
	struct ceph_osd_client *osdc = event->osdc;

	dout("cancel_event %p\n", event);
	spin_lock(&osdc->event_lock);
	__remove_event(event);
	spin_unlock(&osdc->event_lock);
	ceph_osdc_put_event(event); /* caller's */
}
EXPORT_SYMBOL(ceph_osdc_cancel_event);


static void do_event_work(struct work_struct *work)
{
	struct ceph_osd_event_work *event_work =
		container_of(work, struct ceph_osd_event_work, work);
	struct ceph_osd_event *event = event_work->event;
	u64 ver = event_work->ver;
	u64 notify_id = event_work->notify_id;
	u8 opcode = event_work->opcode;

	dout("do_event_work completing %p\n", event);
	event->cb(ver, notify_id, opcode, event->data);
	dout("do_event_work completed %p\n", event);
	ceph_osdc_put_event(event);
	kfree(event_work);
}


/*
 * Process osd watch notifications
 */
static void handle_watch_notify(struct ceph_osd_client *osdc,
				struct ceph_msg *msg)
{
	void *p, *end;
	u8 proto_ver;
	u64 cookie, ver, notify_id;
	u8 opcode;
	struct ceph_osd_event *event;
	struct ceph_osd_event_work *event_work;

	p = msg->front.iov_base;
	end = p + msg->front.iov_len;

	ceph_decode_8_safe(&p, end, proto_ver, bad);
	ceph_decode_8_safe(&p, end, opcode, bad);
	ceph_decode_64_safe(&p, end, cookie, bad);
	ceph_decode_64_safe(&p, end, ver, bad);
	ceph_decode_64_safe(&p, end, notify_id, bad);

	spin_lock(&osdc->event_lock);
	event = __find_event(osdc, cookie);
	if (event) {
		BUG_ON(event->one_shot);
		get_event(event);
	}
	spin_unlock(&osdc->event_lock);
	dout("handle_watch_notify cookie %lld ver %lld event %p\n",
	     cookie, ver, event);
	if (event) {
		event_work = kmalloc(sizeof(*event_work), GFP_NOIO);
		if (!event_work) {
			dout("ERROR: could not allocate event_work\n");
			goto done_err;
		}
		INIT_WORK(&event_work->work, do_event_work);
		event_work->event = event;
		event_work->ver = ver;
		event_work->notify_id = notify_id;
		event_work->opcode = opcode;
		if (!queue_work(osdc->notify_wq, &event_work->work)) {
			dout("WARNING: failed to queue notify event work\n");
			goto done_err;
		}
	}

	return;

done_err:
	ceph_osdc_put_event(event);
	return;

bad:
	pr_err("osdc handle_watch_notify corrupt msg\n");
	return;
}

/*
 * build new request AND message
 *
 */
void ceph_osdc_build_request(struct ceph_osd_request *req, u64 off,
				struct ceph_snap_context *snapc, u64 snap_id,
				struct timespec *mtime)
{
	struct ceph_msg *msg = req->r_request;
	void *p;
	size_t msg_size;
	int flags = req->r_flags;
	u64 data_len;
	unsigned int i;

	req->r_snapid = snap_id;
	req->r_snapc = ceph_get_snap_context(snapc);

	/* encode request */
	msg->hdr.version = cpu_to_le16(4);

	p = msg->front.iov_base;
	ceph_encode_32(&p, 1);   /* client_inc  is always 1 */
	req->r_request_osdmap_epoch = p;
	p += 4;
	req->r_request_flags = p;
	p += 4;
	if (req->r_flags & CEPH_OSD_FLAG_WRITE)
		ceph_encode_timespec(p, mtime);
	p += sizeof(struct ceph_timespec);
	req->r_request_reassert_version = p;
	p += sizeof(struct ceph_eversion); /* will get filled in */

	/* oloc */
	ceph_encode_8(&p, 4);
	ceph_encode_8(&p, 4);
	ceph_encode_32(&p, 8 + 4 + 4);
	req->r_request_pool = p;
	p += 8;
	ceph_encode_32(&p, -1);  /* preferred */
	ceph_encode_32(&p, 0);   /* key len */

	ceph_encode_8(&p, 1);
	req->r_request_pgid = p;
	p += 8 + 4;
	ceph_encode_32(&p, -1);  /* preferred */

	/* oid */
	ceph_encode_32(&p, req->r_base_oid.name_len);
	memcpy(p, req->r_base_oid.name, req->r_base_oid.name_len);
	dout("oid '%.*s' len %d\n", req->r_base_oid.name_len,
	     req->r_base_oid.name, req->r_base_oid.name_len);
	p += req->r_base_oid.name_len;

	/* ops--can imply data */
	ceph_encode_16(&p, (u16)req->r_num_ops);
	data_len = 0;
	for (i = 0; i < req->r_num_ops; i++) {
		data_len += osd_req_encode_op(req, p, i);
		p += sizeof(struct ceph_osd_op);
	}

	/* snaps */
	ceph_encode_64(&p, req->r_snapid);
	ceph_encode_64(&p, req->r_snapc ? req->r_snapc->seq : 0);
	ceph_encode_32(&p, req->r_snapc ? req->r_snapc->num_snaps : 0);
	if (req->r_snapc) {
		for (i = 0; i < snapc->num_snaps; i++) {
			ceph_encode_64(&p, req->r_snapc->snaps[i]);
		}
	}

	req->r_request_attempts = p;
	p += 4;

	/* data */
	if (flags & CEPH_OSD_FLAG_WRITE) {
		u16 data_off;

		/*
		 * The header "data_off" is a hint to the receiver
		 * allowing it to align received data into its
		 * buffers such that there's no need to re-copy
		 * it before writing it to disk (direct I/O).
		 */
		data_off = (u16) (off & 0xffff);
		req->r_request->hdr.data_off = cpu_to_le16(data_off);
	}
	req->r_request->hdr.data_len = cpu_to_le32(data_len);

	BUG_ON(p > msg->front.iov_base + msg->front.iov_len);
	msg_size = p - msg->front.iov_base;
	msg->front.iov_len = msg_size;
	msg->hdr.front_len = cpu_to_le32(msg_size);

	dout("build_request msg_size was %d\n", (int)msg_size);
}
EXPORT_SYMBOL(ceph_osdc_build_request);

/*
 * Register request, send initial attempt.
 */
int ceph_osdc_start_request(struct ceph_osd_client *osdc,
			    struct ceph_osd_request *req,
			    bool nofail)
{
	int rc;

	down_read(&osdc->map_sem);
	mutex_lock(&osdc->request_mutex);

	rc = __ceph_osdc_start_request(osdc, req, nofail);

	mutex_unlock(&osdc->request_mutex);
	up_read(&osdc->map_sem);

	return rc;
}
EXPORT_SYMBOL(ceph_osdc_start_request);

/*
 * wait for a request to complete
 */
int ceph_osdc_wait_request(struct ceph_osd_client *osdc,
			   struct ceph_osd_request *req)
{
	int rc;

	rc = wait_for_completion_interruptible(&req->r_completion);
	if (rc < 0) {
		mutex_lock(&osdc->request_mutex);
		__cancel_request(req);
		__unregister_request(osdc, req);
		mutex_unlock(&osdc->request_mutex);
		complete_request(req);
		dout("wait_request tid %llu canceled/timed out\n", req->r_tid);
		return rc;
	}

	dout("wait_request tid %llu result %d\n", req->r_tid, req->r_result);
	return req->r_result;
}
EXPORT_SYMBOL(ceph_osdc_wait_request);

/*
 * sync - wait for all in-flight requests to flush.  avoid starvation.
 */
void ceph_osdc_sync(struct ceph_osd_client *osdc)
{
	struct ceph_osd_request *req;
	u64 last_tid, next_tid = 0;

	mutex_lock(&osdc->request_mutex);
	last_tid = osdc->last_tid;
	while (1) {
		req = __lookup_request_ge(osdc, next_tid);
		if (!req)
			break;
		if (req->r_tid > last_tid)
			break;

		next_tid = req->r_tid + 1;
		if ((req->r_flags & CEPH_OSD_FLAG_WRITE) == 0)
			continue;

		ceph_osdc_get_request(req);
		mutex_unlock(&osdc->request_mutex);
		dout("sync waiting on tid %llu (last is %llu)\n",
		     req->r_tid, last_tid);
		wait_for_completion(&req->r_safe_completion);
		mutex_lock(&osdc->request_mutex);
		ceph_osdc_put_request(req);
	}
	mutex_unlock(&osdc->request_mutex);
	dout("sync done (thru tid %llu)\n", last_tid);
}
EXPORT_SYMBOL(ceph_osdc_sync);

/*
 * Call all pending notify callbacks - for use after a watch is
 * unregistered, to make sure no more callbacks for it will be invoked
 */
extern void ceph_osdc_flush_notifies(struct ceph_osd_client *osdc)
{
	flush_workqueue(osdc->notify_wq);
}
EXPORT_SYMBOL(ceph_osdc_flush_notifies);


/*
 * init, shutdown
 */
int ceph_osdc_init(struct ceph_osd_client *osdc, struct ceph_client *client)
{
	int err;

	dout("init\n");
	osdc->client = client;
	osdc->osdmap = NULL;
	init_rwsem(&osdc->map_sem);
	init_completion(&osdc->map_waiters);
	osdc->last_requested_map = 0;
	mutex_init(&osdc->request_mutex);
	osdc->last_tid = 0;
	osdc->osds = RB_ROOT;
	INIT_LIST_HEAD(&osdc->osd_lru);
	osdc->requests = RB_ROOT;
	INIT_LIST_HEAD(&osdc->req_lru);
	INIT_LIST_HEAD(&osdc->req_unsent);
	INIT_LIST_HEAD(&osdc->req_notarget);
	INIT_LIST_HEAD(&osdc->req_linger);
	osdc->num_requests = 0;
	INIT_DELAYED_WORK(&osdc->timeout_work, handle_timeout);
	INIT_DELAYED_WORK(&osdc->osds_timeout_work, handle_osds_timeout);
	spin_lock_init(&osdc->event_lock);
	osdc->event_tree = RB_ROOT;
	osdc->event_count = 0;

	schedule_delayed_work(&osdc->osds_timeout_work,
	   round_jiffies_relative(osdc->client->options->osd_idle_ttl * HZ));

	err = -ENOMEM;
	osdc->req_mempool = mempool_create_kmalloc_pool(10,
					sizeof(struct ceph_osd_request));
	if (!osdc->req_mempool)
		goto out;

	err = ceph_msgpool_init(&osdc->msgpool_op, CEPH_MSG_OSD_OP,
				OSD_OP_FRONT_LEN, 10, true,
				"osd_op");
	if (err < 0)
		goto out_mempool;
	err = ceph_msgpool_init(&osdc->msgpool_op_reply, CEPH_MSG_OSD_OPREPLY,
				OSD_OPREPLY_FRONT_LEN, 10, true,
				"osd_op_reply");
	if (err < 0)
		goto out_msgpool;

	err = -ENOMEM;
	osdc->notify_wq = create_singlethread_workqueue("ceph-watch-notify");
	if (!osdc->notify_wq)
		goto out_msgpool_reply;

	return 0;

out_msgpool_reply:
	ceph_msgpool_destroy(&osdc->msgpool_op_reply);
out_msgpool:
	ceph_msgpool_destroy(&osdc->msgpool_op);
out_mempool:
	mempool_destroy(osdc->req_mempool);
out:
	return err;
}

void ceph_osdc_stop(struct ceph_osd_client *osdc)
{
	flush_workqueue(osdc->notify_wq);
	destroy_workqueue(osdc->notify_wq);
	cancel_delayed_work_sync(&osdc->timeout_work);
	cancel_delayed_work_sync(&osdc->osds_timeout_work);
	if (osdc->osdmap) {
		ceph_osdmap_destroy(osdc->osdmap);
		osdc->osdmap = NULL;
	}
	remove_all_osds(osdc);
	mempool_destroy(osdc->req_mempool);
	ceph_msgpool_destroy(&osdc->msgpool_op);
	ceph_msgpool_destroy(&osdc->msgpool_op_reply);
}

/*
 * Read some contiguous pages.  If we cross a stripe boundary, shorten
 * *plen.  Return number of bytes read, or error.
 */
int ceph_osdc_readpages(struct ceph_osd_client *osdc,
			struct ceph_vino vino, struct ceph_file_layout *layout,
			u64 off, u64 *plen,
			u32 truncate_seq, u64 truncate_size,
			struct page **pages, int num_pages, int page_align)
{
	struct ceph_osd_request *req;
	int rc = 0;

	dout("readpages on ino %llx.%llx on %llu~%llu\n", vino.ino,
	     vino.snap, off, *plen);
	req = ceph_osdc_new_request(osdc, layout, vino, off, plen, 1,
				    CEPH_OSD_OP_READ, CEPH_OSD_FLAG_READ,
				    NULL, truncate_seq, truncate_size,
				    false);
	if (IS_ERR(req))
		return PTR_ERR(req);

	/* it may be a short read due to an object boundary */

	osd_req_op_extent_osd_data_pages(req, 0,
				pages, *plen, page_align, false, false);

	dout("readpages  final extent is %llu~%llu (%llu bytes align %d)\n",
	     off, *plen, *plen, page_align);

	ceph_osdc_build_request(req, off, NULL, vino.snap, NULL);

	rc = ceph_osdc_start_request(osdc, req, false);
	if (!rc)
		rc = ceph_osdc_wait_request(osdc, req);

	ceph_osdc_put_request(req);
	dout("readpages result %d\n", rc);
	return rc;
}
EXPORT_SYMBOL(ceph_osdc_readpages);

/*
 * do a synchronous write on N pages
 */
int ceph_osdc_writepages(struct ceph_osd_client *osdc, struct ceph_vino vino,
			 struct ceph_file_layout *layout,
			 struct ceph_snap_context *snapc,
			 u64 off, u64 len,
			 u32 truncate_seq, u64 truncate_size,
			 struct timespec *mtime,
			 struct page **pages, int num_pages)
{
	struct ceph_osd_request *req;
	int rc = 0;
	int page_align = off & ~PAGE_MASK;

	BUG_ON(vino.snap != CEPH_NOSNAP);	/* snapshots aren't writeable */
	req = ceph_osdc_new_request(osdc, layout, vino, off, &len, 1,
				    CEPH_OSD_OP_WRITE,
				    CEPH_OSD_FLAG_ONDISK | CEPH_OSD_FLAG_WRITE,
				    snapc, truncate_seq, truncate_size,
				    true);
	if (IS_ERR(req))
		return PTR_ERR(req);

	/* it may be a short write due to an object boundary */
	osd_req_op_extent_osd_data_pages(req, 0, pages, len, page_align,
				false, false);
	dout("writepages %llu~%llu (%llu bytes)\n", off, len, len);

	ceph_osdc_build_request(req, off, snapc, CEPH_NOSNAP, mtime);

	rc = ceph_osdc_start_request(osdc, req, true);
	if (!rc)
		rc = ceph_osdc_wait_request(osdc, req);

	ceph_osdc_put_request(req);
	if (rc == 0)
		rc = len;
	dout("writepages result %d\n", rc);
	return rc;
}
EXPORT_SYMBOL(ceph_osdc_writepages);

int ceph_osdc_setup(void)
{
	BUG_ON(ceph_osd_request_cache);
	ceph_osd_request_cache = kmem_cache_create("ceph_osd_request",
					sizeof (struct ceph_osd_request),
					__alignof__(struct ceph_osd_request),
					0, NULL);

	return ceph_osd_request_cache ? 0 : -ENOMEM;
}
EXPORT_SYMBOL(ceph_osdc_setup);

void ceph_osdc_cleanup(void)
{
	BUG_ON(!ceph_osd_request_cache);
	kmem_cache_destroy(ceph_osd_request_cache);
	ceph_osd_request_cache = NULL;
}
EXPORT_SYMBOL(ceph_osdc_cleanup);

/*
 * handle incoming message
 */
static void dispatch(struct ceph_connection *con, struct ceph_msg *msg)
{
	struct ceph_osd *osd = con->private;
	struct ceph_osd_client *osdc;
	int type = le16_to_cpu(msg->hdr.type);

	if (!osd)
		goto out;
	osdc = osd->o_osdc;

	switch (type) {
	case CEPH_MSG_OSD_MAP:
		ceph_osdc_handle_map(osdc, msg);
		break;
	case CEPH_MSG_OSD_OPREPLY:
		handle_reply(osdc, msg, con);
		break;
	case CEPH_MSG_WATCH_NOTIFY:
		handle_watch_notify(osdc, msg);
		break;

	default:
		pr_err("received unknown message type %d %s\n", type,
		       ceph_msg_type_name(type));
	}
out:
	ceph_msg_put(msg);
}

/*
 * lookup and return message for incoming reply.  set up reply message
 * pages.
 */
static struct ceph_msg *get_reply(struct ceph_connection *con,
				  struct ceph_msg_header *hdr,
				  int *skip)
{
	struct ceph_osd *osd = con->private;
	struct ceph_osd_client *osdc = osd->o_osdc;
	struct ceph_msg *m;
	struct ceph_osd_request *req;
	int front_len = le32_to_cpu(hdr->front_len);
	int data_len = le32_to_cpu(hdr->data_len);
	u64 tid;

	tid = le64_to_cpu(hdr->tid);
	mutex_lock(&osdc->request_mutex);
	req = __lookup_request(osdc, tid);
	if (!req) {
		*skip = 1;
		m = NULL;
		dout("get_reply unknown tid %llu from osd%d\n", tid,
		     osd->o_osd);
		goto out;
	}

	if (req->r_reply->con)
		dout("%s revoking msg %p from old con %p\n", __func__,
		     req->r_reply, req->r_reply->con);
	ceph_msg_revoke_incoming(req->r_reply);

	if (front_len > req->r_reply->front_alloc_len) {
		pr_warning("get_reply front %d > preallocated %d (%u#%llu)\n",
			   front_len, req->r_reply->front_alloc_len,
			   (unsigned int)con->peer_name.type,
			   le64_to_cpu(con->peer_name.num));
		m = ceph_msg_new(CEPH_MSG_OSD_OPREPLY, front_len, GFP_NOFS,
				 false);
		if (!m)
			goto out;
		ceph_msg_put(req->r_reply);
		req->r_reply = m;
	}
	m = ceph_msg_get(req->r_reply);

	if (data_len > 0) {
		struct ceph_osd_data *osd_data;

		/*
		 * XXX This is assuming there is only one op containing
		 * XXX page data.  Probably OK for reads, but this
		 * XXX ought to be done more generally.
		 */
		osd_data = osd_req_op_extent_osd_data(req, 0);
		if (osd_data->type == CEPH_OSD_DATA_TYPE_PAGES) {
			if (osd_data->pages &&
				unlikely(osd_data->length < data_len)) {

				pr_warning("tid %lld reply has %d bytes "
					"we had only %llu bytes ready\n",
					tid, data_len, osd_data->length);
				*skip = 1;
				ceph_msg_put(m);
				m = NULL;
				goto out;
			}
		}
	}
	*skip = 0;
	dout("get_reply tid %lld %p\n", tid, m);

out:
	mutex_unlock(&osdc->request_mutex);
	return m;

}

static struct ceph_msg *alloc_msg(struct ceph_connection *con,
				  struct ceph_msg_header *hdr,
				  int *skip)
{
	struct ceph_osd *osd = con->private;
	int type = le16_to_cpu(hdr->type);
	int front = le32_to_cpu(hdr->front_len);

	*skip = 0;
	switch (type) {
	case CEPH_MSG_OSD_MAP:
	case CEPH_MSG_WATCH_NOTIFY:
		return ceph_msg_new(type, front, GFP_NOFS, false);
	case CEPH_MSG_OSD_OPREPLY:
		return get_reply(con, hdr, skip);
	default:
		pr_info("alloc_msg unexpected msg type %d from osd%d\n", type,
			osd->o_osd);
		*skip = 1;
		return NULL;
	}
}

/*
 * Wrappers to refcount containing ceph_osd struct
 */
static struct ceph_connection *get_osd_con(struct ceph_connection *con)
{
	struct ceph_osd *osd = con->private;
	if (get_osd(osd))
		return con;
	return NULL;
}

static void put_osd_con(struct ceph_connection *con)
{
	struct ceph_osd *osd = con->private;
	put_osd(osd);
}

/*
 * authentication
 */
/*
 * Note: returned pointer is the address of a structure that's
 * managed separately.  Caller must *not* attempt to free it.
 */
static struct ceph_auth_handshake *get_authorizer(struct ceph_connection *con,
					int *proto, int force_new)
{
	struct ceph_osd *o = con->private;
	struct ceph_osd_client *osdc = o->o_osdc;
	struct ceph_auth_client *ac = osdc->client->monc.auth;
	struct ceph_auth_handshake *auth = &o->o_auth;

	if (force_new && auth->authorizer) {
		ceph_auth_destroy_authorizer(ac, auth->authorizer);
		auth->authorizer = NULL;
	}
	if (!auth->authorizer) {
		int ret = ceph_auth_create_authorizer(ac, CEPH_ENTITY_TYPE_OSD,
						      auth);
		if (ret)
			return ERR_PTR(ret);
	} else {
		int ret = ceph_auth_update_authorizer(ac, CEPH_ENTITY_TYPE_OSD,
						     auth);
		if (ret)
			return ERR_PTR(ret);
	}
	*proto = ac->protocol;

	return auth;
}


static int verify_authorizer_reply(struct ceph_connection *con, int len)
{
	struct ceph_osd *o = con->private;
	struct ceph_osd_client *osdc = o->o_osdc;
	struct ceph_auth_client *ac = osdc->client->monc.auth;

	return ceph_auth_verify_authorizer_reply(ac, o->o_auth.authorizer, len);
}

static int invalidate_authorizer(struct ceph_connection *con)
{
	struct ceph_osd *o = con->private;
	struct ceph_osd_client *osdc = o->o_osdc;
	struct ceph_auth_client *ac = osdc->client->monc.auth;

	ceph_auth_invalidate_authorizer(ac, CEPH_ENTITY_TYPE_OSD);
	return ceph_monc_validate_auth(&osdc->client->monc);
}

static const struct ceph_connection_operations osd_con_ops = {
	.get = get_osd_con,
	.put = put_osd_con,
	.dispatch = dispatch,
	.get_authorizer = get_authorizer,
	.verify_authorizer_reply = verify_authorizer_reply,
	.invalidate_authorizer = invalidate_authorizer,
	.alloc_msg = alloc_msg,
	.fault = osd_reset,
};<|MERGE_RESOLUTION|>--- conflicted
+++ resolved
@@ -1744,24 +1744,6 @@
 		dout("redirect pool %lld\n", redir.oloc.pool);
 
 		__unregister_request(osdc, req);
-<<<<<<< HEAD
-		mutex_unlock(&osdc->request_mutex);
-
-		req->r_target_oloc = redir.oloc; /* struct */
-
-		/*
-		 * Start redirect requests with nofail=true.  If
-		 * mapping fails, request will end up on the notarget
-		 * list, waiting for the new osdmap (which can take
-		 * a while), even though the original request mapped
-		 * successfully.  In the future we might want to follow
-		 * original request's nofail setting here.
-		 */
-		err = ceph_osdc_start_request(osdc, req, true);
-		BUG_ON(err);
-
-		goto done;
-=======
 
 		req->r_target_oloc = redir.oloc; /* struct */
 
@@ -1777,7 +1759,6 @@
 		BUG_ON(err);
 
 		goto out_unlock;
->>>>>>> 56041bf9
 	}
 
 	already_completed = req->r_got_reply;
