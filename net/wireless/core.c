--- conflicted
+++ resolved
@@ -589,18 +589,10 @@
 	if (res) {
 		device_del(&rdev->wiphy.dev);
 
-<<<<<<< HEAD
-		mutex_lock(&cfg80211_mutex);
-		debugfs_remove_recursive(rdev->wiphy.debugfsdir);
-		list_del_rcu(&rdev->list);
-		wiphy_regulatory_deregister(wiphy);
-		mutex_unlock(&cfg80211_mutex);
-=======
 		debugfs_remove_recursive(rdev->wiphy.debugfsdir);
 		list_del_rcu(&rdev->list);
 		wiphy_regulatory_deregister(wiphy);
 		rtnl_unlock();
->>>>>>> 8b3e7be4
 		return res;
 	}
 
@@ -765,13 +757,8 @@
 		wdev->wext.ie_len = 0;
 		wdev->wext.connect.auth_type = NL80211_AUTHTYPE_AUTOMATIC;
 #endif
-<<<<<<< HEAD
-		__cfg80211_disconnect(rdev, dev,
-				      WLAN_REASON_DEAUTH_LEAVING, true);
-=======
 		cfg80211_disconnect(rdev, dev,
 				    WLAN_REASON_DEAUTH_LEAVING, true);
->>>>>>> 8b3e7be4
 		wdev_unlock(wdev);
 		break;
 	case NL80211_IFTYPE_MESH_POINT:
