--- conflicted
+++ resolved
@@ -1074,11 +1074,8 @@
 	bool modified = false;
 	int err = 0;
 
-<<<<<<< HEAD
-=======
 	trace_br_fdb_external_learn_add(br, p, addr, vid);
 
->>>>>>> bb176f67
 	spin_lock_bh(&br->hash_lock);
 
 	head = &br->hash[br_mac_hash(addr, vid)];
