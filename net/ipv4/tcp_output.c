--- conflicted
+++ resolved
@@ -2844,15 +2844,10 @@
 		nskb = __pskb_copy(skb, MAX_TCP_HEADER, GFP_ATOMIC);
 		err = nskb ? tcp_transmit_skb(sk, nskb, 0, GFP_ATOMIC) :
 			     -ENOBUFS;
-<<<<<<< HEAD
-		if (!err)
-			skb->skb_mstamp = tp->tcp_mstamp;
-=======
 		if (!err) {
 			skb->skb_mstamp = tp->tcp_mstamp;
 			tcp_rate_skb_sent(sk, skb);
 		}
->>>>>>> 9abd04af
 	} else {
 		err = tcp_transmit_skb(sk, skb, 1, GFP_ATOMIC);
 	}
