/*
 * AppArmor security module
 *
 * This file contains AppArmor ipc mediation
 *
 * Copyright (C) 1998-2008 Novell/SUSE
 * Copyright 2009-2017 Canonical Ltd.
 *
 * This program is free software; you can redistribute it and/or
 * modify it under the terms of the GNU General Public License as
 * published by the Free Software Foundation, version 2 of the
 * License.
 */

#include <linux/gfp.h>
#include <linux/ptrace.h>

#include "include/audit.h"
#include "include/capability.h"
#include "include/context.h"
#include "include/policy.h"
#include "include/ipc.h"
#include "include/sig_names.h"

/**
 * audit_ptrace_mask - convert mask to permission string
 * @buffer: buffer to write string to (NOT NULL)
 * @mask: permission mask to convert
 */
static void audit_ptrace_mask(struct audit_buffer *ab, u32 mask)
{
	switch (mask) {
	case MAY_READ:
		audit_log_string(ab, "read");
		break;
	case MAY_WRITE:
		audit_log_string(ab, "trace");
		break;
	case AA_MAY_BE_READ:
		audit_log_string(ab, "readby");
		break;
	case AA_MAY_BE_TRACED:
		audit_log_string(ab, "tracedby");
		break;
	}
}

/* call back to audit ptrace fields */
static void audit_ptrace_cb(struct audit_buffer *ab, void *va)
{
	struct common_audit_data *sa = va;

	if (aad(sa)->request & AA_PTRACE_PERM_MASK) {
		audit_log_format(ab, " requested_mask=");
		audit_ptrace_mask(ab, aad(sa)->request);

		if (aad(sa)->denied & AA_PTRACE_PERM_MASK) {
			audit_log_format(ab, " denied_mask=");
			audit_ptrace_mask(ab, aad(sa)->denied);
		}
	}
	audit_log_format(ab, " peer=");
	aa_label_xaudit(ab, labels_ns(aad(sa)->label), aad(sa)->peer,
			FLAGS_NONE, GFP_ATOMIC);
}

/* TODO: conditionals */
static int profile_ptrace_perm(struct aa_profile *profile,
			       struct aa_profile *peer, u32 request,
			       struct common_audit_data *sa)
{
	struct aa_perms perms = { };

	/* need because of peer in cross check */
	if (profile_unconfined(profile) ||
	    !PROFILE_MEDIATES(profile, AA_CLASS_PTRACE))
		return 0;

	aad(sa)->peer = &peer->label;
	aa_profile_match_label(profile, &peer->label, AA_CLASS_PTRACE, request,
			       &perms);
	aa_apply_modes_to_perms(profile, &perms);
	return aa_check_perms(profile, &perms, request, sa, audit_ptrace_cb);
}

static int cross_ptrace_perm(struct aa_profile *tracer,
			     struct aa_profile *tracee, u32 request,
			     struct common_audit_data *sa)
{
	if (PROFILE_MEDIATES(tracer, AA_CLASS_PTRACE))
		return xcheck(profile_ptrace_perm(tracer, tracee, request, sa),
			      profile_ptrace_perm(tracee, tracer,
						  request << PTRACE_PERM_SHIFT,
						  sa));
	/* policy uses the old style capability check for ptrace */
	if (profile_unconfined(tracer) || tracer == tracee)
		return 0;

	aad(sa)->label = &tracer->label;
	aad(sa)->peer = &tracee->label;
	aad(sa)->request = 0;
	aad(sa)->error = aa_capable(&tracer->label, CAP_SYS_PTRACE, 1);

	return aa_audit(AUDIT_APPARMOR_AUTO, tracer, sa, audit_ptrace_cb);
}

/**
 * aa_may_ptrace - test if tracer task can trace the tracee
 * @tracer: label of the task doing the tracing  (NOT NULL)
 * @tracee: task label to be traced
 * @request: permission request
 *
 * Returns: %0 else error code if permission denied or error
 */
int aa_may_ptrace(struct aa_label *tracer, struct aa_label *tracee,
		  u32 request)
{
	DEFINE_AUDIT_DATA(sa, LSM_AUDIT_DATA_NONE, OP_PTRACE);

	return xcheck_labels_profiles(tracer, tracee, cross_ptrace_perm,
				      request, &sa);
}


static inline int map_signal_num(int sig)
{
	if (sig > SIGRTMAX)
		return SIGUNKNOWN;
	else if (sig >= SIGRTMIN)
		return sig - SIGRTMIN + 128;	/* rt sigs mapped to 128 */
<<<<<<< HEAD
	else if (sig <= MAXMAPPED_SIG)
=======
	else if (sig < MAXMAPPED_SIG)
>>>>>>> 9abd04af
		return sig_map[sig];
	return SIGUNKNOWN;
}

/**
 * audit_file_mask - convert mask to permission string
 * @buffer: buffer to write string to (NOT NULL)
 * @mask: permission mask to convert
 */
static void audit_signal_mask(struct audit_buffer *ab, u32 mask)
{
	if (mask & MAY_READ)
		audit_log_string(ab, "receive");
	if (mask & MAY_WRITE)
		audit_log_string(ab, "send");
}

/**
 * audit_cb - call back for signal specific audit fields
 * @ab: audit_buffer  (NOT NULL)
 * @va: audit struct to audit values of  (NOT NULL)
 */
static void audit_signal_cb(struct audit_buffer *ab, void *va)
{
	struct common_audit_data *sa = va;

	if (aad(sa)->request & AA_SIGNAL_PERM_MASK) {
		audit_log_format(ab, " requested_mask=");
		audit_signal_mask(ab, aad(sa)->request);
		if (aad(sa)->denied & AA_SIGNAL_PERM_MASK) {
			audit_log_format(ab, " denied_mask=");
			audit_signal_mask(ab, aad(sa)->denied);
		}
	}
<<<<<<< HEAD
	if (aad(sa)->signal <= MAXMAPPED_SIG)
=======
	if (aad(sa)->signal < MAXMAPPED_SIG)
>>>>>>> 9abd04af
		audit_log_format(ab, " signal=%s", sig_names[aad(sa)->signal]);
	else
		audit_log_format(ab, " signal=rtmin+%d",
				 aad(sa)->signal - 128);
	audit_log_format(ab, " peer=");
	aa_label_xaudit(ab, labels_ns(aad(sa)->label), aad(sa)->peer,
			FLAGS_NONE, GFP_ATOMIC);
}

/* TODO: update to handle compound name&name2, conditionals */
static void profile_match_signal(struct aa_profile *profile, const char *label,
				 int signal, struct aa_perms *perms)
{
	unsigned int state;

	/* TODO: secondary cache check <profile, profile, perm> */
	state = aa_dfa_next(profile->policy.dfa,
			    profile->policy.start[AA_CLASS_SIGNAL],
			    signal);
	state = aa_dfa_match(profile->policy.dfa, state, label);
	aa_compute_perms(profile->policy.dfa, state, perms);
}

static int profile_signal_perm(struct aa_profile *profile,
			       struct aa_profile *peer, u32 request,
			       struct common_audit_data *sa)
{
	struct aa_perms perms;

	if (profile_unconfined(profile) ||
	    !PROFILE_MEDIATES(profile, AA_CLASS_SIGNAL))
		return 0;

	aad(sa)->peer = &peer->label;
	profile_match_signal(profile, peer->base.hname, aad(sa)->signal,
			     &perms);
	aa_apply_modes_to_perms(profile, &perms);
	return aa_check_perms(profile, &perms, request, sa, audit_signal_cb);
}

static int aa_signal_cross_perm(struct aa_profile *sender,
				struct aa_profile *target,
				struct common_audit_data *sa)
{
	return xcheck(profile_signal_perm(sender, target, MAY_WRITE, sa),
		      profile_signal_perm(target, sender, MAY_READ, sa));
}

int aa_may_signal(struct aa_label *sender, struct aa_label *target, int sig)
{
	DEFINE_AUDIT_DATA(sa, LSM_AUDIT_DATA_NONE, OP_SIGNAL);

	aad(&sa)->signal = map_signal_num(sig);
	return xcheck_labels_profiles(sender, target, aa_signal_cross_perm,
				      &sa);
}<|MERGE_RESOLUTION|>--- conflicted
+++ resolved
@@ -128,11 +128,7 @@
 		return SIGUNKNOWN;
 	else if (sig >= SIGRTMIN)
 		return sig - SIGRTMIN + 128;	/* rt sigs mapped to 128 */
-<<<<<<< HEAD
-	else if (sig <= MAXMAPPED_SIG)
-=======
 	else if (sig < MAXMAPPED_SIG)
->>>>>>> 9abd04af
 		return sig_map[sig];
 	return SIGUNKNOWN;
 }
@@ -167,11 +163,7 @@
 			audit_signal_mask(ab, aad(sa)->denied);
 		}
 	}
-<<<<<<< HEAD
-	if (aad(sa)->signal <= MAXMAPPED_SIG)
-=======
 	if (aad(sa)->signal < MAXMAPPED_SIG)
->>>>>>> 9abd04af
 		audit_log_format(ab, " signal=%s", sig_names[aad(sa)->signal]);
 	else
 		audit_log_format(ab, " signal=rtmin+%d",
