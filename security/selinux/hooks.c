--- conflicted
+++ resolved
@@ -4172,14 +4172,10 @@
 		perm = signal_to_av(sig);
 	if (!cred)
 		secid = current_sid();
-<<<<<<< HEAD
 	else
 		secid = cred_sid(cred);
-	return avc_has_perm(secid, task_sid(p), SECCLASS_PROCESS, perm, NULL);
-=======
 	return avc_has_perm(&selinux_state,
 			    secid, task_sid(p), SECCLASS_PROCESS, perm, NULL);
->>>>>>> 6b6bc620
 }
 
 static void selinux_task_to_inode(struct task_struct *p,
