/*
 * Copyright (C) 2011, Red Hat Inc, Arnaldo Carvalho de Melo <acme@redhat.com>
 *
 * Parts came from builtin-{top,stat,record}.c, see those files for further
 * copyright notes.
 *
 * Released under the GPL v2. (and only v2, not any later version)
 */
#include "util.h"
#include <api/fs/fs.h>
#include <errno.h>
#include <inttypes.h>
#include <poll.h>
#include "cpumap.h"
#include "thread_map.h"
#include "target.h"
#include "evlist.h"
#include "evsel.h"
#include "debug.h"
#include "units.h"
#include "asm/bug.h"
#include <signal.h>
#include <unistd.h>

#include "parse-events.h"
#include <subcmd/parse-options.h>

#include <fcntl.h>
#include <sys/ioctl.h>
#include <sys/mman.h>

#include <linux/bitops.h>
#include <linux/hash.h>
#include <linux/log2.h>
#include <linux/err.h>

#define FD(e, x, y) (*(int *)xyarray__entry(e->fd, x, y))
#define SID(e, x, y) xyarray__entry(e->sample_id, x, y)

void perf_evlist__init(struct perf_evlist *evlist, struct cpu_map *cpus,
		       struct thread_map *threads)
{
	int i;

	for (i = 0; i < PERF_EVLIST__HLIST_SIZE; ++i)
		INIT_HLIST_HEAD(&evlist->heads[i]);
	INIT_LIST_HEAD(&evlist->entries);
	perf_evlist__set_maps(evlist, cpus, threads);
	fdarray__init(&evlist->pollfd, 64);
	evlist->workload.pid = -1;
	evlist->bkw_mmap_state = BKW_MMAP_NOTREADY;
}

struct perf_evlist *perf_evlist__new(void)
{
	struct perf_evlist *evlist = zalloc(sizeof(*evlist));

	if (evlist != NULL)
		perf_evlist__init(evlist, NULL, NULL);

	return evlist;
}

struct perf_evlist *perf_evlist__new_default(void)
{
	struct perf_evlist *evlist = perf_evlist__new();

	if (evlist && perf_evlist__add_default(evlist)) {
		perf_evlist__delete(evlist);
		evlist = NULL;
	}

	return evlist;
}

struct perf_evlist *perf_evlist__new_dummy(void)
{
	struct perf_evlist *evlist = perf_evlist__new();

	if (evlist && perf_evlist__add_dummy(evlist)) {
		perf_evlist__delete(evlist);
		evlist = NULL;
	}

	return evlist;
}

/**
 * perf_evlist__set_id_pos - set the positions of event ids.
 * @evlist: selected event list
 *
 * Events with compatible sample types all have the same id_pos
 * and is_pos.  For convenience, put a copy on evlist.
 */
void perf_evlist__set_id_pos(struct perf_evlist *evlist)
{
	struct perf_evsel *first = perf_evlist__first(evlist);

	evlist->id_pos = first->id_pos;
	evlist->is_pos = first->is_pos;
}

static void perf_evlist__update_id_pos(struct perf_evlist *evlist)
{
	struct perf_evsel *evsel;

	evlist__for_each_entry(evlist, evsel)
		perf_evsel__calc_id_pos(evsel);

	perf_evlist__set_id_pos(evlist);
}

static void perf_evlist__purge(struct perf_evlist *evlist)
{
	struct perf_evsel *pos, *n;

	evlist__for_each_entry_safe(evlist, n, pos) {
		list_del_init(&pos->node);
		pos->evlist = NULL;
		perf_evsel__delete(pos);
	}

	evlist->nr_entries = 0;
}

void perf_evlist__exit(struct perf_evlist *evlist)
{
	zfree(&evlist->mmap);
	zfree(&evlist->overwrite_mmap);
	fdarray__exit(&evlist->pollfd);
}

void perf_evlist__delete(struct perf_evlist *evlist)
{
	if (evlist == NULL)
		return;

	perf_evlist__munmap(evlist);
	perf_evlist__close(evlist);
	cpu_map__put(evlist->cpus);
	thread_map__put(evlist->threads);
	evlist->cpus = NULL;
	evlist->threads = NULL;
	perf_evlist__purge(evlist);
	perf_evlist__exit(evlist);
	free(evlist);
}

static void __perf_evlist__propagate_maps(struct perf_evlist *evlist,
					  struct perf_evsel *evsel)
{
	/*
	 * We already have cpus for evsel (via PMU sysfs) so
	 * keep it, if there's no target cpu list defined.
	 */
	if (!evsel->own_cpus || evlist->has_user_cpus) {
		cpu_map__put(evsel->cpus);
		evsel->cpus = cpu_map__get(evlist->cpus);
	} else if (evsel->cpus != evsel->own_cpus) {
		cpu_map__put(evsel->cpus);
		evsel->cpus = cpu_map__get(evsel->own_cpus);
	}

	thread_map__put(evsel->threads);
	evsel->threads = thread_map__get(evlist->threads);
}

static void perf_evlist__propagate_maps(struct perf_evlist *evlist)
{
	struct perf_evsel *evsel;

	evlist__for_each_entry(evlist, evsel)
		__perf_evlist__propagate_maps(evlist, evsel);
}

void perf_evlist__add(struct perf_evlist *evlist, struct perf_evsel *entry)
{
	entry->evlist = evlist;
	list_add_tail(&entry->node, &evlist->entries);
	entry->idx = evlist->nr_entries;
	entry->tracking = !entry->idx;

	if (!evlist->nr_entries++)
		perf_evlist__set_id_pos(evlist);

	__perf_evlist__propagate_maps(evlist, entry);
}

void perf_evlist__remove(struct perf_evlist *evlist, struct perf_evsel *evsel)
{
	evsel->evlist = NULL;
	list_del_init(&evsel->node);
	evlist->nr_entries -= 1;
}

void perf_evlist__splice_list_tail(struct perf_evlist *evlist,
				   struct list_head *list)
{
	struct perf_evsel *evsel, *temp;

	__evlist__for_each_entry_safe(list, temp, evsel) {
		list_del_init(&evsel->node);
		perf_evlist__add(evlist, evsel);
	}
}

void __perf_evlist__set_leader(struct list_head *list)
{
	struct perf_evsel *evsel, *leader;

	leader = list_entry(list->next, struct perf_evsel, node);
	evsel = list_entry(list->prev, struct perf_evsel, node);

	leader->nr_members = evsel->idx - leader->idx + 1;

	__evlist__for_each_entry(list, evsel) {
		evsel->leader = leader;
	}
}

void perf_evlist__set_leader(struct perf_evlist *evlist)
{
	if (evlist->nr_entries) {
		evlist->nr_groups = evlist->nr_entries > 1 ? 1 : 0;
		__perf_evlist__set_leader(&evlist->entries);
	}
}

void perf_event_attr__set_max_precise_ip(struct perf_event_attr *attr)
{
	attr->precise_ip = 3;

	while (attr->precise_ip != 0) {
		int fd = sys_perf_event_open(attr, 0, -1, -1, 0);
		if (fd != -1) {
			close(fd);
			break;
		}
		--attr->precise_ip;
	}
}

int __perf_evlist__add_default(struct perf_evlist *evlist, bool precise)
{
	struct perf_evsel *evsel = perf_evsel__new_cycles(precise);

	if (evsel == NULL)
		return -ENOMEM;

	perf_evlist__add(evlist, evsel);
	return 0;
}

int perf_evlist__add_dummy(struct perf_evlist *evlist)
{
	struct perf_event_attr attr = {
		.type	= PERF_TYPE_SOFTWARE,
		.config = PERF_COUNT_SW_DUMMY,
		.size	= sizeof(attr), /* to capture ABI version */
	};
	struct perf_evsel *evsel = perf_evsel__new_idx(&attr, evlist->nr_entries);

	if (evsel == NULL)
		return -ENOMEM;

	perf_evlist__add(evlist, evsel);
	return 0;
}

static int perf_evlist__add_attrs(struct perf_evlist *evlist,
				  struct perf_event_attr *attrs, size_t nr_attrs)
{
	struct perf_evsel *evsel, *n;
	LIST_HEAD(head);
	size_t i;

	for (i = 0; i < nr_attrs; i++) {
		evsel = perf_evsel__new_idx(attrs + i, evlist->nr_entries + i);
		if (evsel == NULL)
			goto out_delete_partial_list;
		list_add_tail(&evsel->node, &head);
	}

	perf_evlist__splice_list_tail(evlist, &head);

	return 0;

out_delete_partial_list:
	__evlist__for_each_entry_safe(&head, n, evsel)
		perf_evsel__delete(evsel);
	return -1;
}

int __perf_evlist__add_default_attrs(struct perf_evlist *evlist,
				     struct perf_event_attr *attrs, size_t nr_attrs)
{
	size_t i;

	for (i = 0; i < nr_attrs; i++)
		event_attr_init(attrs + i);

	return perf_evlist__add_attrs(evlist, attrs, nr_attrs);
}

struct perf_evsel *
perf_evlist__find_tracepoint_by_id(struct perf_evlist *evlist, int id)
{
	struct perf_evsel *evsel;

	evlist__for_each_entry(evlist, evsel) {
		if (evsel->attr.type   == PERF_TYPE_TRACEPOINT &&
		    (int)evsel->attr.config == id)
			return evsel;
	}

	return NULL;
}

struct perf_evsel *
perf_evlist__find_tracepoint_by_name(struct perf_evlist *evlist,
				     const char *name)
{
	struct perf_evsel *evsel;

	evlist__for_each_entry(evlist, evsel) {
		if ((evsel->attr.type == PERF_TYPE_TRACEPOINT) &&
		    (strcmp(evsel->name, name) == 0))
			return evsel;
	}

	return NULL;
}

int perf_evlist__add_newtp(struct perf_evlist *evlist,
			   const char *sys, const char *name, void *handler)
{
	struct perf_evsel *evsel = perf_evsel__newtp(sys, name);

	if (IS_ERR(evsel))
		return -1;

	evsel->handler = handler;
	perf_evlist__add(evlist, evsel);
	return 0;
}

static int perf_evlist__nr_threads(struct perf_evlist *evlist,
				   struct perf_evsel *evsel)
{
	if (evsel->system_wide)
		return 1;
	else
		return thread_map__nr(evlist->threads);
}

void perf_evlist__disable(struct perf_evlist *evlist)
{
	struct perf_evsel *pos;

	evlist__for_each_entry(evlist, pos) {
		if (!perf_evsel__is_group_leader(pos) || !pos->fd)
			continue;
		perf_evsel__disable(pos);
	}

	evlist->enabled = false;
}

void perf_evlist__enable(struct perf_evlist *evlist)
{
	struct perf_evsel *pos;

	evlist__for_each_entry(evlist, pos) {
		if (!perf_evsel__is_group_leader(pos) || !pos->fd)
			continue;
		perf_evsel__enable(pos);
	}

	evlist->enabled = true;
}

void perf_evlist__toggle_enable(struct perf_evlist *evlist)
{
	(evlist->enabled ? perf_evlist__disable : perf_evlist__enable)(evlist);
}

static int perf_evlist__enable_event_cpu(struct perf_evlist *evlist,
					 struct perf_evsel *evsel, int cpu)
{
	int thread;
	int nr_threads = perf_evlist__nr_threads(evlist, evsel);

	if (!evsel->fd)
		return -EINVAL;

	for (thread = 0; thread < nr_threads; thread++) {
		int err = ioctl(FD(evsel, cpu, thread), PERF_EVENT_IOC_ENABLE, 0);
		if (err)
			return err;
	}
	return 0;
}

static int perf_evlist__enable_event_thread(struct perf_evlist *evlist,
					    struct perf_evsel *evsel,
					    int thread)
{
	int cpu;
	int nr_cpus = cpu_map__nr(evlist->cpus);

	if (!evsel->fd)
		return -EINVAL;

	for (cpu = 0; cpu < nr_cpus; cpu++) {
		int err = ioctl(FD(evsel, cpu, thread), PERF_EVENT_IOC_ENABLE, 0);
		if (err)
			return err;
	}
	return 0;
}

int perf_evlist__enable_event_idx(struct perf_evlist *evlist,
				  struct perf_evsel *evsel, int idx)
{
	bool per_cpu_mmaps = !cpu_map__empty(evlist->cpus);

	if (per_cpu_mmaps)
		return perf_evlist__enable_event_cpu(evlist, evsel, idx);
	else
		return perf_evlist__enable_event_thread(evlist, evsel, idx);
}

int perf_evlist__alloc_pollfd(struct perf_evlist *evlist)
{
	int nr_cpus = cpu_map__nr(evlist->cpus);
	int nr_threads = thread_map__nr(evlist->threads);
	int nfds = 0;
	struct perf_evsel *evsel;

	evlist__for_each_entry(evlist, evsel) {
		if (evsel->system_wide)
			nfds += nr_cpus;
		else
			nfds += nr_cpus * nr_threads;
	}

	if (fdarray__available_entries(&evlist->pollfd) < nfds &&
	    fdarray__grow(&evlist->pollfd, nfds) < 0)
		return -ENOMEM;

	return 0;
}

static int __perf_evlist__add_pollfd(struct perf_evlist *evlist, int fd,
				     struct perf_mmap *map, short revent)
{
	int pos = fdarray__add(&evlist->pollfd, fd, revent | POLLERR | POLLHUP);
	/*
	 * Save the idx so that when we filter out fds POLLHUP'ed we can
	 * close the associated evlist->mmap[] entry.
	 */
	if (pos >= 0) {
		evlist->pollfd.priv[pos].ptr = map;

		fcntl(fd, F_SETFL, O_NONBLOCK);
	}

	return pos;
}

int perf_evlist__add_pollfd(struct perf_evlist *evlist, int fd)
{
	return __perf_evlist__add_pollfd(evlist, fd, NULL, POLLIN);
}

static void perf_evlist__munmap_filtered(struct fdarray *fda, int fd,
					 void *arg __maybe_unused)
{
	struct perf_mmap *map = fda->priv[fd].ptr;

	if (map)
		perf_mmap__put(map);
}

int perf_evlist__filter_pollfd(struct perf_evlist *evlist, short revents_and_mask)
{
	return fdarray__filter(&evlist->pollfd, revents_and_mask,
			       perf_evlist__munmap_filtered, NULL);
}

int perf_evlist__poll(struct perf_evlist *evlist, int timeout)
{
	return fdarray__poll(&evlist->pollfd, timeout);
}

static void perf_evlist__id_hash(struct perf_evlist *evlist,
				 struct perf_evsel *evsel,
				 int cpu, int thread, u64 id)
{
	int hash;
	struct perf_sample_id *sid = SID(evsel, cpu, thread);

	sid->id = id;
	sid->evsel = evsel;
	hash = hash_64(sid->id, PERF_EVLIST__HLIST_BITS);
	hlist_add_head(&sid->node, &evlist->heads[hash]);
}

void perf_evlist__id_add(struct perf_evlist *evlist, struct perf_evsel *evsel,
			 int cpu, int thread, u64 id)
{
	perf_evlist__id_hash(evlist, evsel, cpu, thread, id);
	evsel->id[evsel->ids++] = id;
}

int perf_evlist__id_add_fd(struct perf_evlist *evlist,
			   struct perf_evsel *evsel,
			   int cpu, int thread, int fd)
{
	u64 read_data[4] = { 0, };
	int id_idx = 1; /* The first entry is the counter value */
	u64 id;
	int ret;

	ret = ioctl(fd, PERF_EVENT_IOC_ID, &id);
	if (!ret)
		goto add;

	if (errno != ENOTTY)
		return -1;

	/* Legacy way to get event id.. All hail to old kernels! */

	/*
	 * This way does not work with group format read, so bail
	 * out in that case.
	 */
	if (perf_evlist__read_format(evlist) & PERF_FORMAT_GROUP)
		return -1;

	if (!(evsel->attr.read_format & PERF_FORMAT_ID) ||
	    read(fd, &read_data, sizeof(read_data)) == -1)
		return -1;

	if (evsel->attr.read_format & PERF_FORMAT_TOTAL_TIME_ENABLED)
		++id_idx;
	if (evsel->attr.read_format & PERF_FORMAT_TOTAL_TIME_RUNNING)
		++id_idx;

	id = read_data[id_idx];

 add:
	perf_evlist__id_add(evlist, evsel, cpu, thread, id);
	return 0;
}

static void perf_evlist__set_sid_idx(struct perf_evlist *evlist,
				     struct perf_evsel *evsel, int idx, int cpu,
				     int thread)
{
	struct perf_sample_id *sid = SID(evsel, cpu, thread);
	sid->idx = idx;
	if (evlist->cpus && cpu >= 0)
		sid->cpu = evlist->cpus->map[cpu];
	else
		sid->cpu = -1;
	if (!evsel->system_wide && evlist->threads && thread >= 0)
		sid->tid = thread_map__pid(evlist->threads, thread);
	else
		sid->tid = -1;
}

struct perf_sample_id *perf_evlist__id2sid(struct perf_evlist *evlist, u64 id)
{
	struct hlist_head *head;
	struct perf_sample_id *sid;
	int hash;

	hash = hash_64(id, PERF_EVLIST__HLIST_BITS);
	head = &evlist->heads[hash];

	hlist_for_each_entry(sid, head, node)
		if (sid->id == id)
			return sid;

	return NULL;
}

struct perf_evsel *perf_evlist__id2evsel(struct perf_evlist *evlist, u64 id)
{
	struct perf_sample_id *sid;

	if (evlist->nr_entries == 1 || !id)
		return perf_evlist__first(evlist);

	sid = perf_evlist__id2sid(evlist, id);
	if (sid)
		return sid->evsel;

	if (!perf_evlist__sample_id_all(evlist))
		return perf_evlist__first(evlist);

	return NULL;
}

struct perf_evsel *perf_evlist__id2evsel_strict(struct perf_evlist *evlist,
						u64 id)
{
	struct perf_sample_id *sid;

	if (!id)
		return NULL;

	sid = perf_evlist__id2sid(evlist, id);
	if (sid)
		return sid->evsel;

	return NULL;
}

static int perf_evlist__event2id(struct perf_evlist *evlist,
				 union perf_event *event, u64 *id)
{
	const u64 *array = event->sample.array;
	ssize_t n;

	n = (event->header.size - sizeof(event->header)) >> 3;

	if (event->header.type == PERF_RECORD_SAMPLE) {
		if (evlist->id_pos >= n)
			return -1;
		*id = array[evlist->id_pos];
	} else {
		if (evlist->is_pos > n)
			return -1;
		n -= evlist->is_pos;
		*id = array[n];
	}
	return 0;
}

struct perf_evsel *perf_evlist__event2evsel(struct perf_evlist *evlist,
					    union perf_event *event)
{
	struct perf_evsel *first = perf_evlist__first(evlist);
	struct hlist_head *head;
	struct perf_sample_id *sid;
	int hash;
	u64 id;

	if (evlist->nr_entries == 1)
		return first;

	if (!first->attr.sample_id_all &&
	    event->header.type != PERF_RECORD_SAMPLE)
		return first;

	if (perf_evlist__event2id(evlist, event, &id))
		return NULL;

	/* Synthesized events have an id of zero */
	if (!id)
		return first;

	hash = hash_64(id, PERF_EVLIST__HLIST_BITS);
	head = &evlist->heads[hash];

	hlist_for_each_entry(sid, head, node) {
		if (sid->id == id)
			return sid->evsel;
	}
	return NULL;
}

static int perf_evlist__set_paused(struct perf_evlist *evlist, bool value)
{
	int i;

	if (!evlist->overwrite_mmap)
		return 0;

	for (i = 0; i < evlist->nr_mmaps; i++) {
		int fd = evlist->overwrite_mmap[i].fd;
		int err;

		if (fd < 0)
			continue;
		err = ioctl(fd, PERF_EVENT_IOC_PAUSE_OUTPUT, value ? 1 : 0);
		if (err)
			return err;
	}
	return 0;
}

static int perf_evlist__pause(struct perf_evlist *evlist)
{
	return perf_evlist__set_paused(evlist, true);
}

static int perf_evlist__resume(struct perf_evlist *evlist)
{
	return perf_evlist__set_paused(evlist, false);
}

union perf_event *perf_evlist__mmap_read_forward(struct perf_evlist *evlist, int idx)
{
	struct perf_mmap *md = &evlist->mmap[idx];

	/*
	 * Check messup is required for forward overwritable ring buffer:
	 * memory pointed by md->prev can be overwritten in this case.
	 * No need for read-write ring buffer: kernel stop outputting when
	 * it hit md->prev (perf_mmap__consume()).
	 */
	return perf_mmap__read_forward(md);
<<<<<<< HEAD
}

union perf_event *perf_evlist__mmap_read_backward(struct perf_evlist *evlist, int idx)
{
	struct perf_mmap *md = &evlist->mmap[idx];

	/*
	 * No need to check messup for backward ring buffer:
	 * We can always read arbitrary long data from a backward
	 * ring buffer unless we forget to pause it before reading.
	 */
	return perf_mmap__read_backward(md);
=======
>>>>>>> 89490579
}

union perf_event *perf_evlist__mmap_read(struct perf_evlist *evlist, int idx)
{
	return perf_evlist__mmap_read_forward(evlist, idx);
}

void perf_evlist__mmap_consume(struct perf_evlist *evlist, int idx)
{
	perf_mmap__consume(&evlist->mmap[idx], false);
}

static void perf_evlist__munmap_nofree(struct perf_evlist *evlist)
{
	int i;

	if (evlist->mmap)
		for (i = 0; i < evlist->nr_mmaps; i++)
			perf_mmap__munmap(&evlist->mmap[i]);

	if (evlist->overwrite_mmap)
		for (i = 0; i < evlist->nr_mmaps; i++)
			perf_mmap__munmap(&evlist->overwrite_mmap[i]);
}

void perf_evlist__munmap(struct perf_evlist *evlist)
{
	perf_evlist__munmap_nofree(evlist);
	zfree(&evlist->mmap);
	zfree(&evlist->overwrite_mmap);
}

static struct perf_mmap *perf_evlist__alloc_mmap(struct perf_evlist *evlist)
{
	int i;
	struct perf_mmap *map;

	evlist->nr_mmaps = cpu_map__nr(evlist->cpus);
	if (cpu_map__empty(evlist->cpus))
		evlist->nr_mmaps = thread_map__nr(evlist->threads);
	map = zalloc(evlist->nr_mmaps * sizeof(struct perf_mmap));
	if (!map)
		return NULL;

	for (i = 0; i < evlist->nr_mmaps; i++) {
		map[i].fd = -1;
		/*
		 * When the perf_mmap() call is made we grab one refcount, plus
		 * one extra to let perf_evlist__mmap_consume() get the last
		 * events after all real references (perf_mmap__get()) are
		 * dropped.
		 *
		 * Each PERF_EVENT_IOC_SET_OUTPUT points to this mmap and
		 * thus does perf_mmap__get() on it.
		 */
		refcount_set(&map[i].refcnt, 0);
	}
	return map;
}

static bool
perf_evlist__should_poll(struct perf_evlist *evlist __maybe_unused,
			 struct perf_evsel *evsel)
{
	if (evsel->attr.write_backward)
		return false;
	return true;
}

static int perf_evlist__mmap_per_evsel(struct perf_evlist *evlist, int idx,
				       struct mmap_params *mp, int cpu_idx,
				       int thread, int *_output, int *_output_overwrite)
{
	struct perf_evsel *evsel;
	int revent;
	int evlist_cpu = cpu_map__cpu(evlist->cpus, cpu_idx);

	evlist__for_each_entry(evlist, evsel) {
		struct perf_mmap *maps = evlist->mmap;
		int *output = _output;
		int fd;
		int cpu;

		mp->prot = PROT_READ | PROT_WRITE;
		if (evsel->attr.write_backward) {
			output = _output_overwrite;
			maps = evlist->overwrite_mmap;

			if (!maps) {
				maps = perf_evlist__alloc_mmap(evlist);
				if (!maps)
					return -1;
				evlist->overwrite_mmap = maps;
				if (evlist->bkw_mmap_state == BKW_MMAP_NOTREADY)
					perf_evlist__toggle_bkw_mmap(evlist, BKW_MMAP_RUNNING);
			}
			mp->prot &= ~PROT_WRITE;
		}

		if (evsel->system_wide && thread)
			continue;

		cpu = cpu_map__idx(evsel->cpus, evlist_cpu);
		if (cpu == -1)
			continue;

		fd = FD(evsel, cpu, thread);

		if (*output == -1) {
			*output = fd;

			if (perf_mmap__mmap(&maps[idx], mp, *output)  < 0)
				return -1;
		} else {
			if (ioctl(fd, PERF_EVENT_IOC_SET_OUTPUT, *output) != 0)
				return -1;

			perf_mmap__get(&maps[idx]);
		}

		revent = perf_evlist__should_poll(evlist, evsel) ? POLLIN : 0;

		/*
		 * The system_wide flag causes a selected event to be opened
		 * always without a pid.  Consequently it will never get a
		 * POLLHUP, but it is used for tracking in combination with
		 * other events, so it should not need to be polled anyway.
		 * Therefore don't add it for polling.
		 */
		if (!evsel->system_wide &&
		    __perf_evlist__add_pollfd(evlist, fd, &maps[idx], revent) < 0) {
			perf_mmap__put(&maps[idx]);
			return -1;
		}

		if (evsel->attr.read_format & PERF_FORMAT_ID) {
			if (perf_evlist__id_add_fd(evlist, evsel, cpu, thread,
						   fd) < 0)
				return -1;
			perf_evlist__set_sid_idx(evlist, evsel, idx, cpu,
						 thread);
		}
	}

	return 0;
}

static int perf_evlist__mmap_per_cpu(struct perf_evlist *evlist,
				     struct mmap_params *mp)
{
	int cpu, thread;
	int nr_cpus = cpu_map__nr(evlist->cpus);
	int nr_threads = thread_map__nr(evlist->threads);

	pr_debug2("perf event ring buffer mmapped per cpu\n");
	for (cpu = 0; cpu < nr_cpus; cpu++) {
		int output = -1;
		int output_overwrite = -1;

		auxtrace_mmap_params__set_idx(&mp->auxtrace_mp, evlist, cpu,
					      true);

		for (thread = 0; thread < nr_threads; thread++) {
			if (perf_evlist__mmap_per_evsel(evlist, cpu, mp, cpu,
							thread, &output, &output_overwrite))
				goto out_unmap;
		}
	}

	return 0;

out_unmap:
	perf_evlist__munmap_nofree(evlist);
	return -1;
}

static int perf_evlist__mmap_per_thread(struct perf_evlist *evlist,
					struct mmap_params *mp)
{
	int thread;
	int nr_threads = thread_map__nr(evlist->threads);

	pr_debug2("perf event ring buffer mmapped per thread\n");
	for (thread = 0; thread < nr_threads; thread++) {
		int output = -1;
		int output_overwrite = -1;

		auxtrace_mmap_params__set_idx(&mp->auxtrace_mp, evlist, thread,
					      false);

		if (perf_evlist__mmap_per_evsel(evlist, thread, mp, 0, thread,
						&output, &output_overwrite))
			goto out_unmap;
	}

	return 0;

out_unmap:
	perf_evlist__munmap_nofree(evlist);
	return -1;
}

unsigned long perf_event_mlock_kb_in_pages(void)
{
	unsigned long pages;
	int max;

	if (sysctl__read_int("kernel/perf_event_mlock_kb", &max) < 0) {
		/*
		 * Pick a once upon a time good value, i.e. things look
		 * strange since we can't read a sysctl value, but lets not
		 * die yet...
		 */
		max = 512;
	} else {
		max -= (page_size / 1024);
	}

	pages = (max * 1024) / page_size;
	if (!is_power_of_2(pages))
		pages = rounddown_pow_of_two(pages);

	return pages;
}

size_t perf_evlist__mmap_size(unsigned long pages)
{
	if (pages == UINT_MAX)
		pages = perf_event_mlock_kb_in_pages();
	else if (!is_power_of_2(pages))
		return 0;

	return (pages + 1) * page_size;
}

static long parse_pages_arg(const char *str, unsigned long min,
			    unsigned long max)
{
	unsigned long pages, val;
	static struct parse_tag tags[] = {
		{ .tag  = 'B', .mult = 1       },
		{ .tag  = 'K', .mult = 1 << 10 },
		{ .tag  = 'M', .mult = 1 << 20 },
		{ .tag  = 'G', .mult = 1 << 30 },
		{ .tag  = 0 },
	};

	if (str == NULL)
		return -EINVAL;

	val = parse_tag_value(str, tags);
	if (val != (unsigned long) -1) {
		/* we got file size value */
		pages = PERF_ALIGN(val, page_size) / page_size;
	} else {
		/* we got pages count value */
		char *eptr;
		pages = strtoul(str, &eptr, 10);
		if (*eptr != '\0')
			return -EINVAL;
	}

	if (pages == 0 && min == 0) {
		/* leave number of pages at 0 */
	} else if (!is_power_of_2(pages)) {
		char buf[100];

		/* round pages up to next power of 2 */
		pages = roundup_pow_of_two(pages);
		if (!pages)
			return -EINVAL;

		unit_number__scnprintf(buf, sizeof(buf), pages * page_size);
		pr_info("rounding mmap pages size to %s (%lu pages)\n",
			buf, pages);
	}

	if (pages > max)
		return -EINVAL;

	return pages;
}

int __perf_evlist__parse_mmap_pages(unsigned int *mmap_pages, const char *str)
{
	unsigned long max = UINT_MAX;
	long pages;

	if (max > SIZE_MAX / page_size)
		max = SIZE_MAX / page_size;

	pages = parse_pages_arg(str, 1, max);
	if (pages < 0) {
		pr_err("Invalid argument for --mmap_pages/-m\n");
		return -1;
	}

	*mmap_pages = pages;
	return 0;
}

int perf_evlist__parse_mmap_pages(const struct option *opt, const char *str,
				  int unset __maybe_unused)
{
	return __perf_evlist__parse_mmap_pages(opt->value, str);
}

/**
 * perf_evlist__mmap_ex - Create mmaps to receive events.
 * @evlist: list of events
 * @pages: map length in pages
 * @overwrite: overwrite older events?
 * @auxtrace_pages - auxtrace map length in pages
 * @auxtrace_overwrite - overwrite older auxtrace data?
 *
 * If @overwrite is %false the user needs to signal event consumption using
 * perf_mmap__write_tail().  Using perf_evlist__mmap_read() does this
 * automatically.
 *
 * Similarly, if @auxtrace_overwrite is %false the user needs to signal data
 * consumption using auxtrace_mmap__write_tail().
 *
 * Return: %0 on success, negative error code otherwise.
 */
int perf_evlist__mmap_ex(struct perf_evlist *evlist, unsigned int pages,
			 unsigned int auxtrace_pages,
			 bool auxtrace_overwrite)
{
	struct perf_evsel *evsel;
	const struct cpu_map *cpus = evlist->cpus;
	const struct thread_map *threads = evlist->threads;
	/*
	 * Delay setting mp.prot: set it before calling perf_mmap__mmap.
	 * Its value is decided by evsel's write_backward.
	 * So &mp should not be passed through const pointer.
	 */
	struct mmap_params mp;

	if (!evlist->mmap)
		evlist->mmap = perf_evlist__alloc_mmap(evlist);
	if (!evlist->mmap)
		return -ENOMEM;

	if (evlist->pollfd.entries == NULL && perf_evlist__alloc_pollfd(evlist) < 0)
		return -ENOMEM;

	evlist->mmap_len = perf_evlist__mmap_size(pages);
	pr_debug("mmap size %zuB\n", evlist->mmap_len);
	mp.mask = evlist->mmap_len - page_size - 1;

	auxtrace_mmap_params__init(&mp.auxtrace_mp, evlist->mmap_len,
				   auxtrace_pages, auxtrace_overwrite);

	evlist__for_each_entry(evlist, evsel) {
		if ((evsel->attr.read_format & PERF_FORMAT_ID) &&
		    evsel->sample_id == NULL &&
		    perf_evsel__alloc_id(evsel, cpu_map__nr(cpus), threads->nr) < 0)
			return -ENOMEM;
	}

	if (cpu_map__empty(cpus))
		return perf_evlist__mmap_per_thread(evlist, &mp);

	return perf_evlist__mmap_per_cpu(evlist, &mp);
}

int perf_evlist__mmap(struct perf_evlist *evlist, unsigned int pages)
{
	return perf_evlist__mmap_ex(evlist, pages, 0, false);
}

int perf_evlist__create_maps(struct perf_evlist *evlist, struct target *target)
{
	struct cpu_map *cpus;
	struct thread_map *threads;

	threads = thread_map__new_str(target->pid, target->tid, target->uid,
				      target->per_thread);

	if (!threads)
		return -1;

	if (target__uses_dummy_map(target))
		cpus = cpu_map__dummy_new();
	else
		cpus = cpu_map__new(target->cpu_list);

	if (!cpus)
		goto out_delete_threads;

	evlist->has_user_cpus = !!target->cpu_list;

	perf_evlist__set_maps(evlist, cpus, threads);

	return 0;

out_delete_threads:
	thread_map__put(threads);
	return -1;
}

void perf_evlist__set_maps(struct perf_evlist *evlist, struct cpu_map *cpus,
			   struct thread_map *threads)
{
	/*
	 * Allow for the possibility that one or another of the maps isn't being
	 * changed i.e. don't put it.  Note we are assuming the maps that are
	 * being applied are brand new and evlist is taking ownership of the
	 * original reference count of 1.  If that is not the case it is up to
	 * the caller to increase the reference count.
	 */
	if (cpus != evlist->cpus) {
		cpu_map__put(evlist->cpus);
		evlist->cpus = cpu_map__get(cpus);
	}

	if (threads != evlist->threads) {
		thread_map__put(evlist->threads);
		evlist->threads = thread_map__get(threads);
	}

	perf_evlist__propagate_maps(evlist);
}

void __perf_evlist__set_sample_bit(struct perf_evlist *evlist,
				   enum perf_event_sample_format bit)
{
	struct perf_evsel *evsel;

	evlist__for_each_entry(evlist, evsel)
		__perf_evsel__set_sample_bit(evsel, bit);
}

void __perf_evlist__reset_sample_bit(struct perf_evlist *evlist,
				     enum perf_event_sample_format bit)
{
	struct perf_evsel *evsel;

	evlist__for_each_entry(evlist, evsel)
		__perf_evsel__reset_sample_bit(evsel, bit);
}

int perf_evlist__apply_filters(struct perf_evlist *evlist, struct perf_evsel **err_evsel)
{
	struct perf_evsel *evsel;
	int err = 0;

	evlist__for_each_entry(evlist, evsel) {
		if (evsel->filter == NULL)
			continue;

		/*
		 * filters only work for tracepoint event, which doesn't have cpu limit.
		 * So evlist and evsel should always be same.
		 */
		err = perf_evsel__apply_filter(evsel, evsel->filter);
		if (err) {
			*err_evsel = evsel;
			break;
		}
	}

	return err;
}

int perf_evlist__set_filter(struct perf_evlist *evlist, const char *filter)
{
	struct perf_evsel *evsel;
	int err = 0;

	evlist__for_each_entry(evlist, evsel) {
		if (evsel->attr.type != PERF_TYPE_TRACEPOINT)
			continue;

		err = perf_evsel__set_filter(evsel, filter);
		if (err)
			break;
	}

	return err;
}

int perf_evlist__set_filter_pids(struct perf_evlist *evlist, size_t npids, pid_t *pids)
{
	char *filter;
	int ret = -1;
	size_t i;

	for (i = 0; i < npids; ++i) {
		if (i == 0) {
			if (asprintf(&filter, "common_pid != %d", pids[i]) < 0)
				return -1;
		} else {
			char *tmp;

			if (asprintf(&tmp, "%s && common_pid != %d", filter, pids[i]) < 0)
				goto out_free;

			free(filter);
			filter = tmp;
		}
	}

	ret = perf_evlist__set_filter(evlist, filter);
out_free:
	free(filter);
	return ret;
}

int perf_evlist__set_filter_pid(struct perf_evlist *evlist, pid_t pid)
{
	return perf_evlist__set_filter_pids(evlist, 1, &pid);
}

bool perf_evlist__valid_sample_type(struct perf_evlist *evlist)
{
	struct perf_evsel *pos;

	if (evlist->nr_entries == 1)
		return true;

	if (evlist->id_pos < 0 || evlist->is_pos < 0)
		return false;

	evlist__for_each_entry(evlist, pos) {
		if (pos->id_pos != evlist->id_pos ||
		    pos->is_pos != evlist->is_pos)
			return false;
	}

	return true;
}

u64 __perf_evlist__combined_sample_type(struct perf_evlist *evlist)
{
	struct perf_evsel *evsel;

	if (evlist->combined_sample_type)
		return evlist->combined_sample_type;

	evlist__for_each_entry(evlist, evsel)
		evlist->combined_sample_type |= evsel->attr.sample_type;

	return evlist->combined_sample_type;
}

u64 perf_evlist__combined_sample_type(struct perf_evlist *evlist)
{
	evlist->combined_sample_type = 0;
	return __perf_evlist__combined_sample_type(evlist);
}

u64 perf_evlist__combined_branch_type(struct perf_evlist *evlist)
{
	struct perf_evsel *evsel;
	u64 branch_type = 0;

	evlist__for_each_entry(evlist, evsel)
		branch_type |= evsel->attr.branch_sample_type;
	return branch_type;
}

bool perf_evlist__valid_read_format(struct perf_evlist *evlist)
{
	struct perf_evsel *first = perf_evlist__first(evlist), *pos = first;
	u64 read_format = first->attr.read_format;
	u64 sample_type = first->attr.sample_type;

	evlist__for_each_entry(evlist, pos) {
		if (read_format != pos->attr.read_format)
			return false;
	}

	/* PERF_SAMPLE_READ imples PERF_FORMAT_ID. */
	if ((sample_type & PERF_SAMPLE_READ) &&
	    !(read_format & PERF_FORMAT_ID)) {
		return false;
	}

	return true;
}

u64 perf_evlist__read_format(struct perf_evlist *evlist)
{
	struct perf_evsel *first = perf_evlist__first(evlist);
	return first->attr.read_format;
}

u16 perf_evlist__id_hdr_size(struct perf_evlist *evlist)
{
	struct perf_evsel *first = perf_evlist__first(evlist);
	struct perf_sample *data;
	u64 sample_type;
	u16 size = 0;

	if (!first->attr.sample_id_all)
		goto out;

	sample_type = first->attr.sample_type;

	if (sample_type & PERF_SAMPLE_TID)
		size += sizeof(data->tid) * 2;

       if (sample_type & PERF_SAMPLE_TIME)
		size += sizeof(data->time);

	if (sample_type & PERF_SAMPLE_ID)
		size += sizeof(data->id);

	if (sample_type & PERF_SAMPLE_STREAM_ID)
		size += sizeof(data->stream_id);

	if (sample_type & PERF_SAMPLE_CPU)
		size += sizeof(data->cpu) * 2;

	if (sample_type & PERF_SAMPLE_IDENTIFIER)
		size += sizeof(data->id);
out:
	return size;
}

bool perf_evlist__valid_sample_id_all(struct perf_evlist *evlist)
{
	struct perf_evsel *first = perf_evlist__first(evlist), *pos = first;

	evlist__for_each_entry_continue(evlist, pos) {
		if (first->attr.sample_id_all != pos->attr.sample_id_all)
			return false;
	}

	return true;
}

bool perf_evlist__sample_id_all(struct perf_evlist *evlist)
{
	struct perf_evsel *first = perf_evlist__first(evlist);
	return first->attr.sample_id_all;
}

void perf_evlist__set_selected(struct perf_evlist *evlist,
			       struct perf_evsel *evsel)
{
	evlist->selected = evsel;
}

void perf_evlist__close(struct perf_evlist *evlist)
{
	struct perf_evsel *evsel;

	evlist__for_each_entry_reverse(evlist, evsel)
		perf_evsel__close(evsel);
}

static int perf_evlist__create_syswide_maps(struct perf_evlist *evlist)
{
	struct cpu_map	  *cpus;
	struct thread_map *threads;
	int err = -ENOMEM;

	/*
	 * Try reading /sys/devices/system/cpu/online to get
	 * an all cpus map.
	 *
	 * FIXME: -ENOMEM is the best we can do here, the cpu_map
	 * code needs an overhaul to properly forward the
	 * error, and we may not want to do that fallback to a
	 * default cpu identity map :-\
	 */
	cpus = cpu_map__new(NULL);
	if (!cpus)
		goto out;

	threads = thread_map__new_dummy();
	if (!threads)
		goto out_put;

	perf_evlist__set_maps(evlist, cpus, threads);
out:
	return err;
out_put:
	cpu_map__put(cpus);
	goto out;
}

int perf_evlist__open(struct perf_evlist *evlist)
{
	struct perf_evsel *evsel;
	int err;

	/*
	 * Default: one fd per CPU, all threads, aka systemwide
	 * as sys_perf_event_open(cpu = -1, thread = -1) is EINVAL
	 */
	if (evlist->threads == NULL && evlist->cpus == NULL) {
		err = perf_evlist__create_syswide_maps(evlist);
		if (err < 0)
			goto out_err;
	}

	perf_evlist__update_id_pos(evlist);

	evlist__for_each_entry(evlist, evsel) {
		err = perf_evsel__open(evsel, evsel->cpus, evsel->threads);
		if (err < 0)
			goto out_err;
	}

	return 0;
out_err:
	perf_evlist__close(evlist);
	errno = -err;
	return err;
}

int perf_evlist__prepare_workload(struct perf_evlist *evlist, struct target *target,
				  const char *argv[], bool pipe_output,
				  void (*exec_error)(int signo, siginfo_t *info, void *ucontext))
{
	int child_ready_pipe[2], go_pipe[2];
	char bf;

	if (pipe(child_ready_pipe) < 0) {
		perror("failed to create 'ready' pipe");
		return -1;
	}

	if (pipe(go_pipe) < 0) {
		perror("failed to create 'go' pipe");
		goto out_close_ready_pipe;
	}

	evlist->workload.pid = fork();
	if (evlist->workload.pid < 0) {
		perror("failed to fork");
		goto out_close_pipes;
	}

	if (!evlist->workload.pid) {
		int ret;

		if (pipe_output)
			dup2(2, 1);

		signal(SIGTERM, SIG_DFL);

		close(child_ready_pipe[0]);
		close(go_pipe[1]);
		fcntl(go_pipe[0], F_SETFD, FD_CLOEXEC);

		/*
		 * Tell the parent we're ready to go
		 */
		close(child_ready_pipe[1]);

		/*
		 * Wait until the parent tells us to go.
		 */
		ret = read(go_pipe[0], &bf, 1);
		/*
		 * The parent will ask for the execvp() to be performed by
		 * writing exactly one byte, in workload.cork_fd, usually via
		 * perf_evlist__start_workload().
		 *
		 * For cancelling the workload without actually running it,
		 * the parent will just close workload.cork_fd, without writing
		 * anything, i.e. read will return zero and we just exit()
		 * here.
		 */
		if (ret != 1) {
			if (ret == -1)
				perror("unable to read pipe");
			exit(ret);
		}

		execvp(argv[0], (char **)argv);

		if (exec_error) {
			union sigval val;

			val.sival_int = errno;
			if (sigqueue(getppid(), SIGUSR1, val))
				perror(argv[0]);
		} else
			perror(argv[0]);
		exit(-1);
	}

	if (exec_error) {
		struct sigaction act = {
			.sa_flags     = SA_SIGINFO,
			.sa_sigaction = exec_error,
		};
		sigaction(SIGUSR1, &act, NULL);
	}

	if (target__none(target)) {
		if (evlist->threads == NULL) {
			fprintf(stderr, "FATAL: evlist->threads need to be set at this point (%s:%d).\n",
				__func__, __LINE__);
			goto out_close_pipes;
		}
		thread_map__set_pid(evlist->threads, 0, evlist->workload.pid);
	}

	close(child_ready_pipe[1]);
	close(go_pipe[0]);
	/*
	 * wait for child to settle
	 */
	if (read(child_ready_pipe[0], &bf, 1) == -1) {
		perror("unable to read pipe");
		goto out_close_pipes;
	}

	fcntl(go_pipe[1], F_SETFD, FD_CLOEXEC);
	evlist->workload.cork_fd = go_pipe[1];
	close(child_ready_pipe[0]);
	return 0;

out_close_pipes:
	close(go_pipe[0]);
	close(go_pipe[1]);
out_close_ready_pipe:
	close(child_ready_pipe[0]);
	close(child_ready_pipe[1]);
	return -1;
}

int perf_evlist__start_workload(struct perf_evlist *evlist)
{
	if (evlist->workload.cork_fd > 0) {
		char bf = 0;
		int ret;
		/*
		 * Remove the cork, let it rip!
		 */
		ret = write(evlist->workload.cork_fd, &bf, 1);
		if (ret < 0)
			perror("unable to write to pipe");

		close(evlist->workload.cork_fd);
		return ret;
	}

	return 0;
}

int perf_evlist__parse_sample(struct perf_evlist *evlist, union perf_event *event,
			      struct perf_sample *sample)
{
	struct perf_evsel *evsel = perf_evlist__event2evsel(evlist, event);

	if (!evsel)
		return -EFAULT;
	return perf_evsel__parse_sample(evsel, event, sample);
}

int perf_evlist__parse_sample_timestamp(struct perf_evlist *evlist,
					union perf_event *event,
					u64 *timestamp)
{
	struct perf_evsel *evsel = perf_evlist__event2evsel(evlist, event);

	if (!evsel)
		return -EFAULT;
	return perf_evsel__parse_sample_timestamp(evsel, event, timestamp);
}

size_t perf_evlist__fprintf(struct perf_evlist *evlist, FILE *fp)
{
	struct perf_evsel *evsel;
	size_t printed = 0;

	evlist__for_each_entry(evlist, evsel) {
		printed += fprintf(fp, "%s%s", evsel->idx ? ", " : "",
				   perf_evsel__name(evsel));
	}

	return printed + fprintf(fp, "\n");
}

int perf_evlist__strerror_open(struct perf_evlist *evlist,
			       int err, char *buf, size_t size)
{
	int printed, value;
	char sbuf[STRERR_BUFSIZE], *emsg = str_error_r(err, sbuf, sizeof(sbuf));

	switch (err) {
	case EACCES:
	case EPERM:
		printed = scnprintf(buf, size,
				    "Error:\t%s.\n"
				    "Hint:\tCheck /proc/sys/kernel/perf_event_paranoid setting.", emsg);

		value = perf_event_paranoid();

		printed += scnprintf(buf + printed, size - printed, "\nHint:\t");

		if (value >= 2) {
			printed += scnprintf(buf + printed, size - printed,
					     "For your workloads it needs to be <= 1\nHint:\t");
		}
		printed += scnprintf(buf + printed, size - printed,
				     "For system wide tracing it needs to be set to -1.\n");

		printed += scnprintf(buf + printed, size - printed,
				    "Hint:\tTry: 'sudo sh -c \"echo -1 > /proc/sys/kernel/perf_event_paranoid\"'\n"
				    "Hint:\tThe current value is %d.", value);
		break;
	case EINVAL: {
		struct perf_evsel *first = perf_evlist__first(evlist);
		int max_freq;

		if (sysctl__read_int("kernel/perf_event_max_sample_rate", &max_freq) < 0)
			goto out_default;

		if (first->attr.sample_freq < (u64)max_freq)
			goto out_default;

		printed = scnprintf(buf, size,
				    "Error:\t%s.\n"
				    "Hint:\tCheck /proc/sys/kernel/perf_event_max_sample_rate.\n"
				    "Hint:\tThe current value is %d and %" PRIu64 " is being requested.",
				    emsg, max_freq, first->attr.sample_freq);
		break;
	}
	default:
out_default:
		scnprintf(buf, size, "%s", emsg);
		break;
	}

	return 0;
}

int perf_evlist__strerror_mmap(struct perf_evlist *evlist, int err, char *buf, size_t size)
{
	char sbuf[STRERR_BUFSIZE], *emsg = str_error_r(err, sbuf, sizeof(sbuf));
	int pages_attempted = evlist->mmap_len / 1024, pages_max_per_user, printed = 0;

	switch (err) {
	case EPERM:
		sysctl__read_int("kernel/perf_event_mlock_kb", &pages_max_per_user);
		printed += scnprintf(buf + printed, size - printed,
				     "Error:\t%s.\n"
				     "Hint:\tCheck /proc/sys/kernel/perf_event_mlock_kb (%d kB) setting.\n"
				     "Hint:\tTried using %zd kB.\n",
				     emsg, pages_max_per_user, pages_attempted);

		if (pages_attempted >= pages_max_per_user) {
			printed += scnprintf(buf + printed, size - printed,
					     "Hint:\tTry 'sudo sh -c \"echo %d > /proc/sys/kernel/perf_event_mlock_kb\"', or\n",
					     pages_max_per_user + pages_attempted);
		}

		printed += scnprintf(buf + printed, size - printed,
				     "Hint:\tTry using a smaller -m/--mmap-pages value.");
		break;
	default:
		scnprintf(buf, size, "%s", emsg);
		break;
	}

	return 0;
}

void perf_evlist__to_front(struct perf_evlist *evlist,
			   struct perf_evsel *move_evsel)
{
	struct perf_evsel *evsel, *n;
	LIST_HEAD(move);

	if (move_evsel == perf_evlist__first(evlist))
		return;

	evlist__for_each_entry_safe(evlist, n, evsel) {
		if (evsel->leader == move_evsel->leader)
			list_move_tail(&evsel->node, &move);
	}

	list_splice(&move, &evlist->entries);
}

void perf_evlist__set_tracking_event(struct perf_evlist *evlist,
				     struct perf_evsel *tracking_evsel)
{
	struct perf_evsel *evsel;

	if (tracking_evsel->tracking)
		return;

	evlist__for_each_entry(evlist, evsel) {
		if (evsel != tracking_evsel)
			evsel->tracking = false;
	}

	tracking_evsel->tracking = true;
}

struct perf_evsel *
perf_evlist__find_evsel_by_str(struct perf_evlist *evlist,
			       const char *str)
{
	struct perf_evsel *evsel;

	evlist__for_each_entry(evlist, evsel) {
		if (!evsel->name)
			continue;
		if (strcmp(str, evsel->name) == 0)
			return evsel;
	}

	return NULL;
}

void perf_evlist__toggle_bkw_mmap(struct perf_evlist *evlist,
				  enum bkw_mmap_state state)
{
	enum bkw_mmap_state old_state = evlist->bkw_mmap_state;
	enum action {
		NONE,
		PAUSE,
		RESUME,
	} action = NONE;

	if (!evlist->overwrite_mmap)
		return;

	switch (old_state) {
	case BKW_MMAP_NOTREADY: {
		if (state != BKW_MMAP_RUNNING)
			goto state_err;
		break;
	}
	case BKW_MMAP_RUNNING: {
		if (state != BKW_MMAP_DATA_PENDING)
			goto state_err;
		action = PAUSE;
		break;
	}
	case BKW_MMAP_DATA_PENDING: {
		if (state != BKW_MMAP_EMPTY)
			goto state_err;
		break;
	}
	case BKW_MMAP_EMPTY: {
		if (state != BKW_MMAP_RUNNING)
			goto state_err;
		action = RESUME;
		break;
	}
	default:
		WARN_ONCE(1, "Shouldn't get there\n");
	}

	evlist->bkw_mmap_state = state;

	switch (action) {
	case PAUSE:
		perf_evlist__pause(evlist);
		break;
	case RESUME:
		perf_evlist__resume(evlist);
		break;
	case NONE:
	default:
		break;
	}

state_err:
	return;
}

bool perf_evlist__exclude_kernel(struct perf_evlist *evlist)
{
	struct perf_evsel *evsel;

	evlist__for_each_entry(evlist, evsel) {
		if (!evsel->attr.exclude_kernel)
			return false;
	}

	return true;
}<|MERGE_RESOLUTION|>--- conflicted
+++ resolved
@@ -713,21 +713,6 @@
 	 * it hit md->prev (perf_mmap__consume()).
 	 */
 	return perf_mmap__read_forward(md);
-<<<<<<< HEAD
-}
-
-union perf_event *perf_evlist__mmap_read_backward(struct perf_evlist *evlist, int idx)
-{
-	struct perf_mmap *md = &evlist->mmap[idx];
-
-	/*
-	 * No need to check messup for backward ring buffer:
-	 * We can always read arbitrary long data from a backward
-	 * ring buffer unless we forget to pause it before reading.
-	 */
-	return perf_mmap__read_backward(md);
-=======
->>>>>>> 89490579
 }
 
 union perf_event *perf_evlist__mmap_read(struct perf_evlist *evlist, int idx)
