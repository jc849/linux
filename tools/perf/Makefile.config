
ifeq ($(src-perf),)
src-perf := $(srctree)/tools/perf
endif

ifeq ($(obj-perf),)
obj-perf := $(OUTPUT)
endif

ifneq ($(obj-perf),)
obj-perf := $(abspath $(obj-perf))/
endif

$(shell printf "" > $(OUTPUT).config-detected)
detected     = $(shell echo "$(1)=y"       >> $(OUTPUT).config-detected)
detected_var = $(shell echo "$(1)=$($(1))" >> $(OUTPUT).config-detected)

CFLAGS := $(EXTRA_CFLAGS) $(EXTRA_WARNINGS)

include $(srctree)/tools/scripts/Makefile.arch

$(call detected_var,SRCARCH)

NO_PERF_REGS := 1
NO_SYSCALL_TABLE := 1

# Additional ARCH settings for ppc
ifeq ($(SRCARCH),powerpc)
  NO_PERF_REGS := 0
  NO_SYSCALL_TABLE := 0
  CFLAGS += -I$(OUTPUT)arch/powerpc/include/generated
  LIBUNWIND_LIBS := -lunwind -lunwind-ppc64
endif

# Additional ARCH settings for x86
ifeq ($(SRCARCH),x86)
  $(call detected,CONFIG_X86)
  ifeq (${IS_64_BIT}, 1)
    NO_SYSCALL_TABLE := 0
    CFLAGS += -DHAVE_ARCH_X86_64_SUPPORT -I$(OUTPUT)arch/x86/include/generated
    ARCH_INCLUDE = ../../arch/x86/lib/memcpy_64.S ../../arch/x86/lib/memset_64.S
    LIBUNWIND_LIBS = -lunwind-x86_64 -lunwind -llzma
    $(call detected,CONFIG_X86_64)
  else
    LIBUNWIND_LIBS = -lunwind-x86 -llzma -lunwind
  endif
  NO_PERF_REGS := 0
endif

ifeq ($(SRCARCH),arm)
  NO_PERF_REGS := 0
  LIBUNWIND_LIBS = -lunwind -lunwind-arm
endif

ifeq ($(SRCARCH),arm64)
  NO_PERF_REGS := 0
  LIBUNWIND_LIBS = -lunwind -lunwind-aarch64
endif

ifeq ($(ARCH),s390)
  NO_PERF_REGS := 0
  NO_SYSCALL_TABLE := 0
  CFLAGS += -fPIC -I$(OUTPUT)arch/s390/include/generated
endif

ifeq ($(NO_PERF_REGS),0)
  $(call detected,CONFIG_PERF_REGS)
endif

ifneq ($(NO_SYSCALL_TABLE),1)
  CFLAGS += -DHAVE_SYSCALL_TABLE
endif

# So far there's only x86 and arm libdw unwind support merged in perf.
# Disable it on all other architectures in case libdw unwind
# support is detected in system. Add supported architectures
# to the check.
ifneq ($(SRCARCH),$(filter $(SRCARCH),x86 arm arm64 powerpc s390))
  NO_LIBDW_DWARF_UNWIND := 1
endif

ifeq ($(LIBUNWIND_LIBS),)
  NO_LIBUNWIND := 1
endif
#
# For linking with debug library, run like:
#
#   make DEBUG=1 LIBUNWIND_DIR=/opt/libunwind/
#

libunwind_arch_set_flags = $(eval $(libunwind_arch_set_flags_code))
define libunwind_arch_set_flags_code
  FEATURE_CHECK_CFLAGS-libunwind-$(1)  = -I$(LIBUNWIND_DIR)/include
  FEATURE_CHECK_LDFLAGS-libunwind-$(1) = -L$(LIBUNWIND_DIR)/lib
endef

ifdef LIBUNWIND_DIR
  LIBUNWIND_CFLAGS  = -I$(LIBUNWIND_DIR)/include
  LIBUNWIND_LDFLAGS = -L$(LIBUNWIND_DIR)/lib
  LIBUNWIND_ARCHS = x86 x86_64 arm aarch64 debug-frame-arm debug-frame-aarch64
  $(foreach libunwind_arch,$(LIBUNWIND_ARCHS),$(call libunwind_arch_set_flags,$(libunwind_arch)))
endif

# Set per-feature check compilation flags
FEATURE_CHECK_CFLAGS-libunwind = $(LIBUNWIND_CFLAGS)
FEATURE_CHECK_LDFLAGS-libunwind = $(LIBUNWIND_LDFLAGS) $(LIBUNWIND_LIBS)
FEATURE_CHECK_CFLAGS-libunwind-debug-frame = $(LIBUNWIND_CFLAGS)
FEATURE_CHECK_LDFLAGS-libunwind-debug-frame = $(LIBUNWIND_LDFLAGS) $(LIBUNWIND_LIBS)

ifdef CSINCLUDES
  LIBOPENCSD_CFLAGS := -I$(CSINCLUDES)
endif
OPENCSDLIBS := -lopencsd_c_api -lopencsd
ifdef CSLIBS
  LIBOPENCSD_LDFLAGS := -L$(CSLIBS)
endif
FEATURE_CHECK_CFLAGS-libopencsd := $(LIBOPENCSD_CFLAGS)
FEATURE_CHECK_LDFLAGS-libopencsd := $(LIBOPENCSD_LDFLAGS) $(OPENCSDLIBS)

ifeq ($(NO_PERF_REGS),0)
  CFLAGS += -DHAVE_PERF_REGS_SUPPORT
endif

# for linking with debug library, run like:
# make DEBUG=1 LIBDW_DIR=/opt/libdw/
ifdef LIBDW_DIR
  LIBDW_CFLAGS  := -I$(LIBDW_DIR)/include
  LIBDW_LDFLAGS := -L$(LIBDW_DIR)/lib
endif
DWARFLIBS := -ldw
ifeq ($(findstring -static,${LDFLAGS}),-static)
  DWARFLIBS += -lelf -lebl -ldl -lz -llzma -lbz2
endif
FEATURE_CHECK_CFLAGS-libdw-dwarf-unwind := $(LIBDW_CFLAGS)
FEATURE_CHECK_LDFLAGS-libdw-dwarf-unwind := $(LIBDW_LDFLAGS) $(DWARFLIBS)

# for linking with debug library, run like:
# make DEBUG=1 LIBBABELTRACE_DIR=/opt/libbabeltrace/
ifdef LIBBABELTRACE_DIR
  LIBBABELTRACE_CFLAGS  := -I$(LIBBABELTRACE_DIR)/include
  LIBBABELTRACE_LDFLAGS := -L$(LIBBABELTRACE_DIR)/lib
endif
FEATURE_CHECK_CFLAGS-libbabeltrace := $(LIBBABELTRACE_CFLAGS)
FEATURE_CHECK_LDFLAGS-libbabeltrace := $(LIBBABELTRACE_LDFLAGS) -lbabeltrace-ctf

FEATURE_CHECK_CFLAGS-bpf = -I. -I$(srctree)/tools/include -I$(srctree)/tools/arch/$(SRCARCH)/include/uapi -I$(srctree)/tools/include/uapi
# include ARCH specific config
-include $(src-perf)/arch/$(SRCARCH)/Makefile

ifdef PERF_HAVE_ARCH_REGS_QUERY_REGISTER_OFFSET
  CFLAGS += -DHAVE_ARCH_REGS_QUERY_REGISTER_OFFSET
endif

include $(srctree)/tools/scripts/utilities.mak

ifeq ($(call get-executable,$(FLEX)),)
  dummy := $(error Error: $(FLEX) is missing on this system, please install it)
endif

ifeq ($(call get-executable,$(BISON)),)
  dummy := $(error Error: $(BISON) is missing on this system, please install it)
endif

# Treat warnings as errors unless directed not to
ifneq ($(WERROR),0)
  CFLAGS += -Werror
  CXXFLAGS += -Werror
endif

ifndef DEBUG
  DEBUG := 0
endif

ifeq ($(DEBUG),0)
ifeq ($(CC_NO_CLANG), 0)
  CFLAGS += -O3
else
  CFLAGS += -O6
endif
endif

ifdef PARSER_DEBUG
  PARSER_DEBUG_BISON := -t
  PARSER_DEBUG_FLEX  := -d
  CFLAGS             += -DPARSER_DEBUG
  $(call detected_var,PARSER_DEBUG_BISON)
  $(call detected_var,PARSER_DEBUG_FLEX)
endif

# Try different combinations to accommodate systems that only have
# python[2][-config] in weird combinations but always preferring
# python2 and python2-config as per pep-0394. If we catch a
# python[-config] in version 3, the version check will kill it.
PYTHON2 := $(if $(call get-executable,python2),python2,python)
override PYTHON := $(call get-executable-or-default,PYTHON,$(PYTHON2))
PYTHON2_CONFIG := \
  $(if $(call get-executable,$(PYTHON)-config),$(PYTHON)-config,python-config)
override PYTHON_CONFIG := \
  $(call get-executable-or-default,PYTHON_CONFIG,$(PYTHON2_CONFIG))

grep-libs  = $(filter -l%,$(1))
strip-libs  = $(filter-out -l%,$(1))

PYTHON_CONFIG_SQ := $(call shell-sq,$(PYTHON_CONFIG))

ifdef PYTHON_CONFIG
  PYTHON_EMBED_LDOPTS := $(shell $(PYTHON_CONFIG_SQ) --ldflags 2>/dev/null)
  PYTHON_EMBED_LDFLAGS := $(call strip-libs,$(PYTHON_EMBED_LDOPTS))
  PYTHON_EMBED_LIBADD := $(call grep-libs,$(PYTHON_EMBED_LDOPTS)) -lutil
  PYTHON_EMBED_CCOPTS := $(shell $(PYTHON_CONFIG_SQ) --cflags 2>/dev/null)
  PYTHON_EMBED_CCOPTS := $(filter-out -specs=%,$(PYTHON_EMBED_CCOPTS))
  FLAGS_PYTHON_EMBED := $(PYTHON_EMBED_CCOPTS) $(PYTHON_EMBED_LDOPTS)
endif

FEATURE_CHECK_CFLAGS-libpython := $(PYTHON_EMBED_CCOPTS)
FEATURE_CHECK_LDFLAGS-libpython := $(PYTHON_EMBED_LDOPTS)
FEATURE_CHECK_CFLAGS-libpython-version := $(PYTHON_EMBED_CCOPTS)
FEATURE_CHECK_LDFLAGS-libpython-version := $(PYTHON_EMBED_LDOPTS)

CFLAGS += -fno-omit-frame-pointer
CFLAGS += -ggdb3
CFLAGS += -funwind-tables
CFLAGS += -Wall
CFLAGS += -Wextra
CFLAGS += -std=gnu99

CXXFLAGS += -std=gnu++11 -fno-exceptions -fno-rtti
CXXFLAGS += -Wall
CXXFLAGS += -fno-omit-frame-pointer
CXXFLAGS += -ggdb3
CXXFLAGS += -funwind-tables
CXXFLAGS += -Wno-strict-aliasing

# Enforce a non-executable stack, as we may regress (again) in the future by
# adding assembler files missing the .GNU-stack linker note.
LDFLAGS += -Wl,-z,noexecstack

EXTLIBS = -lpthread -lrt -lm -ldl

ifeq ($(FEATURES_DUMP),)
include $(srctree)/tools/build/Makefile.feature
else
include $(FEATURES_DUMP)
endif

ifeq ($(feature-stackprotector-all), 1)
  CFLAGS += -fstack-protector-all
endif

ifeq ($(DEBUG),0)
  ifeq ($(feature-fortify-source), 1)
    CFLAGS += -D_FORTIFY_SOURCE=2
  endif
endif

INC_FLAGS += -I$(src-perf)/util/include
INC_FLAGS += -I$(src-perf)/arch/$(SRCARCH)/include
INC_FLAGS += -I$(srctree)/tools/include/uapi
INC_FLAGS += -I$(srctree)/tools/include/
INC_FLAGS += -I$(srctree)/tools/arch/$(SRCARCH)/include/uapi
INC_FLAGS += -I$(srctree)/tools/arch/$(SRCARCH)/include/
INC_FLAGS += -I$(srctree)/tools/arch/$(SRCARCH)/

# $(obj-perf)      for generated common-cmds.h
# $(obj-perf)/util for generated bison/flex headers
ifneq ($(OUTPUT),)
INC_FLAGS += -I$(obj-perf)/util
INC_FLAGS += -I$(obj-perf)
endif

INC_FLAGS += -I$(src-perf)/util
INC_FLAGS += -I$(src-perf)
INC_FLAGS += -I$(srctree)/tools/lib/

CFLAGS   += $(INC_FLAGS)
CXXFLAGS += $(INC_FLAGS)

CFLAGS += -D_LARGEFILE64_SOURCE -D_FILE_OFFSET_BITS=64 -D_GNU_SOURCE

ifeq ($(feature-sync-compare-and-swap), 1)
  CFLAGS += -DHAVE_SYNC_COMPARE_AND_SWAP_SUPPORT
endif

ifeq ($(feature-pthread-attr-setaffinity-np), 1)
  CFLAGS += -DHAVE_PTHREAD_ATTR_SETAFFINITY_NP
endif

ifeq ($(feature-pthread-barrier), 1)
  CFLAGS += -DHAVE_PTHREAD_BARRIER
endif

ifndef NO_BIONIC
  $(call feature_check,bionic)
  ifeq ($(feature-bionic), 1)
    BIONIC := 1
    EXTLIBS := $(filter-out -lrt,$(EXTLIBS))
    EXTLIBS := $(filter-out -lpthread,$(EXTLIBS))
  endif
endif

ifdef NO_LIBELF
  NO_DWARF := 1
  NO_DEMANGLE := 1
  NO_LIBUNWIND := 1
  NO_LIBDW_DWARF_UNWIND := 1
  NO_LIBBPF := 1
  NO_JVMTI := 1
else
  ifeq ($(feature-libelf), 0)
    ifeq ($(feature-glibc), 1)
      LIBC_SUPPORT := 1
    endif
    ifeq ($(BIONIC),1)
      LIBC_SUPPORT := 1
    endif
    ifeq ($(LIBC_SUPPORT),1)
      msg := $(warning No libelf found. Disables 'probe' tool, jvmti and BPF support in 'perf record'. Please install libelf-dev, libelf-devel or elfutils-libelf-devel);

      NO_LIBELF := 1
      NO_DWARF := 1
      NO_DEMANGLE := 1
      NO_LIBUNWIND := 1
      NO_LIBDW_DWARF_UNWIND := 1
      NO_LIBBPF := 1
      NO_JVMTI := 1
    else
      ifneq ($(filter s% -static%,$(LDFLAGS),),)
        msg := $(error No static glibc found, please install glibc-static);
      else
        msg := $(error No gnu/libc-version.h found, please install glibc-dev[el]);
      endif
    endif
  else
    ifndef NO_LIBDW_DWARF_UNWIND
      ifneq ($(feature-libdw-dwarf-unwind),1)
        NO_LIBDW_DWARF_UNWIND := 1
        msg := $(warning No libdw DWARF unwind found, Please install elfutils-devel/libdw-dev >= 0.158 and/or set LIBDW_DIR);
      endif
    endif
    ifneq ($(feature-dwarf), 1)
      ifndef NO_DWARF
        msg := $(warning No libdw.h found or old libdw.h found or elfutils is older than 0.138, disables dwarf support. Please install new elfutils-devel/libdw-dev);
        NO_DWARF := 1
      endif
    else
      ifneq ($(feature-dwarf_getlocations), 1)
        msg := $(warning Old libdw.h, finding variables at given 'perf probe' point will not work, install elfutils-devel/libdw-dev >= 0.157);
      else
        CFLAGS += -DHAVE_DWARF_GETLOCATIONS_SUPPORT
      endif # dwarf_getlocations
    endif # Dwarf support
  endif # libelf support
endif # NO_LIBELF

ifeq ($(feature-glibc), 1)
  CFLAGS += -DHAVE_GLIBC_SUPPORT
endif

ifdef NO_DWARF
  NO_LIBDW_DWARF_UNWIND := 1
endif

ifeq ($(feature-sched_getcpu), 1)
  CFLAGS += -DHAVE_SCHED_GETCPU_SUPPORT
endif

ifeq ($(feature-setns), 1)
  CFLAGS += -DHAVE_SETNS_SUPPORT
  $(call detected,CONFIG_SETNS)
endif

ifndef NO_CORESIGHT
  ifeq ($(feature-libopencsd), 1)
    CFLAGS += -DHAVE_CSTRACE_SUPPORT $(LIBOPENCSD_CFLAGS)
    LDFLAGS += $(LIBOPENCSD_LDFLAGS)
    EXTLIBS += $(OPENCSDLIBS)
    $(call detected,CONFIG_LIBOPENCSD)
    ifdef CSTRACE_RAW
      CFLAGS += -DCS_DEBUG_RAW
      ifeq (${CSTRACE_RAW}, packed)
        CFLAGS += -DCS_RAW_PACKED
      endif
    endif
  endif
endif

ifndef NO_LIBELF
  CFLAGS += -DHAVE_LIBELF_SUPPORT
  EXTLIBS += -lelf
  $(call detected,CONFIG_LIBELF)

  ifeq ($(feature-libelf-mmap), 1)
    CFLAGS += -DHAVE_LIBELF_MMAP_SUPPORT
  endif

  ifeq ($(feature-libelf-getphdrnum), 1)
    CFLAGS += -DHAVE_ELF_GETPHDRNUM_SUPPORT
  endif

  ifeq ($(feature-libelf-gelf_getnote), 1)
    CFLAGS += -DHAVE_GELF_GETNOTE_SUPPORT
  else
    msg := $(warning gelf_getnote() not found on libelf, SDT support disabled);
  endif

  ifeq ($(feature-libelf-getshdrstrndx), 1)
    CFLAGS += -DHAVE_ELF_GETSHDRSTRNDX_SUPPORT
  endif

  ifndef NO_DWARF
    ifeq ($(origin PERF_HAVE_DWARF_REGS), undefined)
      msg := $(warning DWARF register mappings have not been defined for architecture $(SRCARCH), DWARF support disabled);
      NO_DWARF := 1
    else
      CFLAGS += -DHAVE_DWARF_SUPPORT $(LIBDW_CFLAGS)
      LDFLAGS += $(LIBDW_LDFLAGS)
      EXTLIBS += ${DWARFLIBS}
      $(call detected,CONFIG_DWARF)
    endif # PERF_HAVE_DWARF_REGS
  endif # NO_DWARF

  ifndef NO_LIBBPF
    ifeq ($(feature-bpf), 1)
      CFLAGS += -DHAVE_LIBBPF_SUPPORT
      $(call detected,CONFIG_LIBBPF)
    endif

    ifndef NO_DWARF
      ifdef PERF_HAVE_ARCH_REGS_QUERY_REGISTER_OFFSET
        CFLAGS += -DHAVE_BPF_PROLOGUE
        $(call detected,CONFIG_BPF_PROLOGUE)
      else
        msg := $(warning BPF prologue is not supported by architecture $(SRCARCH), missing regs_query_register_offset());
      endif
    else
      msg := $(warning DWARF support is off, BPF prologue is disabled);
    endif

  endif # NO_LIBBPF
endif # NO_LIBELF

ifndef NO_SDT
  ifneq ($(feature-sdt), 1)
    msg := $(warning No sys/sdt.h found, no SDT events are defined, please install systemtap-sdt-devel or systemtap-sdt-dev);
    NO_SDT := 1;
  else
    CFLAGS += -DHAVE_SDT_EVENT
    $(call detected,CONFIG_SDT_EVENT)
  endif
endif

ifdef PERF_HAVE_JITDUMP
  ifndef NO_LIBELF
    $(call detected,CONFIG_JITDUMP)
    CFLAGS += -DHAVE_JITDUMP
  endif
endif

ifeq ($(SRCARCH),powerpc)
  ifndef NO_DWARF
    CFLAGS += -DHAVE_SKIP_CALLCHAIN_IDX
  endif
endif

ifndef NO_LIBUNWIND
  have_libunwind :=

  ifeq ($(feature-libunwind-x86), 1)
    $(call detected,CONFIG_LIBUNWIND_X86)
    CFLAGS += -DHAVE_LIBUNWIND_X86_SUPPORT
    LDFLAGS += -lunwind-x86
    EXTLIBS_LIBUNWIND += -lunwind-x86
    have_libunwind = 1
  endif

  ifeq ($(feature-libunwind-aarch64), 1)
    $(call detected,CONFIG_LIBUNWIND_AARCH64)
    CFLAGS += -DHAVE_LIBUNWIND_AARCH64_SUPPORT
    LDFLAGS += -lunwind-aarch64
    EXTLIBS_LIBUNWIND += -lunwind-aarch64
    have_libunwind = 1
    $(call feature_check,libunwind-debug-frame-aarch64)
    ifneq ($(feature-libunwind-debug-frame-aarch64), 1)
      msg := $(warning No debug_frame support found in libunwind-aarch64);
      CFLAGS += -DNO_LIBUNWIND_DEBUG_FRAME_AARCH64
    endif
  endif

  ifneq ($(feature-libunwind), 1)
    msg := $(warning No libunwind found. Please install libunwind-dev[el] >= 1.1 and/or set LIBUNWIND_DIR);
    NO_LOCAL_LIBUNWIND := 1
  else
    have_libunwind := 1
    $(call detected,CONFIG_LOCAL_LIBUNWIND)
  endif

  ifneq ($(have_libunwind), 1)
    NO_LIBUNWIND := 1
  endif
else
  NO_LOCAL_LIBUNWIND := 1
endif

ifndef NO_LIBBPF
  ifneq ($(feature-bpf), 1)
    msg := $(warning BPF API too old. Please install recent kernel headers. BPF support in 'perf record' is disabled.)
    NO_LIBBPF := 1
  endif
endif

dwarf-post-unwind := 1
dwarf-post-unwind-text := BUG

# setup DWARF post unwinder
ifdef NO_LIBUNWIND
  ifdef NO_LIBDW_DWARF_UNWIND
    msg := $(warning Disabling post unwind, no support found.);
    dwarf-post-unwind := 0
  else
    dwarf-post-unwind-text := libdw
    $(call detected,CONFIG_LIBDW_DWARF_UNWIND)
  endif
else
  dwarf-post-unwind-text := libunwind
  $(call detected,CONFIG_LIBUNWIND)
  # Enable libunwind support by default.
  ifndef NO_LIBDW_DWARF_UNWIND
    NO_LIBDW_DWARF_UNWIND := 1
  endif
endif

ifeq ($(dwarf-post-unwind),1)
  CFLAGS += -DHAVE_DWARF_UNWIND_SUPPORT
  $(call detected,CONFIG_DWARF_UNWIND)
else
  NO_DWARF_UNWIND := 1
endif

ifndef NO_LOCAL_LIBUNWIND
  ifeq ($(SRCARCH),$(filter $(SRCARCH),arm arm64))
    $(call feature_check,libunwind-debug-frame)
    ifneq ($(feature-libunwind-debug-frame), 1)
      msg := $(warning No debug_frame support found in libunwind);
      CFLAGS += -DNO_LIBUNWIND_DEBUG_FRAME
    endif
  else
    # non-ARM has no dwarf_find_debug_frame() function:
    CFLAGS += -DNO_LIBUNWIND_DEBUG_FRAME
  endif
  EXTLIBS += $(LIBUNWIND_LIBS)
  LDFLAGS += $(LIBUNWIND_LIBS)
endif
ifeq ($(findstring -static,${LDFLAGS}),-static)
  # gcc -static links libgcc_eh which contans piece of libunwind
  LIBUNWIND_LDFLAGS += -Wl,--allow-multiple-definition
endif

ifndef NO_LIBUNWIND
  CFLAGS  += -DHAVE_LIBUNWIND_SUPPORT
  CFLAGS  += $(LIBUNWIND_CFLAGS)
  LDFLAGS += $(LIBUNWIND_LDFLAGS)
  EXTLIBS += $(EXTLIBS_LIBUNWIND)
endif

ifeq ($(NO_SYSCALL_TABLE),0)
  $(call detected,CONFIG_TRACE)
else
  ifndef NO_LIBAUDIT
    ifneq ($(feature-libaudit), 1)
      msg := $(warning No libaudit.h found, disables 'trace' tool, please install audit-libs-devel or libaudit-dev);
      NO_LIBAUDIT := 1
    else
      CFLAGS += -DHAVE_LIBAUDIT_SUPPORT
      EXTLIBS += -laudit
      $(call detected,CONFIG_TRACE)
    endif
  endif
endif

ifndef NO_LIBCRYPTO
  ifneq ($(feature-libcrypto), 1)
    msg := $(warning No libcrypto.h found, disables jitted code injection, please install libssl-devel or libssl-dev);
    NO_LIBCRYPTO := 1
  else
    CFLAGS += -DHAVE_LIBCRYPTO_SUPPORT
    EXTLIBS += -lcrypto
    $(call detected,CONFIG_CRYPTO)
  endif
endif

ifdef NO_NEWT
  NO_SLANG=1
endif

ifndef NO_SLANG
  ifneq ($(feature-libslang), 1)
    msg := $(warning slang not found, disables TUI support. Please install slang-devel, libslang-dev or libslang2-dev);
    NO_SLANG := 1
  else
    # Fedora has /usr/include/slang/slang.h, but ubuntu /usr/include/slang.h
    CFLAGS += -I/usr/include/slang
    CFLAGS += -DHAVE_SLANG_SUPPORT
    EXTLIBS += -lslang
    $(call detected,CONFIG_SLANG)
  endif
endif

ifndef NO_GTK2
  FLAGS_GTK2=$(CFLAGS) $(LDFLAGS) $(EXTLIBS) $(shell $(PKG_CONFIG) --libs --cflags gtk+-2.0 2>/dev/null)
  ifneq ($(feature-gtk2), 1)
    msg := $(warning GTK2 not found, disables GTK2 support. Please install gtk2-devel or libgtk2.0-dev);
    NO_GTK2 := 1
  else
    ifeq ($(feature-gtk2-infobar), 1)
      GTK_CFLAGS := -DHAVE_GTK_INFO_BAR_SUPPORT
    endif
    CFLAGS += -DHAVE_GTK2_SUPPORT
    GTK_CFLAGS += $(shell $(PKG_CONFIG) --cflags gtk+-2.0 2>/dev/null)
    GTK_LIBS := $(shell $(PKG_CONFIG) --libs gtk+-2.0 2>/dev/null)
    EXTLIBS += -ldl
  endif
endif

ifdef NO_LIBPERL
  CFLAGS += -DNO_LIBPERL
else
  PERL_EMBED_LDOPTS = $(shell perl -MExtUtils::Embed -e ldopts 2>/dev/null)
  PERL_EMBED_LDFLAGS = $(call strip-libs,$(PERL_EMBED_LDOPTS))
  PERL_EMBED_LIBADD = $(call grep-libs,$(PERL_EMBED_LDOPTS))
  PERL_EMBED_CCOPTS = $(shell perl -MExtUtils::Embed -e ccopts 2>/dev/null)
  PERL_EMBED_CCOPTS := $(filter-out -specs=%,$(PERL_EMBED_CCOPTS))
  PERL_EMBED_LDOPTS := $(filter-out -specs=%,$(PERL_EMBED_LDOPTS))
  FLAGS_PERL_EMBED=$(PERL_EMBED_CCOPTS) $(PERL_EMBED_LDOPTS)

  ifneq ($(feature-libperl), 1)
    CFLAGS += -DNO_LIBPERL
    NO_LIBPERL := 1
    msg := $(warning Missing perl devel files. Disabling perl scripting support, please install perl-ExtUtils-Embed/libperl-dev);
  else
    LDFLAGS += $(PERL_EMBED_LDFLAGS)
    EXTLIBS += $(PERL_EMBED_LIBADD)
    CFLAGS += -DHAVE_LIBPERL_SUPPORT
    $(call detected,CONFIG_LIBPERL)
  endif
endif

ifeq ($(feature-timerfd), 1)
  CFLAGS += -DHAVE_TIMERFD_SUPPORT
else
  msg := $(warning No timerfd support. Disables 'perf kvm stat live');
endif

disable-python = $(eval $(disable-python_code))
define disable-python_code
  CFLAGS += -DNO_LIBPYTHON
  $(warning $1)
  NO_LIBPYTHON := 1
endef

ifdef NO_LIBPYTHON
  $(call disable-python,Python support disabled by user)
else

  ifndef PYTHON
    $(call disable-python,No python interpreter was found: disables Python support - please install python-devel/python-dev)
  else
    PYTHON_WORD := $(call shell-wordify,$(PYTHON))

    ifndef PYTHON_CONFIG
      $(call disable-python,No 'python-config' tool was found: disables Python support - please install python-devel/python-dev)
    else

      ifneq ($(feature-libpython), 1)
        $(call disable-python,No 'Python.h' (for Python 2.x support) was found: disables Python support - please install python-devel/python-dev)
      else
         LDFLAGS += $(PYTHON_EMBED_LDFLAGS)
         EXTLIBS += $(PYTHON_EMBED_LIBADD)
         LANG_BINDINGS += $(obj-perf)python/perf.so
<<<<<<< HEAD
=======
         CFLAGS += -DHAVE_LIBPYTHON_SUPPORT
>>>>>>> bd6dd1cd
         $(call detected,CONFIG_LIBPYTHON)
      endif
    endif
  endif
endif

ifeq ($(feature-libbfd), 1)
  EXTLIBS += -lbfd

  # call all detections now so we get correct
  # status in VF output
  $(call feature_check,liberty)
  $(call feature_check,liberty-z)
  $(call feature_check,cplus-demangle)

  ifeq ($(feature-liberty), 1)
    EXTLIBS += -liberty
  else
    ifeq ($(feature-liberty-z), 1)
      EXTLIBS += -liberty -lz
    endif
  endif
endif

ifdef NO_DEMANGLE
  CFLAGS += -DNO_DEMANGLE
else
  ifdef HAVE_CPLUS_DEMANGLE_SUPPORT
    EXTLIBS += -liberty
    CFLAGS += -DHAVE_CPLUS_DEMANGLE_SUPPORT
  else
    ifneq ($(feature-libbfd), 1)
      ifneq ($(feature-liberty), 1)
        ifneq ($(feature-liberty-z), 1)
          # we dont have neither HAVE_CPLUS_DEMANGLE_SUPPORT
          # or any of 'bfd iberty z' trinity
          ifeq ($(feature-cplus-demangle), 1)
            EXTLIBS += -liberty
            CFLAGS += -DHAVE_CPLUS_DEMANGLE_SUPPORT
          else
            msg := $(warning No bfd.h/libbfd found, please install binutils-dev[el]/zlib-static/libiberty-dev to gain symbol demangling)
            CFLAGS += -DNO_DEMANGLE
          endif
        endif
      endif
    endif
  endif
endif

ifneq ($(filter -lbfd,$(EXTLIBS)),)
  CFLAGS += -DHAVE_LIBBFD_SUPPORT
endif

ifndef NO_ZLIB
  ifeq ($(feature-zlib), 1)
    CFLAGS += -DHAVE_ZLIB_SUPPORT
    EXTLIBS += -lz
    $(call detected,CONFIG_ZLIB)
  else
    NO_ZLIB := 1
  endif
endif

ifndef NO_LZMA
  ifeq ($(feature-lzma), 1)
    CFLAGS += -DHAVE_LZMA_SUPPORT
    EXTLIBS += -llzma
    $(call detected,CONFIG_LZMA)
  else
    msg := $(warning No liblzma found, disables xz kernel module decompression, please install xz-devel/liblzma-dev);
    NO_LZMA := 1
  endif
endif

ifndef NO_BACKTRACE
  ifeq ($(feature-backtrace), 1)
    CFLAGS += -DHAVE_BACKTRACE_SUPPORT
  endif
endif

ifndef NO_LIBNUMA
  ifeq ($(feature-libnuma), 0)
    msg := $(warning No numa.h found, disables 'perf bench numa mem' benchmark, please install numactl-devel/libnuma-devel/libnuma-dev);
    NO_LIBNUMA := 1
  else
    ifeq ($(feature-numa_num_possible_cpus), 0)
      msg := $(warning Old numa library found, disables 'perf bench numa mem' benchmark, please install numactl-devel/libnuma-devel/libnuma-dev >= 2.0.8);
      NO_LIBNUMA := 1
    else
      CFLAGS += -DHAVE_LIBNUMA_SUPPORT
      EXTLIBS += -lnuma
      $(call detected,CONFIG_NUMA)
    endif
  endif
endif

ifdef HAVE_KVM_STAT_SUPPORT
    CFLAGS += -DHAVE_KVM_STAT_SUPPORT
endif

ifeq (${IS_64_BIT}, 1)
  ifndef NO_PERF_READ_VDSO32
    $(call feature_check,compile-32)
    ifeq ($(feature-compile-32), 1)
      CFLAGS += -DHAVE_PERF_READ_VDSO32
    else
      NO_PERF_READ_VDSO32 := 1
    endif
  endif
  ifneq ($(SRCARCH), x86)
    NO_PERF_READ_VDSOX32 := 1
  endif
  ifndef NO_PERF_READ_VDSOX32
    $(call feature_check,compile-x32)
    ifeq ($(feature-compile-x32), 1)
      CFLAGS += -DHAVE_PERF_READ_VDSOX32
    else
      NO_PERF_READ_VDSOX32 := 1
    endif
  endif
else
  NO_PERF_READ_VDSO32 := 1
  NO_PERF_READ_VDSOX32 := 1
endif

ifndef NO_LIBBABELTRACE
  $(call feature_check,libbabeltrace)
  ifeq ($(feature-libbabeltrace), 1)
    CFLAGS += -DHAVE_LIBBABELTRACE_SUPPORT $(LIBBABELTRACE_CFLAGS)
    LDFLAGS += $(LIBBABELTRACE_LDFLAGS)
    EXTLIBS += -lbabeltrace-ctf
    $(call detected,CONFIG_LIBBABELTRACE)
  else
    msg := $(warning No libbabeltrace found, disables 'perf data' CTF format support, please install libbabeltrace-dev[el]/libbabeltrace-ctf-dev);
  endif
endif

ifndef NO_AUXTRACE
  ifeq ($(SRCARCH),x86)
    ifeq ($(feature-get_cpuid), 0)
      msg := $(warning Your gcc lacks the __get_cpuid() builtin, disables support for auxtrace/Intel PT, please install a newer gcc);
      NO_AUXTRACE := 1
    endif
  endif
  ifndef NO_AUXTRACE
    $(call detected,CONFIG_AUXTRACE)
    CFLAGS += -DHAVE_AUXTRACE_SUPPORT
  endif
endif

ifndef NO_JVMTI
  ifneq (,$(wildcard /usr/sbin/update-java-alternatives))
    JDIR=$(shell /usr/sbin/update-java-alternatives -l | head -1 | awk '{print $$3}')
  else
    ifneq (,$(wildcard /usr/sbin/alternatives))
      JDIR=$(shell alternatives --display java | tail -1 | cut -d' ' -f 5 | sed 's%/jre/bin/java.%%g')
    endif
  endif
  ifndef JDIR
    $(warning No alternatives command found, you need to set JDIR= to point to the root of your Java directory)
    NO_JVMTI := 1
  endif
endif

ifndef NO_JVMTI
  FEATURE_CHECK_CFLAGS-jvmti := -I$(JDIR)/include -I$(JDIR)/include/linux
  $(call feature_check,jvmti)
  ifeq ($(feature-jvmti), 1)
    $(call detected_var,JDIR)
  else
    $(warning No openjdk development package found, please install JDK package)
    NO_JVMTI := 1
  endif
endif

USE_CXX = 0
USE_CLANGLLVM = 0
ifdef LIBCLANGLLVM
  $(call feature_check,cxx)
  ifneq ($(feature-cxx), 1)
    msg := $(warning No g++ found, disable clang and llvm support. Please install g++)
  else
    $(call feature_check,llvm)
    $(call feature_check,llvm-version)
    ifneq ($(feature-llvm), 1)
      msg := $(warning No suitable libLLVM found, disabling builtin clang and LLVM support. Please install llvm-dev(el) (>= 3.9.0))
    else
      $(call feature_check,clang)
      ifneq ($(feature-clang), 1)
        msg := $(warning No suitable libclang found, disabling builtin clang and LLVM support. Please install libclang-dev(el) (>= 3.9.0))
      else
        CFLAGS += -DHAVE_LIBCLANGLLVM_SUPPORT
        CXXFLAGS += -DHAVE_LIBCLANGLLVM_SUPPORT -I$(shell $(LLVM_CONFIG) --includedir)
        $(call detected,CONFIG_CXX)
        $(call detected,CONFIG_CLANGLLVM)
	USE_CXX = 1
	USE_LLVM = 1
	USE_CLANG = 1
        ifneq ($(feature-llvm-version),1)
          msg := $(warning This version of LLVM is not tested. May cause build errors)
        endif
      endif
    endif
  endif
endif

# Among the variables below, these:
#   perfexecdir
#   template_dir
#   mandir
#   infodir
#   htmldir
#   ETC_PERFCONFIG (but not sysconfdir)
# can be specified as a relative path some/where/else;
# this is interpreted as relative to $(prefix) and "perf" at
# runtime figures out where they are based on the path to the executable.
# This can help installing the suite in a relocatable way.

# Make the path relative to DESTDIR, not to prefix
ifndef DESTDIR
prefix ?= $(HOME)
endif
bindir_relative = bin
bindir = $(abspath $(prefix)/$(bindir_relative))
mandir = share/man
infodir = share/info
perfexecdir = libexec/perf-core
sharedir = $(prefix)/share
template_dir = share/perf-core/templates
STRACE_GROUPS_DIR = share/perf-core/strace/groups
htmldir = share/doc/perf-doc
tipdir = share/doc/perf-tip
srcdir = $(srctree)/tools/perf
ifeq ($(prefix),/usr)
sysconfdir = /etc
ETC_PERFCONFIG = $(sysconfdir)/perfconfig
else
sysconfdir = $(prefix)/etc
ETC_PERFCONFIG = etc/perfconfig
endif
ifndef lib
ifeq ($(SRCARCH)$(IS_64_BIT), x861)
lib = lib64
else
lib = lib
endif
endif # lib
libdir = $(prefix)/$(lib)

# Shell quote (do not use $(call) to accommodate ancient setups);
ETC_PERFCONFIG_SQ = $(subst ','\'',$(ETC_PERFCONFIG))
STRACE_GROUPS_DIR_SQ = $(subst ','\'',$(STRACE_GROUPS_DIR))
DESTDIR_SQ = $(subst ','\'',$(DESTDIR))
bindir_SQ = $(subst ','\'',$(bindir))
mandir_SQ = $(subst ','\'',$(mandir))
infodir_SQ = $(subst ','\'',$(infodir))
perfexecdir_SQ = $(subst ','\'',$(perfexecdir))
template_dir_SQ = $(subst ','\'',$(template_dir))
htmldir_SQ = $(subst ','\'',$(htmldir))
tipdir_SQ = $(subst ','\'',$(tipdir))
prefix_SQ = $(subst ','\'',$(prefix))
sysconfdir_SQ = $(subst ','\'',$(sysconfdir))
libdir_SQ = $(subst ','\'',$(libdir))
srcdir_SQ = $(subst ','\'',$(srcdir))

ifneq ($(filter /%,$(firstword $(perfexecdir))),)
perfexec_instdir = $(perfexecdir)
STRACE_GROUPS_INSTDIR = $(STRACE_GROUPS_DIR)
tip_instdir = $(tipdir)
else
perfexec_instdir = $(prefix)/$(perfexecdir)
STRACE_GROUPS_INSTDIR = $(prefix)/$(STRACE_GROUPS_DIR)
tip_instdir = $(prefix)/$(tipdir)
endif
perfexec_instdir_SQ = $(subst ','\'',$(perfexec_instdir))
STRACE_GROUPS_INSTDIR_SQ = $(subst ','\'',$(STRACE_GROUPS_INSTDIR))
tip_instdir_SQ = $(subst ','\'',$(tip_instdir))

# If we install to $(HOME) we keep the traceevent default:
# $(HOME)/.traceevent/plugins
# Otherwise we install plugins into the global $(libdir).
ifdef DESTDIR
plugindir=$(libdir)/traceevent/plugins
plugindir_SQ= $(subst ','\'',$(plugindir))
endif

print_var = $(eval $(print_var_code)) $(info $(MSG))
define print_var_code
    MSG = $(shell printf '...%30s: %s' $(1) $($(1)))
endef

ifeq ($(VF),1)
  # Display EXTRA features which are detected manualy
  # from here with feature_check call and thus cannot
  # be partof global state output.
  $(foreach feat,$(FEATURE_TESTS_EXTRA),$(call feature_print_status,$(feat),))
  $(call print_var,prefix)
  $(call print_var,bindir)
  $(call print_var,libdir)
  $(call print_var,sysconfdir)
  $(call print_var,LIBUNWIND_DIR)
  $(call print_var,LIBDW_DIR)
  $(call print_var,JDIR)

  ifeq ($(dwarf-post-unwind),1)
    $(call feature_print_text,"DWARF post unwind library", $(dwarf-post-unwind-text))
  endif
  $(info )
endif

$(call detected_var,bindir_SQ)
$(call detected_var,PYTHON_WORD)
ifneq ($(OUTPUT),)
$(call detected_var,OUTPUT)
endif
$(call detected_var,htmldir_SQ)
$(call detected_var,infodir_SQ)
$(call detected_var,mandir_SQ)
$(call detected_var,ETC_PERFCONFIG_SQ)
$(call detected_var,STRACE_GROUPS_DIR_SQ)
$(call detected_var,prefix_SQ)
$(call detected_var,perfexecdir_SQ)
$(call detected_var,tipdir_SQ)
$(call detected_var,srcdir_SQ)
$(call detected_var,LIBDIR)
$(call detected_var,GTK_CFLAGS)
$(call detected_var,PERL_EMBED_CCOPTS)
$(call detected_var,PYTHON_EMBED_CCOPTS)<|MERGE_RESOLUTION|>--- conflicted
+++ resolved
@@ -676,10 +676,7 @@
          LDFLAGS += $(PYTHON_EMBED_LDFLAGS)
          EXTLIBS += $(PYTHON_EMBED_LIBADD)
          LANG_BINDINGS += $(obj-perf)python/perf.so
-<<<<<<< HEAD
-=======
          CFLAGS += -DHAVE_LIBPYTHON_SUPPORT
->>>>>>> bd6dd1cd
          $(call detected,CONFIG_LIBPYTHON)
       endif
     endif
