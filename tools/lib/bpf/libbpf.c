--- conflicted
+++ resolved
@@ -2196,14 +2196,9 @@
 	if (!attr->file)
 		return -EINVAL;
 
-<<<<<<< HEAD
-	obj = bpf_object__open(attr->file);
-	if (IS_ERR_OR_NULL(obj))
-=======
 	obj = __bpf_object__open(attr->file, NULL, 0,
 				 bpf_prog_type__needs_kver(attr->prog_type));
-	if (IS_ERR(obj))
->>>>>>> a84880ef
+	if (IS_ERR_OR_NULL(obj))
 		return -ENOENT;
 
 	bpf_object__for_each_program(prog, obj) {
