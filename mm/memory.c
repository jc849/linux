--- conflicted
+++ resolved
@@ -3035,11 +3035,6 @@
 	flush_icache_page(vma, page);
 	if (pte_swp_soft_dirty(vmf->orig_pte))
 		pte = pte_mksoft_dirty(pte);
-<<<<<<< HEAD
-	set_pte_at(vma->vm_mm, vmf->address, vmf->pte, pte);
-	arch_do_swap_page(vma->vm_mm, vma, vmf->address, pte, vmf->orig_pte);
-=======
->>>>>>> 382a5977
 	vmf->orig_pte = pte;
 
 	/* ksm created a completely new copy */
@@ -3053,6 +3048,7 @@
 		activate_page(page);
 	}
 	set_pte_at(vma->vm_mm, vmf->address, vmf->pte, pte);
+	arch_do_swap_page(vma->vm_mm, vma, vmf->address, pte, vmf->orig_pte);
 
 	swap_free(entry);
 	if (mem_cgroup_swap_full(page) ||
