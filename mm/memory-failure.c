/*
 * Copyright (C) 2008, 2009 Intel Corporation
 * Authors: Andi Kleen, Fengguang Wu
 *
 * This software may be redistributed and/or modified under the terms of
 * the GNU General Public License ("GPL") version 2 only as published by the
 * Free Software Foundation.
 *
 * High level machine check handler. Handles pages reported by the
 * hardware as being corrupted usually due to a multi-bit ECC memory or cache
 * failure.
 * 
 * In addition there is a "soft offline" entry point that allows stop using
 * not-yet-corrupted-by-suspicious pages without killing anything.
 *
 * Handles page cache pages in various states.	The tricky part
 * here is that we can access any page asynchronously in respect to 
 * other VM users, because memory failures could happen anytime and 
 * anywhere. This could violate some of their assumptions. This is why 
 * this code has to be extremely careful. Generally it tries to use 
 * normal locking rules, as in get the standard locks, even if that means 
 * the error handling takes potentially a long time.
 * 
 * There are several operations here with exponential complexity because
 * of unsuitable VM data structures. For example the operation to map back 
 * from RMAP chains to processes has to walk the complete process list and 
 * has non linear complexity with the number. But since memory corruptions
 * are rare we hope to get away with this. This avoids impacting the core 
 * VM.
 */

/*
 * Notebook:
 * - hugetlb needs more code
 * - kcore/oldmem/vmcore/mem/kmem check for hwpoison pages
 * - pass bad pages to kdump next kernel
 */
#include <linux/kernel.h>
#include <linux/mm.h>
#include <linux/page-flags.h>
#include <linux/kernel-page-flags.h>
#include <linux/sched.h>
#include <linux/ksm.h>
#include <linux/rmap.h>
#include <linux/pagemap.h>
#include <linux/swap.h>
#include <linux/backing-dev.h>
#include <linux/migrate.h>
#include <linux/page-isolation.h>
#include <linux/suspend.h>
#include <linux/slab.h>
#include <linux/swapops.h>
#include <linux/hugetlb.h>
#include "internal.h"

int sysctl_memory_failure_early_kill __read_mostly = 0;

int sysctl_memory_failure_recovery __read_mostly = 1;

atomic_long_t mce_bad_pages __read_mostly = ATOMIC_LONG_INIT(0);

#if defined(CONFIG_HWPOISON_INJECT) || defined(CONFIG_HWPOISON_INJECT_MODULE)

u32 hwpoison_filter_enable = 0;
u32 hwpoison_filter_dev_major = ~0U;
u32 hwpoison_filter_dev_minor = ~0U;
u64 hwpoison_filter_flags_mask;
u64 hwpoison_filter_flags_value;
EXPORT_SYMBOL_GPL(hwpoison_filter_enable);
EXPORT_SYMBOL_GPL(hwpoison_filter_dev_major);
EXPORT_SYMBOL_GPL(hwpoison_filter_dev_minor);
EXPORT_SYMBOL_GPL(hwpoison_filter_flags_mask);
EXPORT_SYMBOL_GPL(hwpoison_filter_flags_value);

static int hwpoison_filter_dev(struct page *p)
{
	struct address_space *mapping;
	dev_t dev;

	if (hwpoison_filter_dev_major == ~0U &&
	    hwpoison_filter_dev_minor == ~0U)
		return 0;

	/*
	 * page_mapping() does not accept slab pages.
	 */
	if (PageSlab(p))
		return -EINVAL;

	mapping = page_mapping(p);
	if (mapping == NULL || mapping->host == NULL)
		return -EINVAL;

	dev = mapping->host->i_sb->s_dev;
	if (hwpoison_filter_dev_major != ~0U &&
	    hwpoison_filter_dev_major != MAJOR(dev))
		return -EINVAL;
	if (hwpoison_filter_dev_minor != ~0U &&
	    hwpoison_filter_dev_minor != MINOR(dev))
		return -EINVAL;

	return 0;
}

static int hwpoison_filter_flags(struct page *p)
{
	if (!hwpoison_filter_flags_mask)
		return 0;

	if ((stable_page_flags(p) & hwpoison_filter_flags_mask) ==
				    hwpoison_filter_flags_value)
		return 0;
	else
		return -EINVAL;
}

/*
 * This allows stress tests to limit test scope to a collection of tasks
 * by putting them under some memcg. This prevents killing unrelated/important
 * processes such as /sbin/init. Note that the target task may share clean
 * pages with init (eg. libc text), which is harmless. If the target task
 * share _dirty_ pages with another task B, the test scheme must make sure B
 * is also included in the memcg. At last, due to race conditions this filter
 * can only guarantee that the page either belongs to the memcg tasks, or is
 * a freed page.
 */
#ifdef	CONFIG_CGROUP_MEM_RES_CTLR_SWAP
u64 hwpoison_filter_memcg;
EXPORT_SYMBOL_GPL(hwpoison_filter_memcg);
static int hwpoison_filter_task(struct page *p)
{
	struct mem_cgroup *mem;
	struct cgroup_subsys_state *css;
	unsigned long ino;

	if (!hwpoison_filter_memcg)
		return 0;

	mem = try_get_mem_cgroup_from_page(p);
	if (!mem)
		return -EINVAL;

	css = mem_cgroup_css(mem);
	/* root_mem_cgroup has NULL dentries */
	if (!css->cgroup->dentry)
		return -EINVAL;

	ino = css->cgroup->dentry->d_inode->i_ino;
	css_put(css);

	if (ino != hwpoison_filter_memcg)
		return -EINVAL;

	return 0;
}
#else
static int hwpoison_filter_task(struct page *p) { return 0; }
#endif

int hwpoison_filter(struct page *p)
{
	if (!hwpoison_filter_enable)
		return 0;

	if (hwpoison_filter_dev(p))
		return -EINVAL;

	if (hwpoison_filter_flags(p))
		return -EINVAL;

	if (hwpoison_filter_task(p))
		return -EINVAL;

	return 0;
}
#else
int hwpoison_filter(struct page *p)
{
	return 0;
}
#endif

EXPORT_SYMBOL_GPL(hwpoison_filter);

/*
 * Send all the processes who have the page mapped an ``action optional''
 * signal.
 */
static int kill_proc_ao(struct task_struct *t, unsigned long addr, int trapno,
			unsigned long pfn, struct page *page)
{
	struct siginfo si;
	int ret;

	printk(KERN_ERR
		"MCE %#lx: Killing %s:%d early due to hardware memory corruption\n",
		pfn, t->comm, t->pid);
	si.si_signo = SIGBUS;
	si.si_errno = 0;
	si.si_code = BUS_MCEERR_AO;
	si.si_addr = (void *)addr;
#ifdef __ARCH_SI_TRAPNO
	si.si_trapno = trapno;
#endif
	si.si_addr_lsb = compound_order(compound_head(page)) + PAGE_SHIFT;
	/*
	 * Don't use force here, it's convenient if the signal
	 * can be temporarily blocked.
	 * This could cause a loop when the user sets SIGBUS
	 * to SIG_IGN, but hopefully noone will do that?
	 */
	ret = send_sig_info(SIGBUS, &si, t);  /* synchronous? */
	if (ret < 0)
		printk(KERN_INFO "MCE: Error sending signal to %s:%d: %d\n",
		       t->comm, t->pid, ret);
	return ret;
}

/*
 * When a unknown page type is encountered drain as many buffers as possible
 * in the hope to turn the page into a LRU or free page, which we can handle.
 */
void shake_page(struct page *p, int access)
{
	if (!PageSlab(p)) {
		lru_add_drain_all();
		if (PageLRU(p))
			return;
		drain_all_pages();
		if (PageLRU(p) || is_free_buddy_page(p))
			return;
	}

	/*
	 * Only all shrink_slab here (which would also
	 * shrink other caches) if access is not potentially fatal.
	 */
	if (access) {
		int nr;
		do {
			nr = shrink_slab(1000, GFP_KERNEL, 1000);
			if (page_count(p) == 1)
				break;
		} while (nr > 10);
	}
}
EXPORT_SYMBOL_GPL(shake_page);

/*
 * Kill all processes that have a poisoned page mapped and then isolate
 * the page.
 *
 * General strategy:
 * Find all processes having the page mapped and kill them.
 * But we keep a page reference around so that the page is not
 * actually freed yet.
 * Then stash the page away
 *
 * There's no convenient way to get back to mapped processes
 * from the VMAs. So do a brute-force search over all
 * running processes.
 *
 * Remember that machine checks are not common (or rather
 * if they are common you have other problems), so this shouldn't
 * be a performance issue.
 *
 * Also there are some races possible while we get from the
 * error detection to actually handle it.
 */

struct to_kill {
	struct list_head nd;
	struct task_struct *tsk;
	unsigned long addr;
	char addr_valid;
};

/*
 * Failure handling: if we can't find or can't kill a process there's
 * not much we can do.	We just print a message and ignore otherwise.
 */

/*
 * Schedule a process for later kill.
 * Uses GFP_ATOMIC allocations to avoid potential recursions in the VM.
 * TBD would GFP_NOIO be enough?
 */
static void add_to_kill(struct task_struct *tsk, struct page *p,
		       struct vm_area_struct *vma,
		       struct list_head *to_kill,
		       struct to_kill **tkc)
{
	struct to_kill *tk;

	if (*tkc) {
		tk = *tkc;
		*tkc = NULL;
	} else {
		tk = kmalloc(sizeof(struct to_kill), GFP_ATOMIC);
		if (!tk) {
			printk(KERN_ERR
		"MCE: Out of memory while machine check handling\n");
			return;
		}
	}
	tk->addr = page_address_in_vma(p, vma);
	tk->addr_valid = 1;

	/*
	 * In theory we don't have to kill when the page was
	 * munmaped. But it could be also a mremap. Since that's
	 * likely very rare kill anyways just out of paranoia, but use
	 * a SIGKILL because the error is not contained anymore.
	 */
	if (tk->addr == -EFAULT) {
		pr_info("MCE: Unable to find user space address %lx in %s\n",
			page_to_pfn(p), tsk->comm);
		tk->addr_valid = 0;
	}
	get_task_struct(tsk);
	tk->tsk = tsk;
	list_add_tail(&tk->nd, to_kill);
}

/*
 * Kill the processes that have been collected earlier.
 *
 * Only do anything when DOIT is set, otherwise just free the list
 * (this is used for clean pages which do not need killing)
 * Also when FAIL is set do a force kill because something went
 * wrong earlier.
 */
static void kill_procs_ao(struct list_head *to_kill, int doit, int trapno,
			  int fail, struct page *page, unsigned long pfn)
{
	struct to_kill *tk, *next;

	list_for_each_entry_safe (tk, next, to_kill, nd) {
		if (doit) {
			/*
			 * In case something went wrong with munmapping
			 * make sure the process doesn't catch the
			 * signal and then access the memory. Just kill it.
			 */
			if (fail || tk->addr_valid == 0) {
				printk(KERN_ERR
		"MCE %#lx: forcibly killing %s:%d because of failure to unmap corrupted page\n",
					pfn, tk->tsk->comm, tk->tsk->pid);
				force_sig(SIGKILL, tk->tsk);
			}

			/*
			 * In theory the process could have mapped
			 * something else on the address in-between. We could
			 * check for that, but we need to tell the
			 * process anyways.
			 */
			else if (kill_proc_ao(tk->tsk, tk->addr, trapno,
					      pfn, page) < 0)
				printk(KERN_ERR
		"MCE %#lx: Cannot send advisory machine check signal to %s:%d\n",
					pfn, tk->tsk->comm, tk->tsk->pid);
		}
		put_task_struct(tk->tsk);
		kfree(tk);
	}
}

static int task_early_kill(struct task_struct *tsk)
{
	if (!tsk->mm)
		return 0;
	if (tsk->flags & PF_MCE_PROCESS)
		return !!(tsk->flags & PF_MCE_EARLY);
	return sysctl_memory_failure_early_kill;
}

/*
 * Collect processes when the error hit an anonymous page.
 */
static void collect_procs_anon(struct page *page, struct list_head *to_kill,
			      struct to_kill **tkc)
{
	struct vm_area_struct *vma;
	struct task_struct *tsk;
	struct anon_vma *av;

	read_lock(&tasklist_lock);
	av = page_lock_anon_vma(page);
	if (av == NULL)	/* Not actually mapped anymore */
		goto out;
	for_each_process (tsk) {
		struct anon_vma_chain *vmac;

		if (!task_early_kill(tsk))
			continue;
		list_for_each_entry(vmac, &av->head, same_anon_vma) {
			vma = vmac->vma;
			if (!page_mapped_in_vma(page, vma))
				continue;
			if (vma->vm_mm == tsk->mm)
				add_to_kill(tsk, page, vma, to_kill, tkc);
		}
	}
	page_unlock_anon_vma(av);
out:
	read_unlock(&tasklist_lock);
}

/*
 * Collect processes when the error hit a file mapped page.
 */
static void collect_procs_file(struct page *page, struct list_head *to_kill,
			      struct to_kill **tkc)
{
	struct vm_area_struct *vma;
	struct task_struct *tsk;
	struct prio_tree_iter iter;
	struct address_space *mapping = page->mapping;

	/*
	 * A note on the locking order between the two locks.
	 * We don't rely on this particular order.
	 * If you have some other code that needs a different order
	 * feel free to switch them around. Or add a reverse link
	 * from mm_struct to task_struct, then this could be all
	 * done without taking tasklist_lock and looping over all tasks.
	 */

	read_lock(&tasklist_lock);
	spin_lock(&mapping->i_mmap_lock);
	for_each_process(tsk) {
		pgoff_t pgoff = page->index << (PAGE_CACHE_SHIFT - PAGE_SHIFT);

		if (!task_early_kill(tsk))
			continue;

		vma_prio_tree_foreach(vma, &iter, &mapping->i_mmap, pgoff,
				      pgoff) {
			/*
			 * Send early kill signal to tasks where a vma covers
			 * the page but the corrupted page is not necessarily
			 * mapped it in its pte.
			 * Assume applications who requested early kill want
			 * to be informed of all such data corruptions.
			 */
			if (vma->vm_mm == tsk->mm)
				add_to_kill(tsk, page, vma, to_kill, tkc);
		}
	}
	spin_unlock(&mapping->i_mmap_lock);
	read_unlock(&tasklist_lock);
}

/*
 * Collect the processes who have the corrupted page mapped to kill.
 * This is done in two steps for locking reasons.
 * First preallocate one tokill structure outside the spin locks,
 * so that we can kill at least one process reasonably reliable.
 */
static void collect_procs(struct page *page, struct list_head *tokill)
{
	struct to_kill *tk;

	if (!page->mapping)
		return;

	tk = kmalloc(sizeof(struct to_kill), GFP_NOIO);
	if (!tk)
		return;
	if (PageAnon(page))
		collect_procs_anon(page, tokill, &tk);
	else
		collect_procs_file(page, tokill, &tk);
	kfree(tk);
}

/*
 * Error handlers for various types of pages.
 */

enum outcome {
	IGNORED,	/* Error: cannot be handled */
	FAILED,		/* Error: handling failed */
	DELAYED,	/* Will be handled later */
	RECOVERED,	/* Successfully recovered */
};

static const char *action_name[] = {
	[IGNORED] = "Ignored",
	[FAILED] = "Failed",
	[DELAYED] = "Delayed",
	[RECOVERED] = "Recovered",
};

/*
 * XXX: It is possible that a page is isolated from LRU cache,
 * and then kept in swap cache or failed to remove from page cache.
 * The page count will stop it from being freed by unpoison.
 * Stress tests should be aware of this memory leak problem.
 */
static int delete_from_lru_cache(struct page *p)
{
	if (!isolate_lru_page(p)) {
		/*
		 * Clear sensible page flags, so that the buddy system won't
		 * complain when the page is unpoison-and-freed.
		 */
		ClearPageActive(p);
		ClearPageUnevictable(p);
		/*
		 * drop the page count elevated by isolate_lru_page()
		 */
		page_cache_release(p);
		return 0;
	}
	return -EIO;
}

/*
 * Error hit kernel page.
 * Do nothing, try to be lucky and not touch this instead. For a few cases we
 * could be more sophisticated.
 */
static int me_kernel(struct page *p, unsigned long pfn)
{
	return IGNORED;
}

/*
 * Page in unknown state. Do nothing.
 */
static int me_unknown(struct page *p, unsigned long pfn)
{
	printk(KERN_ERR "MCE %#lx: Unknown page state\n", pfn);
	return FAILED;
}

/*
 * Clean (or cleaned) page cache page.
 */
static int me_pagecache_clean(struct page *p, unsigned long pfn)
{
	int err;
	int ret = FAILED;
	struct address_space *mapping;

	delete_from_lru_cache(p);

	/*
	 * For anonymous pages we're done the only reference left
	 * should be the one m_f() holds.
	 */
	if (PageAnon(p))
		return RECOVERED;

	/*
	 * Now truncate the page in the page cache. This is really
	 * more like a "temporary hole punch"
	 * Don't do this for block devices when someone else
	 * has a reference, because it could be file system metadata
	 * and that's not safe to truncate.
	 */
	mapping = page_mapping(p);
	if (!mapping) {
		/*
		 * Page has been teared down in the meanwhile
		 */
		return FAILED;
	}

	/*
	 * Truncation is a bit tricky. Enable it per file system for now.
	 *
	 * Open: to take i_mutex or not for this? Right now we don't.
	 */
	if (mapping->a_ops->error_remove_page) {
		err = mapping->a_ops->error_remove_page(mapping, p);
		if (err != 0) {
			printk(KERN_INFO "MCE %#lx: Failed to punch page: %d\n",
					pfn, err);
		} else if (page_has_private(p) &&
				!try_to_release_page(p, GFP_NOIO)) {
			pr_info("MCE %#lx: failed to release buffers\n", pfn);
		} else {
			ret = RECOVERED;
		}
	} else {
		/*
		 * If the file system doesn't support it just invalidate
		 * This fails on dirty or anything with private pages
		 */
		if (invalidate_inode_page(p))
			ret = RECOVERED;
		else
			printk(KERN_INFO "MCE %#lx: Failed to invalidate\n",
				pfn);
	}
	return ret;
}

/*
 * Dirty cache page page
 * Issues: when the error hit a hole page the error is not properly
 * propagated.
 */
static int me_pagecache_dirty(struct page *p, unsigned long pfn)
{
	struct address_space *mapping = page_mapping(p);

	SetPageError(p);
	/* TBD: print more information about the file. */
	if (mapping) {
		/*
		 * IO error will be reported by write(), fsync(), etc.
		 * who check the mapping.
		 * This way the application knows that something went
		 * wrong with its dirty file data.
		 *
		 * There's one open issue:
		 *
		 * The EIO will be only reported on the next IO
		 * operation and then cleared through the IO map.
		 * Normally Linux has two mechanisms to pass IO error
		 * first through the AS_EIO flag in the address space
		 * and then through the PageError flag in the page.
		 * Since we drop pages on memory failure handling the
		 * only mechanism open to use is through AS_AIO.
		 *
		 * This has the disadvantage that it gets cleared on
		 * the first operation that returns an error, while
		 * the PageError bit is more sticky and only cleared
		 * when the page is reread or dropped.  If an
		 * application assumes it will always get error on
		 * fsync, but does other operations on the fd before
		 * and the page is dropped inbetween then the error
		 * will not be properly reported.
		 *
		 * This can already happen even without hwpoisoned
		 * pages: first on metadata IO errors (which only
		 * report through AS_EIO) or when the page is dropped
		 * at the wrong time.
		 *
		 * So right now we assume that the application DTRT on
		 * the first EIO, but we're not worse than other parts
		 * of the kernel.
		 */
		mapping_set_error(mapping, EIO);
	}

	return me_pagecache_clean(p, pfn);
}

/*
 * Clean and dirty swap cache.
 *
 * Dirty swap cache page is tricky to handle. The page could live both in page
 * cache and swap cache(ie. page is freshly swapped in). So it could be
 * referenced concurrently by 2 types of PTEs:
 * normal PTEs and swap PTEs. We try to handle them consistently by calling
 * try_to_unmap(TTU_IGNORE_HWPOISON) to convert the normal PTEs to swap PTEs,
 * and then
 *      - clear dirty bit to prevent IO
 *      - remove from LRU
 *      - but keep in the swap cache, so that when we return to it on
 *        a later page fault, we know the application is accessing
 *        corrupted data and shall be killed (we installed simple
 *        interception code in do_swap_page to catch it).
 *
 * Clean swap cache pages can be directly isolated. A later page fault will
 * bring in the known good data from disk.
 */
static int me_swapcache_dirty(struct page *p, unsigned long pfn)
{
	ClearPageDirty(p);
	/* Trigger EIO in shmem: */
	ClearPageUptodate(p);

	if (!delete_from_lru_cache(p))
		return DELAYED;
	else
		return FAILED;
}

static int me_swapcache_clean(struct page *p, unsigned long pfn)
{
	delete_from_swap_cache(p);

	if (!delete_from_lru_cache(p))
		return RECOVERED;
	else
		return FAILED;
}

/*
 * Huge pages. Needs work.
 * Issues:
 * - Error on hugepage is contained in hugepage unit (not in raw page unit.)
 *   To narrow down kill region to one page, we need to break up pmd.
 */
static int me_huge_page(struct page *p, unsigned long pfn)
{
	int res = 0;
	struct page *hpage = compound_head(p);
	/*
	 * We can safely recover from error on free or reserved (i.e.
	 * not in-use) hugepage by dequeuing it from freelist.
	 * To check whether a hugepage is in-use or not, we can't use
	 * page->lru because it can be used in other hugepage operations,
	 * such as __unmap_hugepage_range() and gather_surplus_pages().
	 * So instead we use page_mapping() and PageAnon().
	 * We assume that this function is called with page lock held,
	 * so there is no race between isolation and mapping/unmapping.
	 */
	if (!(page_mapping(hpage) || PageAnon(hpage))) {
		res = dequeue_hwpoisoned_huge_page(hpage);
		if (!res)
			return RECOVERED;
	}
	return DELAYED;
}

/*
 * Various page states we can handle.
 *
 * A page state is defined by its current page->flags bits.
 * The table matches them in order and calls the right handler.
 *
 * This is quite tricky because we can access page at any time
 * in its live cycle, so all accesses have to be extremly careful.
 *
 * This is not complete. More states could be added.
 * For any missing state don't attempt recovery.
 */

#define dirty		(1UL << PG_dirty)
#define sc		(1UL << PG_swapcache)
#define unevict		(1UL << PG_unevictable)
#define mlock		(1UL << PG_mlocked)
#define writeback	(1UL << PG_writeback)
#define lru		(1UL << PG_lru)
#define swapbacked	(1UL << PG_swapbacked)
#define head		(1UL << PG_head)
#define tail		(1UL << PG_tail)
#define compound	(1UL << PG_compound)
#define slab		(1UL << PG_slab)
#define reserved	(1UL << PG_reserved)

static struct page_state {
	unsigned long mask;
	unsigned long res;
	char *msg;
	int (*action)(struct page *p, unsigned long pfn);
} error_states[] = {
	{ reserved,	reserved,	"reserved kernel",	me_kernel },
	/*
	 * free pages are specially detected outside this table:
	 * PG_buddy pages only make a small fraction of all free pages.
	 */

	/*
	 * Could in theory check if slab page is free or if we can drop
	 * currently unused objects without touching them. But just
	 * treat it as standard kernel for now.
	 */
	{ slab,		slab,		"kernel slab",	me_kernel },

#ifdef CONFIG_PAGEFLAGS_EXTENDED
	{ head,		head,		"huge",		me_huge_page },
	{ tail,		tail,		"huge",		me_huge_page },
#else
	{ compound,	compound,	"huge",		me_huge_page },
#endif

	{ sc|dirty,	sc|dirty,	"swapcache",	me_swapcache_dirty },
	{ sc|dirty,	sc,		"swapcache",	me_swapcache_clean },

	{ unevict|dirty, unevict|dirty,	"unevictable LRU", me_pagecache_dirty},
	{ unevict,	unevict,	"unevictable LRU", me_pagecache_clean},

	{ mlock|dirty,	mlock|dirty,	"mlocked LRU",	me_pagecache_dirty },
	{ mlock,	mlock,		"mlocked LRU",	me_pagecache_clean },

	{ lru|dirty,	lru|dirty,	"LRU",		me_pagecache_dirty },
	{ lru|dirty,	lru,		"clean LRU",	me_pagecache_clean },

	/*
	 * Catchall entry: must be at end.
	 */
	{ 0,		0,		"unknown page state",	me_unknown },
};

#undef dirty
#undef sc
#undef unevict
#undef mlock
#undef writeback
#undef lru
#undef swapbacked
#undef head
#undef tail
#undef compound
#undef slab
#undef reserved

static void action_result(unsigned long pfn, char *msg, int result)
{
	struct page *page = pfn_to_page(pfn);

	printk(KERN_ERR "MCE %#lx: %s%s page recovery: %s\n",
		pfn,
		PageDirty(page) ? "dirty " : "",
		msg, action_name[result]);
}

static int page_action(struct page_state *ps, struct page *p,
			unsigned long pfn)
{
	int result;
	int count;

	result = ps->action(p, pfn);
	action_result(pfn, ps->msg, result);

	count = page_count(p) - 1;
	if (ps->action == me_swapcache_dirty && result == DELAYED)
		count--;
	if (count != 0) {
		printk(KERN_ERR
		       "MCE %#lx: %s page still referenced by %d users\n",
		       pfn, ps->msg, count);
		result = FAILED;
	}

	/* Could do more checks here if page looks ok */
	/*
	 * Could adjust zone counters here to correct for the missing page.
	 */

	return (result == RECOVERED || result == DELAYED) ? 0 : -EBUSY;
}

/*
 * Do all that is necessary to remove user space mappings. Unmap
 * the pages and send SIGBUS to the processes if the data was dirty.
 */
static int hwpoison_user_mappings(struct page *p, unsigned long pfn,
				  int trapno)
{
	enum ttu_flags ttu = TTU_UNMAP | TTU_IGNORE_MLOCK | TTU_IGNORE_ACCESS;
	struct address_space *mapping;
	LIST_HEAD(tokill);
	int ret;
	int kill = 1;
	struct page *hpage = compound_head(p);

	if (PageReserved(p) || PageSlab(p))
		return SWAP_SUCCESS;

	/*
	 * This check implies we don't kill processes if their pages
	 * are in the swap cache early. Those are always late kills.
	 */
	if (!page_mapped(hpage))
		return SWAP_SUCCESS;

	if (PageKsm(p))
		return SWAP_FAIL;

	if (PageSwapCache(p)) {
		printk(KERN_ERR
		       "MCE %#lx: keeping poisoned page in swap cache\n", pfn);
		ttu |= TTU_IGNORE_HWPOISON;
	}

	/*
	 * Propagate the dirty bit from PTEs to struct page first, because we
	 * need this to decide if we should kill or just drop the page.
	 * XXX: the dirty test could be racy: set_page_dirty() may not always
	 * be called inside page lock (it's recommended but not enforced).
	 */
	mapping = page_mapping(hpage);
	if (!PageDirty(hpage) && mapping &&
	    mapping_cap_writeback_dirty(mapping)) {
		if (page_mkclean(hpage)) {
			SetPageDirty(hpage);
		} else {
			kill = 0;
			ttu |= TTU_IGNORE_HWPOISON;
			printk(KERN_INFO
	"MCE %#lx: corrupted page was clean: dropped without side effects\n",
				pfn);
		}
	}

	/*
	 * First collect all the processes that have the page
	 * mapped in dirty form.  This has to be done before try_to_unmap,
	 * because ttu takes the rmap data structures down.
	 *
	 * Error handling: We ignore errors here because
	 * there's nothing that can be done.
	 */
	if (kill)
		collect_procs(hpage, &tokill);

	ret = try_to_unmap(hpage, ttu);
	if (ret != SWAP_SUCCESS)
		printk(KERN_ERR "MCE %#lx: failed to unmap page (mapcount=%d)\n",
				pfn, page_mapcount(hpage));

	/*
	 * Now that the dirty bit has been propagated to the
	 * struct page and all unmaps done we can decide if
	 * killing is needed or not.  Only kill when the page
	 * was dirty, otherwise the tokill list is merely
	 * freed.  When there was a problem unmapping earlier
	 * use a more force-full uncatchable kill to prevent
	 * any accesses to the poisoned memory.
	 */
	kill_procs_ao(&tokill, !!PageDirty(hpage), trapno,
		      ret != SWAP_SUCCESS, p, pfn);

	return ret;
}

static void set_page_hwpoison_huge_page(struct page *hpage)
{
	int i;
	int nr_pages = 1 << compound_order(hpage);
	for (i = 0; i < nr_pages; i++)
		SetPageHWPoison(hpage + i);
}

static void clear_page_hwpoison_huge_page(struct page *hpage)
{
	int i;
	int nr_pages = 1 << compound_order(hpage);
	for (i = 0; i < nr_pages; i++)
		ClearPageHWPoison(hpage + i);
}

int __memory_failure(unsigned long pfn, int trapno, int flags)
{
	struct page_state *ps;
	struct page *p;
	struct page *hpage;
	int res;
	unsigned int nr_pages;

	if (!sysctl_memory_failure_recovery)
		panic("Memory failure from trap %d on page %lx", trapno, pfn);

	if (!pfn_valid(pfn)) {
		printk(KERN_ERR
		       "MCE %#lx: memory outside kernel control\n",
		       pfn);
		return -ENXIO;
	}

	p = pfn_to_page(pfn);
	hpage = compound_head(p);
	if (TestSetPageHWPoison(p)) {
		printk(KERN_ERR "MCE %#lx: already hardware poisoned\n", pfn);
		return 0;
	}

	nr_pages = 1 << compound_order(hpage);
	atomic_long_add(nr_pages, &mce_bad_pages);

	/*
	 * We need/can do nothing about count=0 pages.
	 * 1) it's a free page, and therefore in safe hand:
	 *    prep_new_page() will be the gate keeper.
	 * 2) it's a free hugepage, which is also safe:
	 *    an affected hugepage will be dequeued from hugepage freelist,
	 *    so there's no concern about reusing it ever after.
	 * 3) it's part of a non-compound high order page.
	 *    Implies some kernel user: cannot stop them from
	 *    R/W the page; let's pray that the page has been
	 *    used and will be freed some time later.
	 * In fact it's dangerous to directly bump up page count from 0,
	 * that may make page_freeze_refs()/page_unfreeze_refs() mismatch.
	 */
	if (!(flags & MF_COUNT_INCREASED) &&
		!get_page_unless_zero(hpage)) {
		if (is_free_buddy_page(p)) {
			action_result(pfn, "free buddy", DELAYED);
			return 0;
		} else if (PageHuge(hpage)) {
			/*
			 * Check "just unpoisoned", "filter hit", and
			 * "race with other subpage."
			 */
			lock_page_nosync(hpage);
			if (!PageHWPoison(hpage)
			    || (hwpoison_filter(p) && TestClearPageHWPoison(p))
			    || (p != hpage && TestSetPageHWPoison(hpage))) {
				atomic_long_sub(nr_pages, &mce_bad_pages);
				return 0;
			}
			set_page_hwpoison_huge_page(hpage);
			res = dequeue_hwpoisoned_huge_page(hpage);
			action_result(pfn, "free huge",
				      res ? IGNORED : DELAYED);
			unlock_page(hpage);
			return res;
		} else {
			action_result(pfn, "high order kernel", IGNORED);
			return -EBUSY;
		}
	}

	/*
	 * We ignore non-LRU pages for good reasons.
	 * - PG_locked is only well defined for LRU pages and a few others
	 * - to avoid races with __set_page_locked()
	 * - to avoid races with __SetPageSlab*() (and more non-atomic ops)
	 * The check (unnecessarily) ignores LRU pages being isolated and
	 * walked by the page reclaim code, however that's not a big loss.
	 */
	if (!PageLRU(p) && !PageHuge(p))
		shake_page(p, 0);
	if (!PageLRU(p) && !PageHuge(p)) {
		/*
		 * shake_page could have turned it free.
		 */
		if (is_free_buddy_page(p)) {
			action_result(pfn, "free buddy, 2nd try", DELAYED);
			return 0;
		}
		action_result(pfn, "non LRU", IGNORED);
		put_page(p);
		return -EBUSY;
	}

	/*
	 * Lock the page and wait for writeback to finish.
	 * It's very difficult to mess with pages currently under IO
	 * and in many cases impossible, so we just avoid it here.
	 */
	lock_page_nosync(hpage);

	/*
	 * unpoison always clear PG_hwpoison inside page lock
	 */
	if (!PageHWPoison(p)) {
		printk(KERN_ERR "MCE %#lx: just unpoisoned\n", pfn);
		res = 0;
		goto out;
	}
	if (hwpoison_filter(p)) {
		if (TestClearPageHWPoison(p))
			atomic_long_sub(nr_pages, &mce_bad_pages);
		unlock_page(hpage);
		put_page(hpage);
		return 0;
	}

	/*
	 * For error on the tail page, we should set PG_hwpoison
	 * on the head page to show that the hugepage is hwpoisoned
	 */
	if (PageTail(p) && TestSetPageHWPoison(hpage)) {
		action_result(pfn, "hugepage already hardware poisoned",
				IGNORED);
		unlock_page(hpage);
		put_page(hpage);
		return 0;
	}
	/*
	 * Set PG_hwpoison on all pages in an error hugepage,
	 * because containment is done in hugepage unit for now.
	 * Since we have done TestSetPageHWPoison() for the head page with
	 * page lock held, we can safely set PG_hwpoison bits on tail pages.
	 */
	if (PageHuge(p))
		set_page_hwpoison_huge_page(hpage);

	wait_on_page_writeback(p);

	/*
	 * Now take care of user space mappings.
	 * Abort on fail: __remove_from_page_cache() assumes unmapped page.
	 */
	if (hwpoison_user_mappings(p, pfn, trapno) != SWAP_SUCCESS) {
		printk(KERN_ERR "MCE %#lx: cannot unmap page, give up\n", pfn);
		res = -EBUSY;
		goto out;
	}

	/*
	 * Torn down by someone else?
	 */
	if (PageLRU(p) && !PageSwapCache(p) && p->mapping == NULL) {
		action_result(pfn, "already truncated LRU", IGNORED);
		res = -EBUSY;
		goto out;
	}

	res = -EBUSY;
	for (ps = error_states;; ps++) {
		if ((p->flags & ps->mask) == ps->res) {
			res = page_action(ps, p, pfn);
			break;
		}
	}
out:
	unlock_page(hpage);
	return res;
}
EXPORT_SYMBOL_GPL(__memory_failure);

/**
 * memory_failure - Handle memory failure of a page.
 * @pfn: Page Number of the corrupted page
 * @trapno: Trap number reported in the signal to user space.
 *
 * This function is called by the low level machine check code
 * of an architecture when it detects hardware memory corruption
 * of a page. It tries its best to recover, which includes
 * dropping pages, killing processes etc.
 *
 * The function is primarily of use for corruptions that
 * happen outside the current execution context (e.g. when
 * detected by a background scrubber)
 *
 * Must run in process context (e.g. a work queue) with interrupts
 * enabled and no spinlocks hold.
 */
void memory_failure(unsigned long pfn, int trapno)
{
	__memory_failure(pfn, trapno, 0);
}

/**
 * unpoison_memory - Unpoison a previously poisoned page
 * @pfn: Page number of the to be unpoisoned page
 *
 * Software-unpoison a page that has been poisoned by
 * memory_failure() earlier.
 *
 * This is only done on the software-level, so it only works
 * for linux injected failures, not real hardware failures
 *
 * Returns 0 for success, otherwise -errno.
 */
int unpoison_memory(unsigned long pfn)
{
	struct page *page;
	struct page *p;
	int freeit = 0;
	unsigned int nr_pages;

	if (!pfn_valid(pfn))
		return -ENXIO;

	p = pfn_to_page(pfn);
	page = compound_head(p);

	if (!PageHWPoison(p)) {
		pr_info("MCE: Page was already unpoisoned %#lx\n", pfn);
		return 0;
	}

	nr_pages = 1 << compound_order(page);

	if (!get_page_unless_zero(page)) {
		/*
		 * Since HWPoisoned hugepage should have non-zero refcount,
		 * race between memory failure and unpoison seems to happen.
		 * In such case unpoison fails and memory failure runs
		 * to the end.
		 */
		if (PageHuge(page)) {
			pr_debug("MCE: Memory failure is now running on free hugepage %#lx\n", pfn);
			return 0;
		}
		if (TestClearPageHWPoison(p))
			atomic_long_sub(nr_pages, &mce_bad_pages);
		pr_info("MCE: Software-unpoisoned free page %#lx\n", pfn);
		return 0;
	}

	lock_page_nosync(page);
	/*
	 * This test is racy because PG_hwpoison is set outside of page lock.
	 * That's acceptable because that won't trigger kernel panic. Instead,
	 * the PG_hwpoison page will be caught and isolated on the entrance to
	 * the free buddy page pool.
	 */
	if (TestClearPageHWPoison(page)) {
		pr_info("MCE: Software-unpoisoned page %#lx\n", pfn);
		atomic_long_sub(nr_pages, &mce_bad_pages);
		freeit = 1;
		if (PageHuge(page))
			clear_page_hwpoison_huge_page(page);
	}
	unlock_page(page);

	put_page(page);
	if (freeit)
		put_page(page);

	return 0;
}
EXPORT_SYMBOL(unpoison_memory);

static struct page *new_page(struct page *p, unsigned long private, int **x)
{
	int nid = page_to_nid(p);
	if (PageHuge(p))
		return alloc_huge_page_node(page_hstate(compound_head(p)),
						   nid);
	else
		return alloc_pages_exact_node(nid, GFP_HIGHUSER_MOVABLE, 0);
}

/*
 * Safely get reference count of an arbitrary page.
 * Returns 0 for a free page, -EIO for a zero refcount page
 * that is not free, and 1 for any other page type.
 * For 1 the page is returned with increased page count, otherwise not.
 */
static int get_any_page(struct page *p, unsigned long pfn, int flags)
{
	int ret;

	if (flags & MF_COUNT_INCREASED)
		return 1;

	/*
	 * The lock_system_sleep prevents a race with memory hotplug,
	 * because the isolation assumes there's only a single user.
	 * This is a big hammer, a better would be nicer.
	 */
	lock_system_sleep();

	/*
	 * Isolate the page, so that it doesn't get reallocated if it
	 * was free.
	 */
	set_migratetype_isolate(p);
	/*
	 * When the target page is a free hugepage, just remove it
	 * from free hugepage list.
	 */
	if (!get_page_unless_zero(compound_head(p))) {
<<<<<<< HEAD
		if (is_free_buddy_page(p)) {
			pr_info("get_any_page: %#lx free buddy page\n", pfn);
=======
		if (PageHuge(p)) {
			pr_debug("get_any_page: %#lx free huge page\n", pfn);
			ret = dequeue_hwpoisoned_huge_page(compound_head(p));
		} else if (is_free_buddy_page(p)) {
			pr_debug("get_any_page: %#lx free buddy page\n", pfn);
>>>>>>> 3ef8fd7f
			/* Set hwpoison bit while page is still isolated */
			SetPageHWPoison(p);
			ret = 0;
		} else {
			pr_info("get_any_page: %#lx: unknown zero refcount page type %lx\n",
				pfn, p->flags);
			ret = -EIO;
		}
	} else {
		/* Not a free page */
		ret = 1;
	}
	unset_migratetype_isolate(p);
	unlock_system_sleep();
	return ret;
}

static int soft_offline_huge_page(struct page *page, int flags)
{
	int ret;
	unsigned long pfn = page_to_pfn(page);
	struct page *hpage = compound_head(page);
	LIST_HEAD(pagelist);

	ret = get_any_page(page, pfn, flags);
	if (ret < 0)
		return ret;
	if (ret == 0)
		goto done;

	if (PageHWPoison(hpage)) {
		put_page(hpage);
		pr_debug("soft offline: %#lx hugepage already poisoned\n", pfn);
		return -EBUSY;
	}

	/* Keep page count to indicate a given hugepage is isolated. */

	list_add(&hpage->lru, &pagelist);
	ret = migrate_huge_pages(&pagelist, new_page, MPOL_MF_MOVE_ALL, 0);
	if (ret) {
		pr_debug("soft offline: %#lx: migration failed %d, type %lx\n",
			 pfn, ret, page->flags);
		if (ret > 0)
			ret = -EIO;
		return ret;
	}
done:
	if (!PageHWPoison(hpage))
		atomic_long_add(1 << compound_order(hpage), &mce_bad_pages);
	set_page_hwpoison_huge_page(hpage);
	dequeue_hwpoisoned_huge_page(hpage);
	/* keep elevated page count for bad page */
	return ret;
}

/**
 * soft_offline_page - Soft offline a page.
 * @page: page to offline
 * @flags: flags. Same as memory_failure().
 *
 * Returns 0 on success, otherwise negated errno.
 *
 * Soft offline a page, by migration or invalidation,
 * without killing anything. This is for the case when
 * a page is not corrupted yet (so it's still valid to access),
 * but has had a number of corrected errors and is better taken
 * out.
 *
 * The actual policy on when to do that is maintained by
 * user space.
 *
 * This should never impact any application or cause data loss,
 * however it might take some time.
 *
 * This is not a 100% solution for all memory, but tries to be
 * ``good enough'' for the majority of memory.
 */
int soft_offline_page(struct page *page, int flags)
{
	int ret;
	unsigned long pfn = page_to_pfn(page);

	if (PageHuge(page))
		return soft_offline_huge_page(page, flags);

	ret = get_any_page(page, pfn, flags);
	if (ret < 0)
		return ret;
	if (ret == 0)
		goto done;

	/*
	 * Page cache page we can handle?
	 */
	if (!PageLRU(page)) {
		/*
		 * Try to free it.
		 */
		put_page(page);
		shake_page(page, 1);

		/*
		 * Did it turn free?
		 */
		ret = get_any_page(page, pfn, 0);
		if (ret < 0)
			return ret;
		if (ret == 0)
			goto done;
	}
	if (!PageLRU(page)) {
		pr_info("soft_offline: %#lx: unknown non LRU page type %lx\n",
				pfn, page->flags);
		return -EIO;
	}

	lock_page(page);
	wait_on_page_writeback(page);

	/*
	 * Synchronized using the page lock with memory_failure()
	 */
	if (PageHWPoison(page)) {
		unlock_page(page);
		put_page(page);
		pr_info("soft offline: %#lx page already poisoned\n", pfn);
		return -EBUSY;
	}

	/*
	 * Try to invalidate first. This should work for
	 * non dirty unmapped page cache pages.
	 */
	ret = invalidate_inode_page(page);
	unlock_page(page);

	/*
	 * Drop count because page migration doesn't like raised
	 * counts. The page could get re-allocated, but if it becomes
	 * LRU the isolation will just fail.
	 * RED-PEN would be better to keep it isolated here, but we
	 * would need to fix isolation locking first.
	 */
	put_page(page);
	if (ret == 1) {
		ret = 0;
		pr_info("soft_offline: %#lx: invalidated\n", pfn);
		goto done;
	}

	/*
	 * Simple invalidation didn't work.
	 * Try to migrate to a new page instead. migrate.c
	 * handles a large number of cases for us.
	 */
	ret = isolate_lru_page(page);
	if (!ret) {
		LIST_HEAD(pagelist);

		list_add(&page->lru, &pagelist);
		ret = migrate_pages(&pagelist, new_page, MPOL_MF_MOVE_ALL, 0);
		if (ret) {
			pr_info("soft offline: %#lx: migration failed %d, type %lx\n",
				pfn, ret, page->flags);
			if (ret > 0)
				ret = -EIO;
		}
	} else {
		pr_info("soft offline: %#lx: isolation failed: %d, page count %d, type %lx\n",
				pfn, ret, page_count(page), page->flags);
	}
	if (ret)
		return ret;

done:
	atomic_long_add(1, &mce_bad_pages);
	SetPageHWPoison(page);
	/* keep elevated page count for bad page */
	return ret;
}

/*
 * The caller must hold current->mm->mmap_sem in read mode.
 */
int is_hwpoison_address(unsigned long addr)
{
	pgd_t *pgdp;
	pud_t pud, *pudp;
	pmd_t pmd, *pmdp;
	pte_t pte, *ptep;
	swp_entry_t entry;

	pgdp = pgd_offset(current->mm, addr);
	if (!pgd_present(*pgdp))
		return 0;
	pudp = pud_offset(pgdp, addr);
	pud = *pudp;
	if (!pud_present(pud) || pud_large(pud))
		return 0;
	pmdp = pmd_offset(pudp, addr);
	pmd = *pmdp;
	if (!pmd_present(pmd) || pmd_large(pmd))
		return 0;
	ptep = pte_offset_map(pmdp, addr);
	pte = *ptep;
	pte_unmap(ptep);
	if (!is_swap_pte(pte))
		return 0;
	entry = pte_to_swp_entry(pte);
	return is_hwpoison_entry(entry);
}
EXPORT_SYMBOL_GPL(is_hwpoison_address);<|MERGE_RESOLUTION|>--- conflicted
+++ resolved
@@ -1246,16 +1246,11 @@
 	 * from free hugepage list.
 	 */
 	if (!get_page_unless_zero(compound_head(p))) {
-<<<<<<< HEAD
-		if (is_free_buddy_page(p)) {
-			pr_info("get_any_page: %#lx free buddy page\n", pfn);
-=======
 		if (PageHuge(p)) {
-			pr_debug("get_any_page: %#lx free huge page\n", pfn);
+			pr_info("get_any_page: %#lx free huge page\n", pfn);
 			ret = dequeue_hwpoisoned_huge_page(compound_head(p));
 		} else if (is_free_buddy_page(p)) {
-			pr_debug("get_any_page: %#lx free buddy page\n", pfn);
->>>>>>> 3ef8fd7f
+			pr_info("get_any_page: %#lx free buddy page\n", pfn);
 			/* Set hwpoison bit while page is still isolated */
 			SetPageHWPoison(p);
 			ret = 0;
