/* SPDX-License-Identifier: GPL-2.0 */
#ifndef _LINUX_SOCKET_H
#define _LINUX_SOCKET_H


#include <asm/socket.h>			/* arch-dependent defines	*/
#include <linux/sockios.h>		/* the SIOCxxx I/O controls	*/
#include <linux/uio.h>			/* iovec support		*/
#include <linux/types.h>		/* pid_t			*/
#include <linux/compiler.h>		/* __user			*/
#include <uapi/linux/socket.h>

struct pid;
struct cred;

#define __sockaddr_check_size(size)	\
	BUILD_BUG_ON(((size) > sizeof(struct __kernel_sockaddr_storage)))

#ifdef CONFIG_PROC_FS
struct seq_file;
extern void socket_seq_show(struct seq_file *seq);
#endif

typedef __kernel_sa_family_t	sa_family_t;

/*
 *	1003.1g requires sa_family_t and that sa_data is char.
 */
 
struct sockaddr {
	sa_family_t	sa_family;	/* address family, AF_xxx	*/
	char		sa_data[14];	/* 14 bytes of protocol address	*/
};

struct linger {
	int		l_onoff;	/* Linger active		*/
	int		l_linger;	/* How long to linger for	*/
};

#define sockaddr_storage __kernel_sockaddr_storage

/*
 *	As we do 4.4BSD message passing we use a 4.4BSD message passing
 *	system, not 4.3. Thus msg_accrights(len) are now missing. They
 *	belong in an obscure libc emulation or the bin.
 */
 
struct msghdr {
	void		*msg_name;	/* ptr to socket address structure */
	int		msg_namelen;	/* size of socket address structure */
	struct iov_iter	msg_iter;	/* data */
	void		*msg_control;	/* ancillary data */
	__kernel_size_t	msg_controllen;	/* ancillary data buffer length */
	unsigned int	msg_flags;	/* flags on received message */
	struct kiocb	*msg_iocb;	/* ptr to iocb for async requests */
};
 
struct user_msghdr {
	void		__user *msg_name;	/* ptr to socket address structure */
	int		msg_namelen;		/* size of socket address structure */
	struct iovec	__user *msg_iov;	/* scatter/gather array */
	__kernel_size_t	msg_iovlen;		/* # elements in msg_iov */
	void		__user *msg_control;	/* ancillary data */
	__kernel_size_t	msg_controllen;		/* ancillary data buffer length */
	unsigned int	msg_flags;		/* flags on received message */
};

/* For recvmmsg/sendmmsg */
struct mmsghdr {
	struct user_msghdr  msg_hdr;
	unsigned int        msg_len;
};

/*
 *	POSIX 1003.1g - ancillary data object information
 *	Ancillary data consits of a sequence of pairs of
 *	(cmsghdr, cmsg_data[])
 */

struct cmsghdr {
	__kernel_size_t	cmsg_len;	/* data byte count, including hdr */
        int		cmsg_level;	/* originating protocol */
        int		cmsg_type;	/* protocol-specific type */
};

/*
 *	Ancillary data object information MACROS
 *	Table 5-14 of POSIX 1003.1g
 */

#define __CMSG_NXTHDR(ctl, len, cmsg) __cmsg_nxthdr((ctl),(len),(cmsg))
#define CMSG_NXTHDR(mhdr, cmsg) cmsg_nxthdr((mhdr), (cmsg))

#define CMSG_ALIGN(len) ( ((len)+sizeof(long)-1) & ~(sizeof(long)-1) )

#define CMSG_DATA(cmsg)	((void *)((char *)(cmsg) + sizeof(struct cmsghdr)))
#define CMSG_SPACE(len) (sizeof(struct cmsghdr) + CMSG_ALIGN(len))
#define CMSG_LEN(len) (sizeof(struct cmsghdr) + (len))

#define __CMSG_FIRSTHDR(ctl,len) ((len) >= sizeof(struct cmsghdr) ? \
				  (struct cmsghdr *)(ctl) : \
				  (struct cmsghdr *)NULL)
#define CMSG_FIRSTHDR(msg)	__CMSG_FIRSTHDR((msg)->msg_control, (msg)->msg_controllen)
#define CMSG_OK(mhdr, cmsg) ((cmsg)->cmsg_len >= sizeof(struct cmsghdr) && \
			     (cmsg)->cmsg_len <= (unsigned long) \
			     ((mhdr)->msg_controllen - \
			      ((char *)(cmsg) - (char *)(mhdr)->msg_control)))
#define for_each_cmsghdr(cmsg, msg) \
	for (cmsg = CMSG_FIRSTHDR(msg); \
	     cmsg; \
	     cmsg = CMSG_NXTHDR(msg, cmsg))

/*
 *	Get the next cmsg header
 *
 *	PLEASE, do not touch this function. If you think, that it is
 *	incorrect, grep kernel sources and think about consequences
 *	before trying to improve it.
 *
 *	Now it always returns valid, not truncated ancillary object
 *	HEADER. But caller still MUST check, that cmsg->cmsg_len is
 *	inside range, given by msg->msg_controllen before using
 *	ancillary object DATA.				--ANK (980731)
 */
 
static inline struct cmsghdr * __cmsg_nxthdr(void *__ctl, __kernel_size_t __size,
					       struct cmsghdr *__cmsg)
{
	struct cmsghdr * __ptr;

	__ptr = (struct cmsghdr*)(((unsigned char *) __cmsg) +  CMSG_ALIGN(__cmsg->cmsg_len));
	if ((unsigned long)((char*)(__ptr+1) - (char *) __ctl) > __size)
		return (struct cmsghdr *)0;

	return __ptr;
}

static inline struct cmsghdr * cmsg_nxthdr (struct msghdr *__msg, struct cmsghdr *__cmsg)
{
	return __cmsg_nxthdr(__msg->msg_control, __msg->msg_controllen, __cmsg);
}

static inline size_t msg_data_left(struct msghdr *msg)
{
	return iov_iter_count(&msg->msg_iter);
}

/* "Socket"-level control message types: */

#define	SCM_RIGHTS	0x01		/* rw: access rights (array of int) */
#define SCM_CREDENTIALS 0x02		/* rw: struct ucred		*/
#define SCM_SECURITY	0x03		/* rw: security label		*/

struct ucred {
	__u32	pid;
	__u32	uid;
	__u32	gid;
};

/* Supported address families. */
#define AF_UNSPEC	0
#define AF_UNIX		1	/* Unix domain sockets 		*/
#define AF_LOCAL	1	/* POSIX name for AF_UNIX	*/
#define AF_INET		2	/* Internet IP Protocol 	*/
#define AF_AX25		3	/* Amateur Radio AX.25 		*/
#define AF_IPX		4	/* Novell IPX 			*/
#define AF_APPLETALK	5	/* AppleTalk DDP 		*/
#define AF_NETROM	6	/* Amateur Radio NET/ROM 	*/
#define AF_BRIDGE	7	/* Multiprotocol bridge 	*/
#define AF_ATMPVC	8	/* ATM PVCs			*/
#define AF_X25		9	/* Reserved for X.25 project 	*/
#define AF_INET6	10	/* IP version 6			*/
#define AF_ROSE		11	/* Amateur Radio X.25 PLP	*/
#define AF_DECnet	12	/* Reserved for DECnet project	*/
#define AF_NETBEUI	13	/* Reserved for 802.2LLC project*/
#define AF_SECURITY	14	/* Security callback pseudo AF */
#define AF_KEY		15      /* PF_KEY key management API */
#define AF_NETLINK	16
#define AF_ROUTE	AF_NETLINK /* Alias to emulate 4.4BSD */
#define AF_PACKET	17	/* Packet family		*/
#define AF_ASH		18	/* Ash				*/
#define AF_ECONET	19	/* Acorn Econet			*/
#define AF_ATMSVC	20	/* ATM SVCs			*/
#define AF_RDS		21	/* RDS sockets 			*/
#define AF_SNA		22	/* Linux SNA Project (nutters!) */
#define AF_IRDA		23	/* IRDA sockets			*/
#define AF_PPPOX	24	/* PPPoX sockets		*/
#define AF_WANPIPE	25	/* Wanpipe API Sockets */
#define AF_LLC		26	/* Linux LLC			*/
#define AF_IB		27	/* Native InfiniBand address	*/
#define AF_MPLS		28	/* MPLS */
#define AF_CAN		29	/* Controller Area Network      */
#define AF_TIPC		30	/* TIPC sockets			*/
#define AF_BLUETOOTH	31	/* Bluetooth sockets 		*/
#define AF_IUCV		32	/* IUCV sockets			*/
#define AF_RXRPC	33	/* RxRPC sockets 		*/
#define AF_ISDN		34	/* mISDN sockets 		*/
#define AF_PHONET	35	/* Phonet sockets		*/
#define AF_IEEE802154	36	/* IEEE802154 sockets		*/
#define AF_CAIF		37	/* CAIF sockets			*/
#define AF_ALG		38	/* Algorithm sockets		*/
#define AF_NFC		39	/* NFC sockets			*/
#define AF_VSOCK	40	/* vSockets			*/
#define AF_KCM		41	/* Kernel Connection Multiplexor*/
#define AF_QIPCRTR	42	/* Qualcomm IPC Router          */
#define AF_SMC		43	/* smc sockets: reserve number for
				 * PF_SMC protocol family that
				 * reuses AF_INET address family
				 */

#define AF_MAX		44	/* For now.. */

/* Protocol families, same as address families. */
#define PF_UNSPEC	AF_UNSPEC
#define PF_UNIX		AF_UNIX
#define PF_LOCAL	AF_LOCAL
#define PF_INET		AF_INET
#define PF_AX25		AF_AX25
#define PF_IPX		AF_IPX
#define PF_APPLETALK	AF_APPLETALK
#define	PF_NETROM	AF_NETROM
#define PF_BRIDGE	AF_BRIDGE
#define PF_ATMPVC	AF_ATMPVC
#define PF_X25		AF_X25
#define PF_INET6	AF_INET6
#define PF_ROSE		AF_ROSE
#define PF_DECnet	AF_DECnet
#define PF_NETBEUI	AF_NETBEUI
#define PF_SECURITY	AF_SECURITY
#define PF_KEY		AF_KEY
#define PF_NETLINK	AF_NETLINK
#define PF_ROUTE	AF_ROUTE
#define PF_PACKET	AF_PACKET
#define PF_ASH		AF_ASH
#define PF_ECONET	AF_ECONET
#define PF_ATMSVC	AF_ATMSVC
#define PF_RDS		AF_RDS
#define PF_SNA		AF_SNA
#define PF_IRDA		AF_IRDA
#define PF_PPPOX	AF_PPPOX
#define PF_WANPIPE	AF_WANPIPE
#define PF_LLC		AF_LLC
#define PF_IB		AF_IB
#define PF_MPLS		AF_MPLS
#define PF_CAN		AF_CAN
#define PF_TIPC		AF_TIPC
#define PF_BLUETOOTH	AF_BLUETOOTH
#define PF_IUCV		AF_IUCV
#define PF_RXRPC	AF_RXRPC
#define PF_ISDN		AF_ISDN
#define PF_PHONET	AF_PHONET
#define PF_IEEE802154	AF_IEEE802154
#define PF_CAIF		AF_CAIF
#define PF_ALG		AF_ALG
#define PF_NFC		AF_NFC
#define PF_VSOCK	AF_VSOCK
#define PF_KCM		AF_KCM
#define PF_QIPCRTR	AF_QIPCRTR
#define PF_SMC		AF_SMC
#define PF_MAX		AF_MAX

/* Maximum queue length specifiable by listen.  */
#define SOMAXCONN	128

/* Flags we can use with send/ and recv. 
   Added those for 1003.1g not all are supported yet
 */
 
#define MSG_OOB		1
#define MSG_PEEK	2
#define MSG_DONTROUTE	4
#define MSG_TRYHARD     4       /* Synonym for MSG_DONTROUTE for DECnet */
#define MSG_CTRUNC	8
#define MSG_PROBE	0x10	/* Do not send. Only probe path f.e. for MTU */
#define MSG_TRUNC	0x20
#define MSG_DONTWAIT	0x40	/* Nonblocking io		 */
#define MSG_EOR         0x80	/* End of record */
#define MSG_WAITALL	0x100	/* Wait for a full request */
#define MSG_FIN         0x200
#define MSG_SYN		0x400
#define MSG_CONFIRM	0x800	/* Confirm path validity */
#define MSG_RST		0x1000
#define MSG_ERRQUEUE	0x2000	/* Fetch message from error queue */
#define MSG_NOSIGNAL	0x4000	/* Do not generate SIGPIPE */
#define MSG_MORE	0x8000	/* Sender will send more */
#define MSG_WAITFORONE	0x10000	/* recvmmsg(): block until 1+ packets avail */
#define MSG_SENDPAGE_NOTLAST 0x20000 /* sendpage() internal : not the last page */
#define MSG_BATCH	0x40000 /* sendmmsg(): more messages coming */
#define MSG_EOF         MSG_FIN

#define MSG_ZEROCOPY	0x4000000	/* Use user data in kernel path */
#define MSG_FASTOPEN	0x20000000	/* Send data in TCP SYN */
#define MSG_CMSG_CLOEXEC 0x40000000	/* Set close_on_exec for file
					   descriptor received through
					   SCM_RIGHTS */
#if defined(CONFIG_COMPAT)
#define MSG_CMSG_COMPAT	0x80000000	/* This message needs 32 bit fixups */
#else
#define MSG_CMSG_COMPAT	0		/* We never have 32 bit fixups */
#endif


/* Setsockoptions(2) level. Thanks to BSD these must match IPPROTO_xxx */
#define SOL_IP		0
/* #define SOL_ICMP	1	No-no-no! Due to Linux :-) we cannot use SOL_ICMP=1 */
#define SOL_TCP		6
#define SOL_UDP		17
#define SOL_IPV6	41
#define SOL_ICMPV6	58
#define SOL_SCTP	132
#define SOL_UDPLITE	136     /* UDP-Lite (RFC 3828) */
#define SOL_RAW		255
#define SOL_IPX		256
#define SOL_AX25	257
#define SOL_ATALK	258
#define SOL_NETROM	259
#define SOL_ROSE	260
#define SOL_DECNET	261
#define	SOL_X25		262
#define SOL_PACKET	263
#define SOL_ATM		264	/* ATM layer (cell level) */
#define SOL_AAL		265	/* ATM Adaption Layer (packet level) */
#define SOL_IRDA        266
#define SOL_NETBEUI	267
#define SOL_LLC		268
#define SOL_DCCP	269
#define SOL_NETLINK	270
#define SOL_TIPC	271
#define SOL_RXRPC	272
#define SOL_PPPOL2TP	273
#define SOL_BLUETOOTH	274
#define SOL_PNPIPE	275
#define SOL_RDS		276
#define SOL_IUCV	277
#define SOL_CAIF	278
#define SOL_ALG		279
#define SOL_NFC		280
#define SOL_KCM		281
#define SOL_TLS		282

/* IPX options */
#define IPX_TYPE	1

extern int move_addr_to_kernel(void __user *uaddr, int ulen, struct sockaddr_storage *kaddr);
extern int put_cmsg(struct msghdr*, int level, int type, int len, void *data);

struct timespec;

/* The __sys_...msg variants allow MSG_CMSG_COMPAT iff
 * forbid_cmsg_compat==false
 */
extern long __sys_recvmsg(int fd, struct user_msghdr __user *msg,
			  unsigned int flags, bool forbid_cmsg_compat);
extern long __sys_sendmsg(int fd, struct user_msghdr __user *msg,
			  unsigned int flags, bool forbid_cmsg_compat);
extern int __sys_recvmmsg(int fd, struct mmsghdr __user *mmsg, unsigned int vlen,
			  unsigned int flags, struct timespec *timeout);
extern int __sys_sendmmsg(int fd, struct mmsghdr __user *mmsg,
<<<<<<< HEAD
			  unsigned int vlen, unsigned int flags,
			  bool forbid_cmsg_compat);

/* helpers which do the actual work for syscalls */
extern int __sys_recvfrom(int fd, void __user *ubuf, size_t size,
			  unsigned int flags, struct sockaddr __user *addr,
			  int __user *addr_len);
extern int __sys_sendto(int fd, void __user *buff, size_t len,
			unsigned int flags, struct sockaddr __user *addr,
			int addr_len);
extern int __sys_accept4(int fd, struct sockaddr __user *upeer_sockaddr,
			 int __user *upeer_addrlen, int flags);
extern int __sys_socket(int family, int type, int protocol);
extern int __sys_bind(int fd, struct sockaddr __user *umyaddr, int addrlen);
extern int __sys_connect(int fd, struct sockaddr __user *uservaddr,
			 int addrlen);
extern int __sys_listen(int fd, int backlog);
extern int __sys_getsockname(int fd, struct sockaddr __user *usockaddr,
			     int __user *usockaddr_len);
extern int __sys_getpeername(int fd, struct sockaddr __user *usockaddr,
			     int __user *usockaddr_len);
extern int __sys_socketpair(int family, int type, int protocol,
			    int __user *usockvec);
extern int __sys_shutdown(int fd, int how);


=======
			  unsigned int vlen, unsigned int flags);

extern struct ns_common *get_net_ns(struct ns_common *ns);
>>>>>>> c314c7ba
#endif /* _LINUX_SOCKET_H */<|MERGE_RESOLUTION|>--- conflicted
+++ resolved
@@ -356,7 +356,6 @@
 extern int __sys_recvmmsg(int fd, struct mmsghdr __user *mmsg, unsigned int vlen,
 			  unsigned int flags, struct timespec *timeout);
 extern int __sys_sendmmsg(int fd, struct mmsghdr __user *mmsg,
-<<<<<<< HEAD
 			  unsigned int vlen, unsigned int flags,
 			  bool forbid_cmsg_compat);
 
@@ -383,9 +382,5 @@
 extern int __sys_shutdown(int fd, int how);
 
 
-=======
-			  unsigned int vlen, unsigned int flags);
-
 extern struct ns_common *get_net_ns(struct ns_common *ns);
->>>>>>> c314c7ba
 #endif /* _LINUX_SOCKET_H */