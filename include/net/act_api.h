/* SPDX-License-Identifier: GPL-2.0 */
#ifndef __NET_ACT_API_H
#define __NET_ACT_API_H

/*
 * Public action API for classifiers/qdiscs
*/

#include <net/sch_generic.h>
#include <net/pkt_sched.h>
#include <net/net_namespace.h>
#include <net/netns/generic.h>

struct tcf_idrinfo {
	spinlock_t	lock;
	struct idr	action_idr;
};

struct tc_action_ops;

struct tc_action {
	const struct tc_action_ops	*ops;
	__u32				type; /* for backward compat(TCA_OLD_COMPAT) */
	__u32				order;
	struct list_head		list;
	struct tcf_idrinfo		*idrinfo;

	u32				tcfa_index;
	int				tcfa_refcnt;
	int				tcfa_bindcnt;
	u32				tcfa_capab;
	int				tcfa_action;
	struct tcf_t			tcfa_tm;
	struct gnet_stats_basic_packed	tcfa_bstats;
	struct gnet_stats_queue		tcfa_qstats;
	struct net_rate_estimator __rcu *tcfa_rate_est;
	spinlock_t			tcfa_lock;
	struct gnet_stats_basic_cpu __percpu *cpu_bstats;
	struct gnet_stats_queue __percpu *cpu_qstats;
	struct tc_cookie	*act_cookie;
	struct tcf_chain	*goto_chain;
};
#define tcf_index	common.tcfa_index
#define tcf_refcnt	common.tcfa_refcnt
#define tcf_bindcnt	common.tcfa_bindcnt
#define tcf_capab	common.tcfa_capab
#define tcf_action	common.tcfa_action
#define tcf_tm		common.tcfa_tm
#define tcf_bstats	common.tcfa_bstats
#define tcf_qstats	common.tcfa_qstats
#define tcf_rate_est	common.tcfa_rate_est
#define tcf_lock	common.tcfa_lock

/* Update lastuse only if needed, to avoid dirtying a cache line.
 * We use a temp variable to avoid fetching jiffies twice.
 */
static inline void tcf_lastuse_update(struct tcf_t *tm)
{
	unsigned long now = jiffies;

	if (tm->lastuse != now)
		tm->lastuse = now;
	if (unlikely(!tm->firstuse))
		tm->firstuse = now;
}

static inline void tcf_tm_dump(struct tcf_t *dtm, const struct tcf_t *stm)
{
	dtm->install = jiffies_to_clock_t(jiffies - stm->install);
	dtm->lastuse = jiffies_to_clock_t(jiffies - stm->lastuse);
	dtm->firstuse = jiffies_to_clock_t(jiffies - stm->firstuse);
	dtm->expires = jiffies_to_clock_t(stm->expires);
}

#ifdef CONFIG_NET_CLS_ACT

#define ACT_P_CREATED 1
#define ACT_P_DELETED 1

struct tc_action_ops {
	struct list_head head;
	char    kind[IFNAMSIZ];
	__u32   type; /* TBD to match kind */
	size_t	size;
	struct module		*owner;
	int     (*act)(struct sk_buff *, const struct tc_action *,
		       struct tcf_result *);
	int     (*dump)(struct sk_buff *, struct tc_action *, int, int);
	void	(*cleanup)(struct tc_action *, int bind);
	int     (*lookup)(struct net *, struct tc_action **, u32);
	int     (*init)(struct net *net, struct nlattr *nla,
			struct nlattr *est, struct tc_action **act, int ovr,
			int bind);
	int     (*walk)(struct net *, struct sk_buff *,
			struct netlink_callback *, int, const struct tc_action_ops *);
	void	(*stats_update)(struct tc_action *, u64, u32, u64);
	int	(*get_dev)(const struct tc_action *a, struct net *net,
			   struct net_device **mirred_dev);
};

struct tc_action_net {
	struct tcf_idrinfo *idrinfo;
	const struct tc_action_ops *ops;
};

static inline
int tc_action_net_init(struct tc_action_net *tn,
		       const struct tc_action_ops *ops)
{
	int err = 0;

	tn->idrinfo = kmalloc(sizeof(*tn->idrinfo), GFP_KERNEL);
	if (!tn->idrinfo)
		return -ENOMEM;
	tn->ops = ops;
	spin_lock_init(&tn->idrinfo->lock);
	idr_init(&tn->idrinfo->action_idr);
	return err;
}

void tcf_idrinfo_destroy(const struct tc_action_ops *ops,
			 struct tcf_idrinfo *idrinfo);

static inline void tc_action_net_exit(struct tc_action_net *tn)
{
<<<<<<< HEAD
	tcf_idrinfo_destroy(tn->ops, tn->idrinfo);
=======
	rtnl_lock();
	tcf_idrinfo_destroy(tn->ops, tn->idrinfo);
	rtnl_unlock();
>>>>>>> 9abd04af
	kfree(tn->idrinfo);
}

int tcf_generic_walker(struct tc_action_net *tn, struct sk_buff *skb,
		       struct netlink_callback *cb, int type,
		       const struct tc_action_ops *ops);
int tcf_idr_search(struct tc_action_net *tn, struct tc_action **a, u32 index);
bool tcf_idr_check(struct tc_action_net *tn, u32 index, struct tc_action **a,
		    int bind);
int tcf_idr_create(struct tc_action_net *tn, u32 index, struct nlattr *est,
		   struct tc_action **a, const struct tc_action_ops *ops,
		   int bind, bool cpustats);
void tcf_idr_cleanup(struct tc_action *a, struct nlattr *est);
void tcf_idr_insert(struct tc_action_net *tn, struct tc_action *a);

int __tcf_idr_release(struct tc_action *a, bool bind, bool strict);

static inline int tcf_idr_release(struct tc_action *a, bool bind)
{
	return __tcf_idr_release(a, bind, false);
}

int tcf_register_action(struct tc_action_ops *a, struct pernet_operations *ops);
int tcf_unregister_action(struct tc_action_ops *a,
			  struct pernet_operations *ops);
int tcf_action_destroy(struct list_head *actions, int bind);
int tcf_action_exec(struct sk_buff *skb, struct tc_action **actions,
		    int nr_actions, struct tcf_result *res);
int tcf_action_init(struct net *net, struct tcf_proto *tp, struct nlattr *nla,
		    struct nlattr *est, char *name, int ovr, int bind,
		    struct list_head *actions);
struct tc_action *tcf_action_init_1(struct net *net, struct tcf_proto *tp,
				    struct nlattr *nla, struct nlattr *est,
				    char *name, int ovr, int bind);
int tcf_action_dump(struct sk_buff *skb, struct list_head *, int, int);
int tcf_action_dump_old(struct sk_buff *skb, struct tc_action *a, int, int);
int tcf_action_dump_1(struct sk_buff *skb, struct tc_action *a, int, int);
int tcf_action_copy_stats(struct sk_buff *, struct tc_action *, int);

#endif /* CONFIG_NET_CLS_ACT */

static inline void tcf_action_stats_update(struct tc_action *a, u64 bytes,
					   u64 packets, u64 lastuse)
{
#ifdef CONFIG_NET_CLS_ACT
	if (!a->ops->stats_update)
		return;

	a->ops->stats_update(a, bytes, packets, lastuse);
#endif
}

#endif<|MERGE_RESOLUTION|>--- conflicted
+++ resolved
@@ -123,13 +123,9 @@
 
 static inline void tc_action_net_exit(struct tc_action_net *tn)
 {
-<<<<<<< HEAD
-	tcf_idrinfo_destroy(tn->ops, tn->idrinfo);
-=======
 	rtnl_lock();
 	tcf_idrinfo_destroy(tn->ops, tn->idrinfo);
 	rtnl_unlock();
->>>>>>> 9abd04af
 	kfree(tn->idrinfo);
 }
 
