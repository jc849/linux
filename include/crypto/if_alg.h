--- conflicted
+++ resolved
@@ -147,11 +147,7 @@
 	void *iv;
 	size_t aead_assoclen;
 
-<<<<<<< HEAD
-	struct af_alg_completion completion;
-=======
 	struct crypto_wait wait;
->>>>>>> 9abd04af
 
 	size_t used;
 	size_t rcvused;
@@ -208,35 +204,6 @@
 }
 
 /**
-<<<<<<< HEAD
- * Size of available buffer for sending data from user space to kernel.
- *
- * @sk socket of connection to user space
- * @return number of bytes still available
- */
-static inline int af_alg_sndbuf(struct sock *sk)
-{
-	struct alg_sock *ask = alg_sk(sk);
-	struct af_alg_ctx *ctx = ask->private;
-
-	return max_t(int, max_t(int, sk->sk_sndbuf & PAGE_MASK, PAGE_SIZE) -
-			  ctx->used, 0);
-}
-
-/**
- * Can the send buffer still be written to?
- *
- * @sk socket of connection to user space
- * @return true => writable, false => not writable
- */
-static inline bool af_alg_writable(struct sock *sk)
-{
-	return PAGE_SIZE <= af_alg_sndbuf(sk);
-}
-
-/**
-=======
->>>>>>> 9abd04af
  * Size of available buffer used by kernel for the RX user space operation.
  *
  * @sk socket of connection to user space
