// SPDX-License-Identifier: GPL-2.0-only
/*******************************************************************************
  This contains the functions to handle the platform driver.

  Copyright (C) 2007-2011  STMicroelectronics Ltd


  Author: Giuseppe Cavallaro <peppe.cavallaro@st.com>
*******************************************************************************/

#include <linux/platform_device.h>
#include <linux/module.h>
#include <linux/io.h>
#include <linux/of.h>
#include <linux/of_net.h>
#include <linux/of_device.h>
#include <linux/of_mdio.h>
#include <linux/gpio/consumer.h>

#include "stmmac.h"
#include "stmmac_platform.h"

#define IND_AC_INDX	0x1FE
#define SR_MII_CTRL	0x003E0000 
#define SR_MII_CTRL1	0x003F0000 

#ifdef CONFIG_OF

/**
 * dwmac1000_validate_mcast_bins - validates the number of Multicast filter bins
 * @dev: struct device of the platform device
 * @mcast_bins: Multicast filtering bins
 * Description:
 * this function validates the number of Multicast filtering bins specified
 * by the configuration through the device tree. The Synopsys GMAC supports
 * 64 bins, 128 bins, or 256 bins. "bins" refer to the division of CRC
 * number space. 64 bins correspond to 6 bits of the CRC, 128 corresponds
 * to 7 bits, and 256 refers to 8 bits of the CRC. Any other setting is
 * invalid and will cause the filtering algorithm to use Multicast
 * promiscuous mode.
 */
static int dwmac1000_validate_mcast_bins(struct device *dev, int mcast_bins)
{
	int x = mcast_bins;

	switch (x) {
	case HASH_TABLE_SIZE:
	case 128:
	case 256:
		break;
	default:
		x = 0;
		dev_info(dev, "Hash table entries set to unexpected value %d\n",
			 mcast_bins);
		break;
	}
	return x;
}

/**
 * dwmac1000_validate_ucast_entries - validate the Unicast address entries
 * @dev: struct device of the platform device
 * @ucast_entries: number of Unicast address entries
 * Description:
 * This function validates the number of Unicast address entries supported
 * by a particular Synopsys 10/100/1000 controller. The Synopsys controller
 * supports 1..32, 64, or 128 Unicast filter entries for it's Unicast filter
 * logic. This function validates a valid, supported configuration is
 * selected, and defaults to 1 Unicast address if an unsupported
 * configuration is selected.
 */
static int dwmac1000_validate_ucast_entries(struct device *dev,
					    int ucast_entries)
{
	int x = ucast_entries;

	switch (x) {
	case 1 ... 32:
	case 64:
	case 128:
		break;
	default:
		x = 1;
		dev_info(dev, "Unicast table entries set to unexpected value %d\n",
			 ucast_entries);
		break;
	}
	return x;
}

/**
 * stmmac_axi_setup - parse DT parameters for programming the AXI register
 * @pdev: platform device
 * Description:
 * if required, from device-tree the AXI internal register can be tuned
 * by using platform parameters.
 */
static struct stmmac_axi *stmmac_axi_setup(struct platform_device *pdev)
{
	struct device_node *np;
	struct stmmac_axi *axi;

	np = of_parse_phandle(pdev->dev.of_node, "snps,axi-config", 0);
	if (!np)
		return NULL;

	axi = devm_kzalloc(&pdev->dev, sizeof(*axi), GFP_KERNEL);
	if (!axi) {
		of_node_put(np);
		return ERR_PTR(-ENOMEM);
	}

	axi->axi_lpi_en = of_property_read_bool(np, "snps,lpi_en");
	axi->axi_xit_frm = of_property_read_bool(np, "snps,xit_frm");
	axi->axi_kbbe = of_property_read_bool(np, "snps,axi_kbbe");
	axi->axi_fb = of_property_read_bool(np, "snps,axi_fb");
	axi->axi_mb = of_property_read_bool(np, "snps,axi_mb");
	axi->axi_rb =  of_property_read_bool(np, "snps,axi_rb");

	if (of_property_read_u32(np, "snps,wr_osr_lmt", &axi->axi_wr_osr_lmt))
		axi->axi_wr_osr_lmt = 1;
	if (of_property_read_u32(np, "snps,rd_osr_lmt", &axi->axi_rd_osr_lmt))
		axi->axi_rd_osr_lmt = 1;
	of_property_read_u32_array(np, "snps,blen", axi->axi_blen, AXI_BLEN);
	of_node_put(np);

	return axi;
}

/**
 * stmmac_mtl_setup - parse DT parameters for multiple queues configuration
 * @pdev: platform device
 * @plat: enet data
 */
static int stmmac_mtl_setup(struct platform_device *pdev,
			    struct plat_stmmacenet_data *plat)
{
	struct device_node *q_node;
	struct device_node *rx_node;
	struct device_node *tx_node;
	u8 queue = 0;
	int ret = 0;

	/* For backwards-compatibility with device trees that don't have any
	 * snps,mtl-rx-config or snps,mtl-tx-config properties, we fall back
	 * to one RX and TX queues each.
	 */
	plat->rx_queues_to_use = 1;
	plat->tx_queues_to_use = 1;

	/* First Queue must always be in DCB mode. As MTL_QUEUE_DCB = 1 we need
	 * to always set this, otherwise Queue will be classified as AVB
	 * (because MTL_QUEUE_AVB = 0).
	 */
	plat->rx_queues_cfg[0].mode_to_use = MTL_QUEUE_DCB;
	plat->tx_queues_cfg[0].mode_to_use = MTL_QUEUE_DCB;

	rx_node = of_parse_phandle(pdev->dev.of_node, "snps,mtl-rx-config", 0);
	if (!rx_node)
		return ret;

	tx_node = of_parse_phandle(pdev->dev.of_node, "snps,mtl-tx-config", 0);
	if (!tx_node) {
		of_node_put(rx_node);
		return ret;
	}

	/* Processing RX queues common config */
	if (of_property_read_u32(rx_node, "snps,rx-queues-to-use",
				 &plat->rx_queues_to_use))
		plat->rx_queues_to_use = 1;

	if (of_property_read_bool(rx_node, "snps,rx-sched-sp"))
		plat->rx_sched_algorithm = MTL_RX_ALGORITHM_SP;
	else if (of_property_read_bool(rx_node, "snps,rx-sched-wsp"))
		plat->rx_sched_algorithm = MTL_RX_ALGORITHM_WSP;
	else
		plat->rx_sched_algorithm = MTL_RX_ALGORITHM_SP;

	/* Processing individual RX queue config */
	for_each_child_of_node(rx_node, q_node) {
		if (queue >= plat->rx_queues_to_use)
			break;

		if (of_property_read_bool(q_node, "snps,dcb-algorithm"))
			plat->rx_queues_cfg[queue].mode_to_use = MTL_QUEUE_DCB;
		else if (of_property_read_bool(q_node, "snps,avb-algorithm"))
			plat->rx_queues_cfg[queue].mode_to_use = MTL_QUEUE_AVB;
		else
			plat->rx_queues_cfg[queue].mode_to_use = MTL_QUEUE_DCB;

		if (of_property_read_u32(q_node, "snps,map-to-dma-channel",
					 &plat->rx_queues_cfg[queue].chan))
			plat->rx_queues_cfg[queue].chan = queue;
		/* TODO: Dynamic mapping to be included in the future */

		if (of_property_read_u32(q_node, "snps,priority",
					&plat->rx_queues_cfg[queue].prio)) {
			plat->rx_queues_cfg[queue].prio = 0;
			plat->rx_queues_cfg[queue].use_prio = false;
		} else {
			plat->rx_queues_cfg[queue].use_prio = true;
		}

		/* RX queue specific packet type routing */
		if (of_property_read_bool(q_node, "snps,route-avcp"))
			plat->rx_queues_cfg[queue].pkt_route = PACKET_AVCPQ;
		else if (of_property_read_bool(q_node, "snps,route-ptp"))
			plat->rx_queues_cfg[queue].pkt_route = PACKET_PTPQ;
		else if (of_property_read_bool(q_node, "snps,route-dcbcp"))
			plat->rx_queues_cfg[queue].pkt_route = PACKET_DCBCPQ;
		else if (of_property_read_bool(q_node, "snps,route-up"))
			plat->rx_queues_cfg[queue].pkt_route = PACKET_UPQ;
		else if (of_property_read_bool(q_node, "snps,route-multi-broad"))
			plat->rx_queues_cfg[queue].pkt_route = PACKET_MCBCQ;
		else
			plat->rx_queues_cfg[queue].pkt_route = 0x0;

		queue++;
	}
	if (queue != plat->rx_queues_to_use) {
		ret = -EINVAL;
		dev_err(&pdev->dev, "Not all RX queues were configured\n");
		goto out;
	}

	/* Processing TX queues common config */
	if (of_property_read_u32(tx_node, "snps,tx-queues-to-use",
				 &plat->tx_queues_to_use))
		plat->tx_queues_to_use = 1;

	if (of_property_read_bool(tx_node, "snps,tx-sched-wrr"))
		plat->tx_sched_algorithm = MTL_TX_ALGORITHM_WRR;
	else if (of_property_read_bool(tx_node, "snps,tx-sched-wfq"))
		plat->tx_sched_algorithm = MTL_TX_ALGORITHM_WFQ;
	else if (of_property_read_bool(tx_node, "snps,tx-sched-dwrr"))
		plat->tx_sched_algorithm = MTL_TX_ALGORITHM_DWRR;
	else if (of_property_read_bool(tx_node, "snps,tx-sched-sp"))
		plat->tx_sched_algorithm = MTL_TX_ALGORITHM_SP;
	else
		plat->tx_sched_algorithm = MTL_TX_ALGORITHM_SP;

	queue = 0;

	/* Processing individual TX queue config */
	for_each_child_of_node(tx_node, q_node) {
		if (queue >= plat->tx_queues_to_use)
			break;

		if (of_property_read_u32(q_node, "snps,weight",
					 &plat->tx_queues_cfg[queue].weight))
			plat->tx_queues_cfg[queue].weight = 0x10 + queue;

		if (of_property_read_bool(q_node, "snps,dcb-algorithm")) {
			plat->tx_queues_cfg[queue].mode_to_use = MTL_QUEUE_DCB;
		} else if (of_property_read_bool(q_node,
						 "snps,avb-algorithm")) {
			plat->tx_queues_cfg[queue].mode_to_use = MTL_QUEUE_AVB;

			/* Credit Base Shaper parameters used by AVB */
			if (of_property_read_u32(q_node, "snps,send_slope",
				&plat->tx_queues_cfg[queue].send_slope))
				plat->tx_queues_cfg[queue].send_slope = 0x0;
			if (of_property_read_u32(q_node, "snps,idle_slope",
				&plat->tx_queues_cfg[queue].idle_slope))
				plat->tx_queues_cfg[queue].idle_slope = 0x0;
			if (of_property_read_u32(q_node, "snps,high_credit",
				&plat->tx_queues_cfg[queue].high_credit))
				plat->tx_queues_cfg[queue].high_credit = 0x0;
			if (of_property_read_u32(q_node, "snps,low_credit",
				&plat->tx_queues_cfg[queue].low_credit))
				plat->tx_queues_cfg[queue].low_credit = 0x0;
		} else {
			plat->tx_queues_cfg[queue].mode_to_use = MTL_QUEUE_DCB;
		}

		if (of_property_read_u32(q_node, "snps,priority",
					&plat->tx_queues_cfg[queue].prio)) {
			plat->tx_queues_cfg[queue].prio = 0;
			plat->tx_queues_cfg[queue].use_prio = false;
		} else {
			plat->tx_queues_cfg[queue].use_prio = true;
		}

		queue++;
	}
	if (queue != plat->tx_queues_to_use) {
		ret = -EINVAL;
		dev_err(&pdev->dev, "Not all TX queues were configured\n");
		goto out;
	}

out:
	of_node_put(rx_node);
	of_node_put(tx_node);
	of_node_put(q_node);

	return ret;
}

/**
 * stmmac_dt_phy - parse device-tree driver parameters to allocate PHY resources
 * @plat: driver data platform structure
 * @np: device tree node
 * @dev: device pointer
 * Description:
 * The mdio bus will be allocated in case of a phy transceiver is on board;
 * it will be NULL if the fixed-link is configured.
 * If there is the "snps,dwmac-mdio" sub-node the mdio will be allocated
 * in any case (for DSA, mdio must be registered even if fixed-link).
 * The table below sums the supported configurations:
 *	-------------------------------
 *	snps,phy-addr	|     Y
 *	-------------------------------
 *	phy-handle	|     Y
 *	-------------------------------
 *	fixed-link	|     N
 *	-------------------------------
 *	snps,dwmac-mdio	|
 *	  even if	|     Y
 *	fixed-link	|
 *	-------------------------------
 *
 * It returns 0 in case of success otherwise -ENODEV.
 */
static int stmmac_dt_phy(struct plat_stmmacenet_data *plat,
			 struct device_node *np, struct device *dev)
{
	bool mdio = !of_phy_is_fixed_link(np);
	static const struct of_device_id need_mdio_ids[] = {
		{ .compatible = "snps,dwc-qos-ethernet-4.10" },
		{},
	};

	if (of_match_node(need_mdio_ids, np)) {
		plat->mdio_node = of_get_child_by_name(np, "mdio");
	} else {
		/**
		 * If snps,dwmac-mdio is passed from DT, always register
		 * the MDIO
		 */
		for_each_child_of_node(np, plat->mdio_node) {
			if (of_device_is_compatible(plat->mdio_node,
						    "snps,dwmac-mdio"))
				break;
		}
	}

	if (plat->mdio_node) {
		dev_dbg(dev, "Found MDIO subnode\n");
		mdio = true;
	}

	if (mdio) {
		plat->mdio_bus_data =
			devm_kzalloc(dev, sizeof(struct stmmac_mdio_bus_data),
				     GFP_KERNEL);
		if (!plat->mdio_bus_data)
			return -ENOMEM;

		plat->mdio_bus_data->needs_reset = true;
	}

	return 0;
}

/**
 * stmmac_of_get_mac_mode - retrieves the interface of the MAC
 * @np: - device-tree node
 * Description:
 * Similar to `of_get_phy_mode()`, this function will retrieve (from
 * the device-tree) the interface mode on the MAC side. This assumes
 * that there is mode converter in-between the MAC & PHY
 * (e.g. GMII-to-RGMII).
 */
static int stmmac_of_get_mac_mode(struct device_node *np)
{
	const char *pm;
	int err, i;

	err = of_property_read_string(np, "mac-mode", &pm);
	if (err < 0)
		return err;

	for (i = 0; i < PHY_INTERFACE_MODE_MAX; i++) {
		if (!strcasecmp(pm, phy_modes(i)))
			return i;
	}

	return -ENODEV;
}

/**
 * stmmac_probe_config_dt - parse device-tree driver parameters
 * @pdev: platform_device structure
 * @mac: MAC address to use
 * Description:
 * this function is to read the driver parameters from device-tree and
 * set some private fields that will be used by the main at runtime.
 */
struct plat_stmmacenet_data *
stmmac_probe_config_dt(struct platform_device *pdev, const char **mac)
{
	struct device_node *np = pdev->dev.of_node;
	struct plat_stmmacenet_data *plat;
	struct stmmac_dma_cfg *dma_cfg;
<<<<<<< HEAD
	void __iomem *base;
	u16 RegValue; 
=======
	int phy_mode;
>>>>>>> faf816b0
	int rc;

	plat = devm_kzalloc(&pdev->dev, sizeof(*plat), GFP_KERNEL);
	if (!plat)
		return ERR_PTR(-ENOMEM);

	*mac = of_get_mac_address(np);
	if (IS_ERR(*mac)) {
		if (PTR_ERR(*mac) == -EPROBE_DEFER)
			return ERR_CAST(*mac);

		*mac = NULL;
	}

	phy_mode = device_get_phy_mode(&pdev->dev);
	if (phy_mode < 0)
		return ERR_PTR(phy_mode);

	plat->phy_interface = phy_mode;
	plat->interface = stmmac_of_get_mac_mode(np);
	if (plat->interface < 0)
		plat->interface = plat->phy_interface;

	/* Some wrapper drivers still rely on phy_node. Let's save it while
	 * they are not converted to phylink. */
	plat->phy_node = of_parse_phandle(np, "phy-handle", 0);

	/* PHYLINK automatically parses the phy-handle property */
	plat->phylink_node = np;

	/* Get max speed of operation from device tree */
	if (of_property_read_u32(np, "max-speed", &plat->max_speed))
		plat->max_speed = -1;

	plat->bus_id = of_alias_get_id(np, "ethernet");
	if (plat->bus_id < 0)
		plat->bus_id = 0;

	/* Default to phy auto-detection */
	plat->phy_addr = -1;

	/* Default to get clk_csr from stmmac_clk_crs_set(),
	 * or get clk_csr from device tree.
	 */
	plat->clk_csr = -1;
	of_property_read_u32(np, "clk_csr", &plat->clk_csr);

	/* "snps,phy-addr" is not a standard property. Mark it as deprecated
	 * and warn of its use. Remove this when phy node support is added.
	 */
	if (of_property_read_u32(np, "snps,phy-addr", &plat->phy_addr) == 0)
		dev_warn(&pdev->dev, "snps,phy-addr property is deprecated\n");

	/* To Configure PHY by using all device-tree supported properties */
	rc = stmmac_dt_phy(plat, np, &pdev->dev);
	if (rc)
		return ERR_PTR(rc);

	of_property_read_u32(np, "tx-fifo-depth", &plat->tx_fifo_size);

	of_property_read_u32(np, "rx-fifo-depth", &plat->rx_fifo_size);

	plat->force_sf_dma_mode =
		of_property_read_bool(np, "snps,force_sf_dma_mode");

	plat->en_tx_lpi_clockgating =
		of_property_read_bool(np, "snps,en-tx-lpi-clockgating");

	plat->eee_force_disable =
		of_property_read_bool(np, "snps,eee-force-disable");

	/* Set the maxmtu to a default of JUMBO_LEN in case the
	 * parameter is not present in the device tree.
	 */
	plat->maxmtu = JUMBO_LEN;

	/* Set default value for multicast hash bins */
	plat->multicast_filter_bins = HASH_TABLE_SIZE;

	/* Set default value for unicast filter entries */
	plat->unicast_filter_entries = 1;

	/*
	 * Currently only the properties needed on SPEAr600
	 * are provided. All other properties should be added
	 * once needed on other platforms.
	 */
	if (of_device_is_compatible(np, "st,spear600-gmac") ||
		of_device_is_compatible(np, "snps,dwmac-3.50a") ||
		of_device_is_compatible(np, "snps,dwmac-3.70a") ||
		of_device_is_compatible(np, "snps,npcm") ||
		of_device_is_compatible(np, "snps,dwmac")) {
		/* Note that the max-frame-size parameter as defined in the
		 * ePAPR v1.1 spec is defined as max-frame-size, it's
		 * actually used as the IEEE definition of MAC Client
		 * data, or MTU. The ePAPR specification is confusing as
		 * the definition is max-frame-size, but usage examples
		 * are clearly MTUs
		 */
		of_property_read_u32(np, "max-frame-size", &plat->maxmtu);
		of_property_read_u32(np, "snps,multicast-filter-bins",
				     &plat->multicast_filter_bins);
		of_property_read_u32(np, "snps,perfect-filter-entries",
				     &plat->unicast_filter_entries);
		plat->unicast_filter_entries = dwmac1000_validate_ucast_entries(
				&pdev->dev, plat->unicast_filter_entries);
		plat->multicast_filter_bins = dwmac1000_validate_mcast_bins(
				&pdev->dev, plat->multicast_filter_bins);
		plat->has_gmac = 1;
		plat->pmt = 1;
	}

	if (of_device_is_compatible(np, "snps,dwmac-4.00") ||
	    of_device_is_compatible(np, "snps,dwmac-4.10a") ||
	    of_device_is_compatible(np, "snps,dwmac-4.20a") ||
	    of_device_is_compatible(np, "snps,dwmac-5.10a")) {
		plat->has_gmac4 = 1;
		plat->has_gmac = 0;
		plat->pmt = 1;
		plat->tso_en = of_property_read_bool(np, "snps,tso");
	}

	if (of_device_is_compatible(np, "snps,dwmac-3.610") ||
		of_device_is_compatible(np, "snps,dwmac-3.710")) {
		plat->enh_desc = 1;
		plat->bugged_jumbo = 1;
		plat->force_sf_dma_mode = 1;
	}

	if (of_device_is_compatible(np, "snps,dwxgmac")) {
		plat->has_xgmac = 1;
		plat->pmt = 1;
		plat->tso_en = of_property_read_bool(np, "snps,tso");
	}

	dma_cfg = devm_kzalloc(&pdev->dev, sizeof(*dma_cfg),
			       GFP_KERNEL);
	if (!dma_cfg) {
		stmmac_remove_config_dt(pdev, plat);
		return ERR_PTR(-ENOMEM);
	}
	plat->dma_cfg = dma_cfg;

	of_property_read_u32(np, "snps,pbl", &dma_cfg->pbl);
	if (!dma_cfg->pbl)
		dma_cfg->pbl = DEFAULT_DMA_PBL;
	of_property_read_u32(np, "snps,txpbl", &dma_cfg->txpbl);
	of_property_read_u32(np, "snps,rxpbl", &dma_cfg->rxpbl);
	dma_cfg->pblx8 = !of_property_read_bool(np, "snps,no-pbl-x8");

	dma_cfg->aal = of_property_read_bool(np, "snps,aal");
	dma_cfg->fixed_burst = of_property_read_bool(np, "snps,fixed-burst");
	dma_cfg->mixed_burst = of_property_read_bool(np, "snps,mixed-burst");

	plat->force_thresh_dma_mode = of_property_read_bool(np, "snps,force_thresh_dma_mode");
	if (plat->force_thresh_dma_mode) {
		plat->force_sf_dma_mode = 0;
		dev_warn(&pdev->dev,
			 "force_sf_dma_mode is ignored if force_thresh_dma_mode is set.\n");
	}

	of_property_read_u32(np, "snps,ps-speed", &plat->mac_port_sel_speed);

	plat->axi = stmmac_axi_setup(pdev);

	rc = stmmac_mtl_setup(pdev, plat);
	if (rc) {
		stmmac_remove_config_dt(pdev, plat);
		return ERR_PTR(rc);
	}

	/* clock setup */
	if (!of_device_is_compatible(np, "snps,dwc-qos-ethernet-4.10")) {
		plat->stmmac_clk = devm_clk_get(&pdev->dev,
						STMMAC_RESOURCE_NAME);
		if (IS_ERR(plat->stmmac_clk)) {
			dev_warn(&pdev->dev, "Cannot get CSR clock\n");
			plat->stmmac_clk = NULL;
		}
		clk_prepare_enable(plat->stmmac_clk);
	}

	plat->pclk = devm_clk_get(&pdev->dev, "pclk");
	if (IS_ERR(plat->pclk)) {
		if (PTR_ERR(plat->pclk) == -EPROBE_DEFER)
			goto error_pclk_get;

		plat->pclk = NULL;
	}
	clk_prepare_enable(plat->pclk);

	/* Fall-back to main clock in case of no PTP ref is passed */
	plat->clk_ptp_ref = devm_clk_get(&pdev->dev, "ptp_ref");
	if (IS_ERR(plat->clk_ptp_ref)) {
		plat->clk_ptp_rate = clk_get_rate(plat->stmmac_clk);
		plat->clk_ptp_ref = NULL;
		dev_info(&pdev->dev, "PTP uses main clock\n");
	} else {
		plat->clk_ptp_rate = clk_get_rate(plat->clk_ptp_ref);
		dev_dbg(&pdev->dev, "PTP rate %d\n", plat->clk_ptp_rate);
	}

	plat->stmmac_rst = devm_reset_control_get(&pdev->dev,
						  STMMAC_RESOURCE_NAME);
	if (IS_ERR(plat->stmmac_rst)) {
		if (PTR_ERR(plat->stmmac_rst) == -EPROBE_DEFER)
			goto error_hw_init;

		dev_info(&pdev->dev, "no reset control found\n");
		plat->stmmac_rst = NULL;
	}

	if (of_device_is_compatible(np, "snps,npcm")) {
		struct gpio_desc *gpio_evb_id[2];
		u32 evb_id[2] = {0};

		base = devm_platform_ioremap_resource(pdev, 1);
		if (IS_ERR(base)) {
			dev_warn(&pdev->dev, "devm_platform_ioremap_resource failed\n");
		}
		iowrite16((u16)(SR_MII_CTRL >> 9), base + IND_AC_INDX);
		RegValue = ioread16(base + 0x2);
		RegValue = ioread16(base + 0x0);
		RegValue |= BIT(15);
		iowrite16(RegValue, base + 0x0);
		while (RegValue & BIT(15))
			RegValue = ioread16(base + 0x0);
		RegValue &= ~(BIT(12));
		iowrite16(RegValue, base + 0x0);

		gpio_evb_id[0] = devm_gpiod_get_index(&pdev->dev, NULL, 0, GPIOD_IN);
		gpio_evb_id[1] = devm_gpiod_get_index(&pdev->dev, NULL, 1, GPIOD_IN);
		if (IS_ERR(gpio_evb_id[0]) || IS_ERR(gpio_evb_id[1]))
			return plat;

		gpiod_direction_input(gpio_evb_id[0]);
		gpiod_direction_input(gpio_evb_id[1]);
		evb_id[0] = gpiod_get_value(gpio_evb_id[0]);
		evb_id[1] = gpiod_get_value(gpio_evb_id[1]);		
		if (evb_id[0] & evb_id[1]) {
			plat->arbel_rev_a = true;
			iowrite16((u16)(SR_MII_CTRL1 >> 9), base + IND_AC_INDX);
			iowrite16(BIT(0), base + 0x1c2);
		}
	}
	return plat;

error_hw_init:
	clk_disable_unprepare(plat->pclk);
error_pclk_get:
	clk_disable_unprepare(plat->stmmac_clk);

	return ERR_PTR(-EPROBE_DEFER);
}

/**
 * stmmac_remove_config_dt - undo the effects of stmmac_probe_config_dt()
 * @pdev: platform_device structure
 * @plat: driver data platform structure
 *
 * Release resources claimed by stmmac_probe_config_dt().
 */
void stmmac_remove_config_dt(struct platform_device *pdev,
			     struct plat_stmmacenet_data *plat)
{
	clk_disable_unprepare(plat->stmmac_clk);
	clk_disable_unprepare(plat->pclk);
	of_node_put(plat->phy_node);
	of_node_put(plat->mdio_node);
}
#else
struct plat_stmmacenet_data *
stmmac_probe_config_dt(struct platform_device *pdev, const char **mac)
{
	return ERR_PTR(-EINVAL);
}

void stmmac_remove_config_dt(struct platform_device *pdev,
			     struct plat_stmmacenet_data *plat)
{
}
#endif /* CONFIG_OF */
EXPORT_SYMBOL_GPL(stmmac_probe_config_dt);
EXPORT_SYMBOL_GPL(stmmac_remove_config_dt);

int stmmac_get_platform_resources(struct platform_device *pdev,
				  struct stmmac_resources *stmmac_res)
{
	memset(stmmac_res, 0, sizeof(*stmmac_res));

	/* Get IRQ information early to have an ability to ask for deferred
	 * probe if needed before we went too far with resource allocation.
	 */
	stmmac_res->irq = platform_get_irq_byname(pdev, "macirq");
	if (stmmac_res->irq < 0)
		return stmmac_res->irq;

	/* On some platforms e.g. SPEAr the wake up irq differs from the mac irq
	 * The external wake up irq can be passed through the platform code
	 * named as "eth_wake_irq"
	 *
	 * In case the wake up interrupt is not passed from the platform
	 * so the driver will continue to use the mac irq (ndev->irq)
	 */
	stmmac_res->wol_irq =
		platform_get_irq_byname_optional(pdev, "eth_wake_irq");
	if (stmmac_res->wol_irq < 0) {
		if (stmmac_res->wol_irq == -EPROBE_DEFER)
			return -EPROBE_DEFER;
		dev_info(&pdev->dev, "IRQ eth_wake_irq not found\n");
		stmmac_res->wol_irq = stmmac_res->irq;
	}

	stmmac_res->lpi_irq =
		platform_get_irq_byname_optional(pdev, "eth_lpi");
	if (stmmac_res->lpi_irq < 0) {
		if (stmmac_res->lpi_irq == -EPROBE_DEFER)
			return -EPROBE_DEFER;
		dev_info(&pdev->dev, "IRQ eth_lpi not found\n");
	}

	stmmac_res->addr = devm_platform_ioremap_resource(pdev, 0);

	return PTR_ERR_OR_ZERO(stmmac_res->addr);
}
EXPORT_SYMBOL_GPL(stmmac_get_platform_resources);

/**
 * stmmac_pltfr_remove
 * @pdev: platform device pointer
 * Description: this function calls the main to free the net resources
 * and calls the platforms hook and release the resources (e.g. mem).
 */
int stmmac_pltfr_remove(struct platform_device *pdev)
{
	struct net_device *ndev = platform_get_drvdata(pdev);
	struct stmmac_priv *priv = netdev_priv(ndev);
	struct plat_stmmacenet_data *plat = priv->plat;
	int ret = stmmac_dvr_remove(&pdev->dev);

	if (plat->exit)
		plat->exit(pdev, plat->bsp_priv);

	stmmac_remove_config_dt(pdev, plat);

	return ret;
}
EXPORT_SYMBOL_GPL(stmmac_pltfr_remove);

#ifdef CONFIG_PM_SLEEP
/**
 * stmmac_pltfr_suspend
 * @dev: device pointer
 * Description: this function is invoked when suspend the driver and it direcly
 * call the main suspend function and then, if required, on some platform, it
 * can call an exit helper.
 */
static int stmmac_pltfr_suspend(struct device *dev)
{
	int ret;
	struct net_device *ndev = dev_get_drvdata(dev);
	struct stmmac_priv *priv = netdev_priv(ndev);
	struct platform_device *pdev = to_platform_device(dev);

	ret = stmmac_suspend(dev);
	if (priv->plat->exit)
		priv->plat->exit(pdev, priv->plat->bsp_priv);

	return ret;
}

/**
 * stmmac_pltfr_resume
 * @dev: device pointer
 * Description: this function is invoked when resume the driver before calling
 * the main resume function, on some platforms, it can call own init helper
 * if required.
 */
static int stmmac_pltfr_resume(struct device *dev)
{
	struct net_device *ndev = dev_get_drvdata(dev);
	struct stmmac_priv *priv = netdev_priv(ndev);
	struct platform_device *pdev = to_platform_device(dev);

	if (priv->plat->init)
		priv->plat->init(pdev, priv->plat->bsp_priv);

	return stmmac_resume(dev);
}
#endif /* CONFIG_PM_SLEEP */

SIMPLE_DEV_PM_OPS(stmmac_pltfr_pm_ops, stmmac_pltfr_suspend,
				       stmmac_pltfr_resume);
EXPORT_SYMBOL_GPL(stmmac_pltfr_pm_ops);

MODULE_DESCRIPTION("STMMAC 10/100/1000 Ethernet platform support");
MODULE_AUTHOR("Giuseppe Cavallaro <peppe.cavallaro@st.com>");
MODULE_LICENSE("GPL");<|MERGE_RESOLUTION|>--- conflicted
+++ resolved
@@ -404,12 +404,9 @@
 	struct device_node *np = pdev->dev.of_node;
 	struct plat_stmmacenet_data *plat;
 	struct stmmac_dma_cfg *dma_cfg;
-<<<<<<< HEAD
 	void __iomem *base;
 	u16 RegValue; 
-=======
 	int phy_mode;
->>>>>>> faf816b0
 	int rc;
 
 	plat = devm_kzalloc(&pdev->dev, sizeof(*plat), GFP_KERNEL);
