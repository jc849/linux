--- conflicted
+++ resolved
@@ -360,15 +360,6 @@
 
 static void qed_rdma_free_tid(void *rdma_cxt, u32 itid)
 {
-<<<<<<< HEAD
-        struct qed_hwfn *p_hwfn = (struct qed_hwfn *)rdma_cxt;
-
-        DP_VERBOSE(p_hwfn, QED_MSG_RDMA, "itid = %08x\n", itid);
-
-        spin_lock_bh(&p_hwfn->p_rdma_info->lock);
-        qed_bmap_release_id(p_hwfn, &p_hwfn->p_rdma_info->tid_map, itid);
-        spin_unlock_bh(&p_hwfn->p_rdma_info->lock);
-=======
 	struct qed_hwfn *p_hwfn = (struct qed_hwfn *)rdma_cxt;
 
 	DP_VERBOSE(p_hwfn, QED_MSG_RDMA, "itid = %08x\n", itid);
@@ -376,7 +367,6 @@
 	spin_lock_bh(&p_hwfn->p_rdma_info->lock);
 	qed_bmap_release_id(p_hwfn, &p_hwfn->p_rdma_info->tid_map, itid);
 	spin_unlock_bh(&p_hwfn->p_rdma_info->lock);
->>>>>>> cc01df3d
 }
 
 static void qed_rdma_free_reserved_lkey(struct qed_hwfn *p_hwfn)
