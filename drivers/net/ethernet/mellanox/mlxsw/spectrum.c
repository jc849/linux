--- conflicted
+++ resolved
@@ -488,350 +488,6 @@
 	return 0;
 }
 
-<<<<<<< HEAD
-static int mlxsw_sp_span_init(struct mlxsw_sp *mlxsw_sp)
-{
-	int i;
-
-	if (!MLXSW_CORE_RES_VALID(mlxsw_sp->core, MAX_SPAN))
-		return -EIO;
-
-	mlxsw_sp->span.entries_count = MLXSW_CORE_RES_GET(mlxsw_sp->core,
-							  MAX_SPAN);
-	mlxsw_sp->span.entries = kcalloc(mlxsw_sp->span.entries_count,
-					 sizeof(struct mlxsw_sp_span_entry),
-					 GFP_KERNEL);
-	if (!mlxsw_sp->span.entries)
-		return -ENOMEM;
-
-	for (i = 0; i < mlxsw_sp->span.entries_count; i++)
-		INIT_LIST_HEAD(&mlxsw_sp->span.entries[i].bound_ports_list);
-
-	return 0;
-}
-
-static void mlxsw_sp_span_fini(struct mlxsw_sp *mlxsw_sp)
-{
-	int i;
-
-	for (i = 0; i < mlxsw_sp->span.entries_count; i++) {
-		struct mlxsw_sp_span_entry *curr = &mlxsw_sp->span.entries[i];
-
-		WARN_ON_ONCE(!list_empty(&curr->bound_ports_list));
-	}
-	kfree(mlxsw_sp->span.entries);
-}
-
-static struct mlxsw_sp_span_entry *
-mlxsw_sp_span_entry_create(struct mlxsw_sp_port *port)
-{
-	struct mlxsw_sp *mlxsw_sp = port->mlxsw_sp;
-	struct mlxsw_sp_span_entry *span_entry;
-	char mpat_pl[MLXSW_REG_MPAT_LEN];
-	u8 local_port = port->local_port;
-	int index;
-	int i;
-	int err;
-
-	/* find a free entry to use */
-	index = -1;
-	for (i = 0; i < mlxsw_sp->span.entries_count; i++) {
-		if (!mlxsw_sp->span.entries[i].used) {
-			index = i;
-			span_entry = &mlxsw_sp->span.entries[i];
-			break;
-		}
-	}
-	if (index < 0)
-		return NULL;
-
-	/* create a new port analayzer entry for local_port */
-	mlxsw_reg_mpat_pack(mpat_pl, index, local_port, true);
-	err = mlxsw_reg_write(mlxsw_sp->core, MLXSW_REG(mpat), mpat_pl);
-	if (err)
-		return NULL;
-
-	span_entry->used = true;
-	span_entry->id = index;
-	span_entry->ref_count = 1;
-	span_entry->local_port = local_port;
-	return span_entry;
-}
-
-static void mlxsw_sp_span_entry_destroy(struct mlxsw_sp *mlxsw_sp,
-					struct mlxsw_sp_span_entry *span_entry)
-{
-	u8 local_port = span_entry->local_port;
-	char mpat_pl[MLXSW_REG_MPAT_LEN];
-	int pa_id = span_entry->id;
-
-	mlxsw_reg_mpat_pack(mpat_pl, pa_id, local_port, false);
-	mlxsw_reg_write(mlxsw_sp->core, MLXSW_REG(mpat), mpat_pl);
-	span_entry->used = false;
-}
-
-struct mlxsw_sp_span_entry *
-mlxsw_sp_span_entry_find(struct mlxsw_sp *mlxsw_sp, u8 local_port)
-{
-	int i;
-
-	for (i = 0; i < mlxsw_sp->span.entries_count; i++) {
-		struct mlxsw_sp_span_entry *curr = &mlxsw_sp->span.entries[i];
-
-		if (curr->used && curr->local_port == local_port)
-			return curr;
-	}
-	return NULL;
-}
-
-static struct mlxsw_sp_span_entry
-*mlxsw_sp_span_entry_get(struct mlxsw_sp_port *port)
-{
-	struct mlxsw_sp_span_entry *span_entry;
-
-	span_entry = mlxsw_sp_span_entry_find(port->mlxsw_sp,
-					      port->local_port);
-	if (span_entry) {
-		/* Already exists, just take a reference */
-		span_entry->ref_count++;
-		return span_entry;
-	}
-
-	return mlxsw_sp_span_entry_create(port);
-}
-
-static int mlxsw_sp_span_entry_put(struct mlxsw_sp *mlxsw_sp,
-				   struct mlxsw_sp_span_entry *span_entry)
-{
-	WARN_ON(!span_entry->ref_count);
-	if (--span_entry->ref_count == 0)
-		mlxsw_sp_span_entry_destroy(mlxsw_sp, span_entry);
-	return 0;
-}
-
-static bool mlxsw_sp_span_is_egress_mirror(struct mlxsw_sp_port *port)
-{
-	struct mlxsw_sp *mlxsw_sp = port->mlxsw_sp;
-	struct mlxsw_sp_span_inspected_port *p;
-	int i;
-
-	for (i = 0; i < mlxsw_sp->span.entries_count; i++) {
-		struct mlxsw_sp_span_entry *curr = &mlxsw_sp->span.entries[i];
-
-		list_for_each_entry(p, &curr->bound_ports_list, list)
-			if (p->local_port == port->local_port &&
-			    p->type == MLXSW_SP_SPAN_EGRESS)
-				return true;
-	}
-
-	return false;
-}
-
-static int mlxsw_sp_span_mtu_to_buffsize(const struct mlxsw_sp *mlxsw_sp,
-					 int mtu)
-{
-	return mlxsw_sp_bytes_cells(mlxsw_sp, mtu * 5 / 2) + 1;
-}
-
-static int mlxsw_sp_span_port_mtu_update(struct mlxsw_sp_port *port, u16 mtu)
-{
-	struct mlxsw_sp *mlxsw_sp = port->mlxsw_sp;
-	char sbib_pl[MLXSW_REG_SBIB_LEN];
-	int err;
-
-	/* If port is egress mirrored, the shared buffer size should be
-	 * updated according to the mtu value
-	 */
-	if (mlxsw_sp_span_is_egress_mirror(port)) {
-		u32 buffsize = mlxsw_sp_span_mtu_to_buffsize(mlxsw_sp, mtu);
-
-		mlxsw_reg_sbib_pack(sbib_pl, port->local_port, buffsize);
-		err = mlxsw_reg_write(mlxsw_sp->core, MLXSW_REG(sbib), sbib_pl);
-		if (err) {
-			netdev_err(port->dev, "Could not update shared buffer for mirroring\n");
-			return err;
-		}
-	}
-
-	return 0;
-}
-
-static struct mlxsw_sp_span_inspected_port *
-mlxsw_sp_span_entry_bound_port_find(struct mlxsw_sp_span_entry *span_entry,
-				    enum mlxsw_sp_span_type type,
-				    struct mlxsw_sp_port *port,
-				    bool bind)
-{
-	struct mlxsw_sp_span_inspected_port *p;
-
-	list_for_each_entry(p, &span_entry->bound_ports_list, list)
-		if (type == p->type &&
-		    port->local_port == p->local_port &&
-		    bind == p->bound)
-			return p;
-	return NULL;
-}
-
-static int
-mlxsw_sp_span_inspected_port_bind(struct mlxsw_sp_port *port,
-				  struct mlxsw_sp_span_entry *span_entry,
-				  enum mlxsw_sp_span_type type,
-				  bool bind)
-{
-	struct mlxsw_sp *mlxsw_sp = port->mlxsw_sp;
-	char mpar_pl[MLXSW_REG_MPAR_LEN];
-	int pa_id = span_entry->id;
-
-	/* bind the port to the SPAN entry */
-	mlxsw_reg_mpar_pack(mpar_pl, port->local_port,
-			    (enum mlxsw_reg_mpar_i_e) type, bind, pa_id);
-	return mlxsw_reg_write(mlxsw_sp->core, MLXSW_REG(mpar), mpar_pl);
-}
-
-static int
-mlxsw_sp_span_inspected_port_add(struct mlxsw_sp_port *port,
-				 struct mlxsw_sp_span_entry *span_entry,
-				 enum mlxsw_sp_span_type type,
-				 bool bind)
-{
-	struct mlxsw_sp_span_inspected_port *inspected_port;
-	struct mlxsw_sp *mlxsw_sp = port->mlxsw_sp;
-	char sbib_pl[MLXSW_REG_SBIB_LEN];
-	int i;
-	int err;
-
-	/* A given (source port, direction) can only be bound to one analyzer,
-	 * so if a binding is requested, check for conflicts.
-	 */
-	if (bind)
-		for (i = 0; i < mlxsw_sp->span.entries_count; i++) {
-			struct mlxsw_sp_span_entry *curr =
-				&mlxsw_sp->span.entries[i];
-
-			if (mlxsw_sp_span_entry_bound_port_find(curr, type,
-								port, bind))
-				return -EEXIST;
-		}
-
-	/* if it is an egress SPAN, bind a shared buffer to it */
-	if (type == MLXSW_SP_SPAN_EGRESS) {
-		u32 buffsize = mlxsw_sp_span_mtu_to_buffsize(mlxsw_sp,
-							     port->dev->mtu);
-
-		mlxsw_reg_sbib_pack(sbib_pl, port->local_port, buffsize);
-		err = mlxsw_reg_write(mlxsw_sp->core, MLXSW_REG(sbib), sbib_pl);
-		if (err) {
-			netdev_err(port->dev, "Could not create shared buffer for mirroring\n");
-			return err;
-		}
-	}
-
-	if (bind) {
-		err = mlxsw_sp_span_inspected_port_bind(port, span_entry, type,
-							true);
-		if (err)
-			goto err_port_bind;
-	}
-
-	inspected_port = kzalloc(sizeof(*inspected_port), GFP_KERNEL);
-	if (!inspected_port) {
-		err = -ENOMEM;
-		goto err_inspected_port_alloc;
-	}
-	inspected_port->local_port = port->local_port;
-	inspected_port->type = type;
-	inspected_port->bound = bind;
-	list_add_tail(&inspected_port->list, &span_entry->bound_ports_list);
-
-	return 0;
-
-err_inspected_port_alloc:
-	if (bind)
-		mlxsw_sp_span_inspected_port_bind(port, span_entry, type,
-						  false);
-err_port_bind:
-	if (type == MLXSW_SP_SPAN_EGRESS) {
-		mlxsw_reg_sbib_pack(sbib_pl, port->local_port, 0);
-		mlxsw_reg_write(mlxsw_sp->core, MLXSW_REG(sbib), sbib_pl);
-	}
-	return err;
-}
-
-static void
-mlxsw_sp_span_inspected_port_del(struct mlxsw_sp_port *port,
-				 struct mlxsw_sp_span_entry *span_entry,
-				 enum mlxsw_sp_span_type type,
-				 bool bind)
-{
-	struct mlxsw_sp_span_inspected_port *inspected_port;
-	struct mlxsw_sp *mlxsw_sp = port->mlxsw_sp;
-	char sbib_pl[MLXSW_REG_SBIB_LEN];
-
-	inspected_port = mlxsw_sp_span_entry_bound_port_find(span_entry, type,
-							     port, bind);
-	if (!inspected_port)
-		return;
-
-	if (bind)
-		mlxsw_sp_span_inspected_port_bind(port, span_entry, type,
-						  false);
-	/* remove the SBIB buffer if it was egress SPAN */
-	if (type == MLXSW_SP_SPAN_EGRESS) {
-		mlxsw_reg_sbib_pack(sbib_pl, port->local_port, 0);
-		mlxsw_reg_write(mlxsw_sp->core, MLXSW_REG(sbib), sbib_pl);
-	}
-
-	mlxsw_sp_span_entry_put(mlxsw_sp, span_entry);
-
-	list_del(&inspected_port->list);
-	kfree(inspected_port);
-}
-
-int mlxsw_sp_span_mirror_add(struct mlxsw_sp_port *from,
-			     struct mlxsw_sp_port *to,
-			     enum mlxsw_sp_span_type type, bool bind)
-{
-	struct mlxsw_sp *mlxsw_sp = from->mlxsw_sp;
-	struct mlxsw_sp_span_entry *span_entry;
-	int err;
-
-	span_entry = mlxsw_sp_span_entry_get(to);
-	if (!span_entry)
-		return -ENOENT;
-
-	netdev_dbg(from->dev, "Adding inspected port to SPAN entry %d\n",
-		   span_entry->id);
-
-	err = mlxsw_sp_span_inspected_port_add(from, span_entry, type, bind);
-	if (err)
-		goto err_port_bind;
-
-	return 0;
-
-err_port_bind:
-	mlxsw_sp_span_entry_put(mlxsw_sp, span_entry);
-	return err;
-}
-
-void mlxsw_sp_span_mirror_del(struct mlxsw_sp_port *from, u8 destination_port,
-			      enum mlxsw_sp_span_type type, bool bind)
-{
-	struct mlxsw_sp_span_entry *span_entry;
-
-	span_entry = mlxsw_sp_span_entry_find(from->mlxsw_sp,
-					      destination_port);
-	if (!span_entry) {
-		netdev_err(from->dev, "no span entry found\n");
-		return;
-	}
-
-	netdev_dbg(from->dev, "removing inspected port from SPAN entry %d\n",
-		   span_entry->id);
-	mlxsw_sp_span_inspected_port_del(from, span_entry, type, bind);
-}
-
-=======
->>>>>>> 0466080c
 static int mlxsw_sp_port_sample_set(struct mlxsw_sp_port *mlxsw_sp_port,
 				    bool enable, u32 rate)
 {
@@ -4162,17 +3818,6 @@
 	.occ_get = mlxsw_sp_resource_kvd_linear_occ_get,
 };
 
-<<<<<<< HEAD
-static struct devlink_resource_ops mlxsw_sp_resource_kvd_hash_single_ops = {
-	.size_validate = mlxsw_sp_resource_kvd_hash_single_size_validate,
-};
-
-static struct devlink_resource_ops mlxsw_sp_resource_kvd_hash_double_ops = {
-	.size_validate = mlxsw_sp_resource_kvd_hash_double_size_validate,
-};
-
-=======
->>>>>>> 0466080c
 static void
 mlxsw_sp_resource_size_params_prepare(struct mlxsw_core *mlxsw_core,
 				      struct devlink_resource_size_params *kvd_size_params,
@@ -4235,11 +3880,7 @@
 					MLXSW_SP_RESOURCE_KVD,
 					DEVLINK_RESOURCE_ID_PARENT_TOP,
 					&kvd_size_params,
-<<<<<<< HEAD
-					&mlxsw_sp_resource_kvd_ops);
-=======
 					NULL);
->>>>>>> 0466080c
 	if (err)
 		return err;
 
@@ -4267,11 +3908,7 @@
 					MLXSW_SP_RESOURCE_KVD_HASH_DOUBLE,
 					MLXSW_SP_RESOURCE_KVD,
 					&hash_double_size_params,
-<<<<<<< HEAD
-					&mlxsw_sp_resource_kvd_hash_double_ops);
-=======
 					NULL);
->>>>>>> 0466080c
 	if (err)
 		return err;
 
@@ -4281,11 +3918,7 @@
 					MLXSW_SP_RESOURCE_KVD_HASH_SINGLE,
 					MLXSW_SP_RESOURCE_KVD,
 					&hash_single_size_params,
-<<<<<<< HEAD
-					&mlxsw_sp_resource_kvd_hash_single_ops);
-=======
 					NULL);
->>>>>>> 0466080c
 	if (err)
 		return err;
 
