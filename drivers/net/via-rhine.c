/* via-rhine.c: A Linux Ethernet device driver for VIA Rhine family chips. */
/*
	Written 1998-2001 by Donald Becker.

	Current Maintainer: Roger Luethi <rl@hellgate.ch>

	This software may be used and distributed according to the terms of
	the GNU General Public License (GPL), incorporated herein by reference.
	Drivers based on or derived from this code fall under the GPL and must
	retain the authorship, copyright and license notice.  This file is not
	a complete program and may only be used when the entire operating
	system is licensed under the GPL.

	This driver is designed for the VIA VT86C100A Rhine-I.
	It also works with the Rhine-II (6102) and Rhine-III (6105/6105L/6105LOM
	and management NIC 6105M).

	The author may be reached as becker@scyld.com, or C/O
	Scyld Computing Corporation
	410 Severn Ave., Suite 210
	Annapolis MD 21403


	This driver contains some changes from the original Donald Becker
	version. He may or may not be interested in bug reports on this
	code. You can find his versions at:
	http://www.scyld.com/network/via-rhine.html
	[link no longer provides useful info -jgarzik]

*/

#define pr_fmt(fmt) KBUILD_MODNAME ": " fmt

#define DRV_NAME	"via-rhine"
#define DRV_VERSION	"1.5.0"
#define DRV_RELDATE	"2010-10-09"


/* A few user-configurable values.
   These may be modified when a driver module is loaded. */

#define DEBUG
static int debug = 1;	/* 1 normal messages, 0 quiet .. 7 verbose. */
static int max_interrupt_work = 20;

/* Set the copy breakpoint for the copy-only-tiny-frames scheme.
   Setting to > 1518 effectively disables this feature. */
#if defined(__alpha__) || defined(__arm__) || defined(__hppa__) || \
	defined(CONFIG_SPARC) || defined(__ia64__) ||		   \
	defined(__sh__) || defined(__mips__)
static int rx_copybreak = 1518;
#else
static int rx_copybreak;
#endif

/* Work-around for broken BIOSes: they are unable to get the chip back out of
   power state D3 so PXE booting fails. bootparam(7): via-rhine.avoid_D3=1 */
static int avoid_D3;

/*
 * In case you are looking for 'options[]' or 'full_duplex[]', they
 * are gone. Use ethtool(8) instead.
 */

/* Maximum number of multicast addresses to filter (vs. rx-all-multicast).
   The Rhine has a 64 element 8390-like hash table. */
static const int multicast_filter_limit = 32;


/* Operational parameters that are set at compile time. */

/* Keep the ring sizes a power of two for compile efficiency.
   The compiler will convert <unsigned>'%'<2^N> into a bit mask.
   Making the Tx ring too large decreases the effectiveness of channel
   bonding and packet priority.
   There are no ill effects from too-large receive rings. */
#define TX_RING_SIZE	16
#define TX_QUEUE_LEN	10	/* Limit ring entries actually used. */
#define RX_RING_SIZE	64

/* Operational parameters that usually are not changed. */

/* Time in jiffies before concluding the transmitter is hung. */
#define TX_TIMEOUT	(2*HZ)

#define PKT_BUF_SZ	1536	/* Size of each temporary Rx buffer.*/

#include <linux/module.h>
#include <linux/moduleparam.h>
#include <linux/kernel.h>
#include <linux/string.h>
#include <linux/timer.h>
#include <linux/errno.h>
#include <linux/ioport.h>
#include <linux/interrupt.h>
#include <linux/pci.h>
#include <linux/dma-mapping.h>
#include <linux/netdevice.h>
#include <linux/etherdevice.h>
#include <linux/skbuff.h>
#include <linux/init.h>
#include <linux/delay.h>
#include <linux/mii.h>
#include <linux/ethtool.h>
#include <linux/crc32.h>
#include <linux/if_vlan.h>
#include <linux/bitops.h>
#include <linux/workqueue.h>
#include <asm/processor.h>	/* Processor type for cache alignment. */
#include <asm/io.h>
#include <asm/irq.h>
#include <asm/uaccess.h>
#include <linux/dmi.h>

/* These identify the driver base version and may not be removed. */
static const char version[] __devinitconst =
	"v1.10-LK" DRV_VERSION " " DRV_RELDATE " Written by Donald Becker";

/* This driver was written to use PCI memory space. Some early versions
   of the Rhine may only work correctly with I/O space accesses. */
#ifdef CONFIG_VIA_RHINE_MMIO
#define USE_MMIO
#else
#endif

MODULE_AUTHOR("Donald Becker <becker@scyld.com>");
MODULE_DESCRIPTION("VIA Rhine PCI Fast Ethernet driver");
MODULE_LICENSE("GPL");

module_param(max_interrupt_work, int, 0);
module_param(debug, int, 0);
module_param(rx_copybreak, int, 0);
module_param(avoid_D3, bool, 0);
MODULE_PARM_DESC(max_interrupt_work, "VIA Rhine maximum events handled per interrupt");
MODULE_PARM_DESC(debug, "VIA Rhine debug level (0-7)");
MODULE_PARM_DESC(rx_copybreak, "VIA Rhine copy breakpoint for copy-only-tiny-frames");
MODULE_PARM_DESC(avoid_D3, "Avoid power state D3 (work-around for broken BIOSes)");

#define MCAM_SIZE	32
#define VCAM_SIZE	32

/*
		Theory of Operation

I. Board Compatibility

This driver is designed for the VIA 86c100A Rhine-II PCI Fast Ethernet
controller.

II. Board-specific settings

Boards with this chip are functional only in a bus-master PCI slot.

Many operational settings are loaded from the EEPROM to the Config word at
offset 0x78. For most of these settings, this driver assumes that they are
correct.
If this driver is compiled to use PCI memory space operations the EEPROM
must be configured to enable memory ops.

III. Driver operation

IIIa. Ring buffers

This driver uses two statically allocated fixed-size descriptor lists
formed into rings by a branch from the final descriptor to the beginning of
the list. The ring sizes are set at compile time by RX/TX_RING_SIZE.

IIIb/c. Transmit/Receive Structure

This driver attempts to use a zero-copy receive and transmit scheme.

Alas, all data buffers are required to start on a 32 bit boundary, so
the driver must often copy transmit packets into bounce buffers.

The driver allocates full frame size skbuffs for the Rx ring buffers at
open() time and passes the skb->data field to the chip as receive data
buffers. When an incoming frame is less than RX_COPYBREAK bytes long,
a fresh skbuff is allocated and the frame is copied to the new skbuff.
When the incoming frame is larger, the skbuff is passed directly up the
protocol stack. Buffers consumed this way are replaced by newly allocated
skbuffs in the last phase of rhine_rx().

The RX_COPYBREAK value is chosen to trade-off the memory wasted by
using a full-sized skbuff for small frames vs. the copying costs of larger
frames. New boards are typically used in generously configured machines
and the underfilled buffers have negligible impact compared to the benefit of
a single allocation size, so the default value of zero results in never
copying packets. When copying is done, the cost is usually mitigated by using
a combined copy/checksum routine. Copying also preloads the cache, which is
most useful with small frames.

Since the VIA chips are only able to transfer data to buffers on 32 bit
boundaries, the IP header at offset 14 in an ethernet frame isn't
longword aligned for further processing. Copying these unaligned buffers
has the beneficial effect of 16-byte aligning the IP header.

IIId. Synchronization

The driver runs as two independent, single-threaded flows of control. One
is the send-packet routine, which enforces single-threaded use by the
netdev_priv(dev)->lock spinlock. The other thread is the interrupt handler,
which is single threaded by the hardware and interrupt handling software.

The send packet thread has partial control over the Tx ring. It locks the
netdev_priv(dev)->lock whenever it's queuing a Tx packet. If the next slot in
the ring is not available it stops the transmit queue by
calling netif_stop_queue.

The interrupt handler has exclusive control over the Rx ring and records stats
from the Tx ring. After reaping the stats, it marks the Tx queue entry as
empty by incrementing the dirty_tx mark. If at least half of the entries in
the Rx ring are available the transmit queue is woken up if it was stopped.

IV. Notes

IVb. References

Preliminary VT86C100A manual from http://www.via.com.tw/
http://www.scyld.com/expert/100mbps.html
http://www.scyld.com/expert/NWay.html
ftp://ftp.via.com.tw/public/lan/Products/NIC/VT86C100A/Datasheet/VT86C100A03.pdf
ftp://ftp.via.com.tw/public/lan/Products/NIC/VT6102/Datasheet/VT6102_021.PDF


IVc. Errata

The VT86C100A manual is not reliable information.
The 3043 chip does not handle unaligned transmit or receive buffers, resulting
in significant performance degradation for bounce buffer copies on transmit
and unaligned IP headers on receive.
The chip does not pad to minimum transmit length.

*/


/* This table drives the PCI probe routines. It's mostly boilerplate in all
   of the drivers, and will likely be provided by some future kernel.
   Note the matching code -- the first table entry matchs all 56** cards but
   second only the 1234 card.
*/

enum rhine_revs {
	VT86C100A	= 0x00,
	VTunknown0	= 0x20,
	VT6102		= 0x40,
	VT8231		= 0x50,	/* Integrated MAC */
	VT8233		= 0x60,	/* Integrated MAC */
	VT8235		= 0x74,	/* Integrated MAC */
	VT8237		= 0x78,	/* Integrated MAC */
	VTunknown1	= 0x7C,
	VT6105		= 0x80,
	VT6105_B0	= 0x83,
	VT6105L		= 0x8A,
	VT6107		= 0x8C,
	VTunknown2	= 0x8E,
	VT6105M		= 0x90,	/* Management adapter */
};

enum rhine_quirks {
	rqWOL		= 0x0001,	/* Wake-On-LAN support */
	rqForceReset	= 0x0002,
	rq6patterns	= 0x0040,	/* 6 instead of 4 patterns for WOL */
	rqStatusWBRace	= 0x0080,	/* Tx Status Writeback Error possible */
	rqRhineI	= 0x0100,	/* See comment below */
};
/*
 * rqRhineI: VT86C100A (aka Rhine-I) uses different bits to enable
 * MMIO as well as for the collision counter and the Tx FIFO underflow
 * indicator. In addition, Tx and Rx buffers need to 4 byte aligned.
 */

/* Beware of PCI posted writes */
#define IOSYNC	do { ioread8(ioaddr + StationAddr); } while (0)

static DEFINE_PCI_DEVICE_TABLE(rhine_pci_tbl) = {
	{ 0x1106, 0x3043, PCI_ANY_ID, PCI_ANY_ID, },	/* VT86C100A */
	{ 0x1106, 0x3065, PCI_ANY_ID, PCI_ANY_ID, },	/* VT6102 */
	{ 0x1106, 0x3106, PCI_ANY_ID, PCI_ANY_ID, },	/* 6105{,L,LOM} */
	{ 0x1106, 0x3053, PCI_ANY_ID, PCI_ANY_ID, },	/* VT6105M */
	{ }	/* terminate list */
};
MODULE_DEVICE_TABLE(pci, rhine_pci_tbl);


/* Offsets to the device registers. */
enum register_offsets {
	StationAddr=0x00, RxConfig=0x06, TxConfig=0x07, ChipCmd=0x08,
	ChipCmd1=0x09, TQWake=0x0A,
	IntrStatus=0x0C, IntrEnable=0x0E,
	MulticastFilter0=0x10, MulticastFilter1=0x14,
	RxRingPtr=0x18, TxRingPtr=0x1C, GFIFOTest=0x54,
	MIIPhyAddr=0x6C, MIIStatus=0x6D, PCIBusConfig=0x6E, PCIBusConfig1=0x6F,
	MIICmd=0x70, MIIRegAddr=0x71, MIIData=0x72, MACRegEEcsr=0x74,
	ConfigA=0x78, ConfigB=0x79, ConfigC=0x7A, ConfigD=0x7B,
	RxMissed=0x7C, RxCRCErrs=0x7E, MiscCmd=0x81,
	StickyHW=0x83, IntrStatus2=0x84,
	CamMask=0x88, CamCon=0x92, CamAddr=0x93,
	WOLcrSet=0xA0, PwcfgSet=0xA1, WOLcgSet=0xA3, WOLcrClr=0xA4,
	WOLcrClr1=0xA6, WOLcgClr=0xA7,
	PwrcsrSet=0xA8, PwrcsrSet1=0xA9, PwrcsrClr=0xAC, PwrcsrClr1=0xAD,
};

/* Bits in ConfigD */
enum backoff_bits {
	BackOptional=0x01, BackModify=0x02,
	BackCaptureEffect=0x04, BackRandom=0x08
};

/* Bits in the TxConfig (TCR) register */
enum tcr_bits {
	TCR_PQEN=0x01,
	TCR_LB0=0x02,		/* loopback[0] */
	TCR_LB1=0x04,		/* loopback[1] */
	TCR_OFSET=0x08,
	TCR_RTGOPT=0x10,
	TCR_RTFT0=0x20,
	TCR_RTFT1=0x40,
	TCR_RTSF=0x80,
};

/* Bits in the CamCon (CAMC) register */
enum camcon_bits {
	CAMC_CAMEN=0x01,
	CAMC_VCAMSL=0x02,
	CAMC_CAMWR=0x04,
	CAMC_CAMRD=0x08,
};

/* Bits in the PCIBusConfig1 (BCR1) register */
enum bcr1_bits {
	BCR1_POT0=0x01,
	BCR1_POT1=0x02,
	BCR1_POT2=0x04,
	BCR1_CTFT0=0x08,
	BCR1_CTFT1=0x10,
	BCR1_CTSF=0x20,
	BCR1_TXQNOBK=0x40,	/* for VT6105 */
	BCR1_VIDFR=0x80,	/* for VT6105 */
	BCR1_MED0=0x40,		/* for VT6102 */
	BCR1_MED1=0x80,		/* for VT6102 */
};

#ifdef USE_MMIO
/* Registers we check that mmio and reg are the same. */
static const int mmio_verify_registers[] = {
	RxConfig, TxConfig, IntrEnable, ConfigA, ConfigB, ConfigC, ConfigD,
	0
};
#endif

/* Bits in the interrupt status/mask registers. */
enum intr_status_bits {
	IntrRxDone=0x0001, IntrRxErr=0x0004, IntrRxEmpty=0x0020,
	IntrTxDone=0x0002, IntrTxError=0x0008, IntrTxUnderrun=0x0210,
	IntrPCIErr=0x0040,
	IntrStatsMax=0x0080, IntrRxEarly=0x0100,
	IntrRxOverflow=0x0400, IntrRxDropped=0x0800, IntrRxNoBuf=0x1000,
	IntrTxAborted=0x2000, IntrLinkChange=0x4000,
	IntrRxWakeUp=0x8000,
	IntrNormalSummary=0x0003, IntrAbnormalSummary=0xC260,
	IntrTxDescRace=0x080000,	/* mapped from IntrStatus2 */
	IntrTxErrSummary=0x082218,
};

/* Bits in WOLcrSet/WOLcrClr and PwrcsrSet/PwrcsrClr */
enum wol_bits {
	WOLucast	= 0x10,
	WOLmagic	= 0x20,
	WOLbmcast	= 0x30,
	WOLlnkon	= 0x40,
	WOLlnkoff	= 0x80,
};

/* The Rx and Tx buffer descriptors. */
struct rx_desc {
	__le32 rx_status;
	__le32 desc_length; /* Chain flag, Buffer/frame length */
	__le32 addr;
	__le32 next_desc;
};
struct tx_desc {
	__le32 tx_status;
	__le32 desc_length; /* Chain flag, Tx Config, Frame length */
	__le32 addr;
	__le32 next_desc;
};

/* Initial value for tx_desc.desc_length, Buffer size goes to bits 0-10 */
#define TXDESC		0x00e08000

enum rx_status_bits {
	RxOK=0x8000, RxWholePkt=0x0300, RxErr=0x008F
};

/* Bits in *_desc.*_status */
enum desc_status_bits {
	DescOwn=0x80000000
};

/* Bits in *_desc.*_length */
enum desc_length_bits {
	DescTag=0x00010000
};

/* Bits in ChipCmd. */
enum chip_cmd_bits {
	CmdInit=0x01, CmdStart=0x02, CmdStop=0x04, CmdRxOn=0x08,
	CmdTxOn=0x10, Cmd1TxDemand=0x20, CmdRxDemand=0x40,
	Cmd1EarlyRx=0x01, Cmd1EarlyTx=0x02, Cmd1FDuplex=0x04,
	Cmd1NoTxPoll=0x08, Cmd1Reset=0x80,
};

struct rhine_private {
	/* Bit mask for configured VLAN ids */
	unsigned long active_vlans[BITS_TO_LONGS(VLAN_N_VID)];

	/* Descriptor rings */
	struct rx_desc *rx_ring;
	struct tx_desc *tx_ring;
	dma_addr_t rx_ring_dma;
	dma_addr_t tx_ring_dma;

	/* The addresses of receive-in-place skbuffs. */
	struct sk_buff *rx_skbuff[RX_RING_SIZE];
	dma_addr_t rx_skbuff_dma[RX_RING_SIZE];

	/* The saved address of a sent-in-place packet/buffer, for later free(). */
	struct sk_buff *tx_skbuff[TX_RING_SIZE];
	dma_addr_t tx_skbuff_dma[TX_RING_SIZE];

	/* Tx bounce buffers (Rhine-I only) */
	unsigned char *tx_buf[TX_RING_SIZE];
	unsigned char *tx_bufs;
	dma_addr_t tx_bufs_dma;

	struct pci_dev *pdev;
	long pioaddr;
	struct net_device *dev;
	struct napi_struct napi;
	spinlock_t lock;
	struct work_struct reset_task;

	/* Frequently used values: keep some adjacent for cache effect. */
	u32 quirks;
	struct rx_desc *rx_head_desc;
	unsigned int cur_rx, dirty_rx;	/* Producer/consumer ring indices */
	unsigned int cur_tx, dirty_tx;
	unsigned int rx_buf_sz;		/* Based on MTU+slack. */
	u8 wolopts;

	u8 tx_thresh, rx_thresh;

	struct mii_if_info mii_if;
	void __iomem *base;
};

#define BYTE_REG_BITS_ON(x, p)      do { iowrite8((ioread8((p))|(x)), (p)); } while (0)
#define WORD_REG_BITS_ON(x, p)      do { iowrite16((ioread16((p))|(x)), (p)); } while (0)
#define DWORD_REG_BITS_ON(x, p)     do { iowrite32((ioread32((p))|(x)), (p)); } while (0)

#define BYTE_REG_BITS_IS_ON(x, p)   (ioread8((p)) & (x))
#define WORD_REG_BITS_IS_ON(x, p)   (ioread16((p)) & (x))
#define DWORD_REG_BITS_IS_ON(x, p)  (ioread32((p)) & (x))

#define BYTE_REG_BITS_OFF(x, p)     do { iowrite8(ioread8((p)) & (~(x)), (p)); } while (0)
#define WORD_REG_BITS_OFF(x, p)     do { iowrite16(ioread16((p)) & (~(x)), (p)); } while (0)
#define DWORD_REG_BITS_OFF(x, p)    do { iowrite32(ioread32((p)) & (~(x)), (p)); } while (0)

#define BYTE_REG_BITS_SET(x, m, p)   do { iowrite8((ioread8((p)) & (~(m)))|(x), (p)); } while (0)
#define WORD_REG_BITS_SET(x, m, p)   do { iowrite16((ioread16((p)) & (~(m)))|(x), (p)); } while (0)
#define DWORD_REG_BITS_SET(x, m, p)  do { iowrite32((ioread32((p)) & (~(m)))|(x), (p)); } while (0)


static int  mdio_read(struct net_device *dev, int phy_id, int location);
static void mdio_write(struct net_device *dev, int phy_id, int location, int value);
static int  rhine_open(struct net_device *dev);
static void rhine_reset_task(struct work_struct *work);
static void rhine_tx_timeout(struct net_device *dev);
static netdev_tx_t rhine_start_tx(struct sk_buff *skb,
				  struct net_device *dev);
static irqreturn_t rhine_interrupt(int irq, void *dev_instance);
static void rhine_tx(struct net_device *dev);
static int rhine_rx(struct net_device *dev, int limit);
static void rhine_error(struct net_device *dev, int intr_status);
static void rhine_set_rx_mode(struct net_device *dev);
static struct net_device_stats *rhine_get_stats(struct net_device *dev);
static int netdev_ioctl(struct net_device *dev, struct ifreq *rq, int cmd);
static const struct ethtool_ops netdev_ethtool_ops;
static int  rhine_close(struct net_device *dev);
static void rhine_shutdown (struct pci_dev *pdev);
static void rhine_vlan_rx_add_vid(struct net_device *dev, unsigned short vid);
static void rhine_vlan_rx_kill_vid(struct net_device *dev, unsigned short vid);
static void rhine_set_cam(void __iomem *ioaddr, int idx, u8 *addr);
static void rhine_set_vlan_cam(void __iomem *ioaddr, int idx, u8 *addr);
static void rhine_set_cam_mask(void __iomem *ioaddr, u32 mask);
static void rhine_set_vlan_cam_mask(void __iomem *ioaddr, u32 mask);
static void rhine_init_cam_filter(struct net_device *dev);
static void rhine_update_vcam(struct net_device *dev);

#define RHINE_WAIT_FOR(condition)				\
do {								\
	int i = 1024;						\
	while (!(condition) && --i)				\
		;						\
	if (debug > 1 && i < 512)				\
		pr_info("%4d cycles used @ %s:%d\n",		\
			1024 - i, __func__, __LINE__);		\
} while (0)

static inline u32 get_intr_status(struct net_device *dev)
{
	struct rhine_private *rp = netdev_priv(dev);
	void __iomem *ioaddr = rp->base;
	u32 intr_status;

	intr_status = ioread16(ioaddr + IntrStatus);
	/* On Rhine-II, Bit 3 indicates Tx descriptor write-back race. */
	if (rp->quirks & rqStatusWBRace)
		intr_status |= ioread8(ioaddr + IntrStatus2) << 16;
	return intr_status;
}

/*
 * Get power related registers into sane state.
 * Notify user about past WOL event.
 */
static void rhine_power_init(struct net_device *dev)
{
	struct rhine_private *rp = netdev_priv(dev);
	void __iomem *ioaddr = rp->base;
	u16 wolstat;

	if (rp->quirks & rqWOL) {
		/* Make sure chip is in power state D0 */
		iowrite8(ioread8(ioaddr + StickyHW) & 0xFC, ioaddr + StickyHW);

		/* Disable "force PME-enable" */
		iowrite8(0x80, ioaddr + WOLcgClr);

		/* Clear power-event config bits (WOL) */
		iowrite8(0xFF, ioaddr + WOLcrClr);
		/* More recent cards can manage two additional patterns */
		if (rp->quirks & rq6patterns)
			iowrite8(0x03, ioaddr + WOLcrClr1);

		/* Save power-event status bits */
		wolstat = ioread8(ioaddr + PwrcsrSet);
		if (rp->quirks & rq6patterns)
			wolstat |= (ioread8(ioaddr + PwrcsrSet1) & 0x03) << 8;

		/* Clear power-event status bits */
		iowrite8(0xFF, ioaddr + PwrcsrClr);
		if (rp->quirks & rq6patterns)
			iowrite8(0x03, ioaddr + PwrcsrClr1);

		if (wolstat) {
			char *reason;
			switch (wolstat) {
			case WOLmagic:
				reason = "Magic packet";
				break;
			case WOLlnkon:
				reason = "Link went up";
				break;
			case WOLlnkoff:
				reason = "Link went down";
				break;
			case WOLucast:
				reason = "Unicast packet";
				break;
			case WOLbmcast:
				reason = "Multicast/broadcast packet";
				break;
			default:
				reason = "Unknown";
			}
			netdev_info(dev, "Woke system up. Reason: %s\n",
				    reason);
		}
	}
}

static void rhine_chip_reset(struct net_device *dev)
{
	struct rhine_private *rp = netdev_priv(dev);
	void __iomem *ioaddr = rp->base;

	iowrite8(Cmd1Reset, ioaddr + ChipCmd1);
	IOSYNC;

	if (ioread8(ioaddr + ChipCmd1) & Cmd1Reset) {
		netdev_info(dev, "Reset not complete yet. Trying harder.\n");

		/* Force reset */
		if (rp->quirks & rqForceReset)
			iowrite8(0x40, ioaddr + MiscCmd);

		/* Reset can take somewhat longer (rare) */
		RHINE_WAIT_FOR(!(ioread8(ioaddr + ChipCmd1) & Cmd1Reset));
	}

	if (debug > 1)
		netdev_info(dev, "Reset %s\n",
			    (ioread8(ioaddr + ChipCmd1) & Cmd1Reset) ?
			    "failed" : "succeeded");
}

#ifdef USE_MMIO
static void enable_mmio(long pioaddr, u32 quirks)
{
	int n;
	if (quirks & rqRhineI) {
		/* More recent docs say that this bit is reserved ... */
		n = inb(pioaddr + ConfigA) | 0x20;
		outb(n, pioaddr + ConfigA);
	} else {
		n = inb(pioaddr + ConfigD) | 0x80;
		outb(n, pioaddr + ConfigD);
	}
}
#endif

/*
 * Loads bytes 0x00-0x05, 0x6E-0x6F, 0x78-0x7B from EEPROM
 * (plus 0x6C for Rhine-I/II)
 */
static void __devinit rhine_reload_eeprom(long pioaddr, struct net_device *dev)
{
	struct rhine_private *rp = netdev_priv(dev);
	void __iomem *ioaddr = rp->base;

	outb(0x20, pioaddr + MACRegEEcsr);
	RHINE_WAIT_FOR(!(inb(pioaddr + MACRegEEcsr) & 0x20));

#ifdef USE_MMIO
	/*
	 * Reloading from EEPROM overwrites ConfigA-D, so we must re-enable
	 * MMIO. If reloading EEPROM was done first this could be avoided, but
	 * it is not known if that still works with the "win98-reboot" problem.
	 */
	enable_mmio(pioaddr, rp->quirks);
#endif

	/* Turn off EEPROM-controlled wake-up (magic packet) */
	if (rp->quirks & rqWOL)
		iowrite8(ioread8(ioaddr + ConfigA) & 0xFC, ioaddr + ConfigA);

}

#ifdef CONFIG_NET_POLL_CONTROLLER
static void rhine_poll(struct net_device *dev)
{
	disable_irq(dev->irq);
	rhine_interrupt(dev->irq, (void *)dev);
	enable_irq(dev->irq);
}
#endif

static int rhine_napipoll(struct napi_struct *napi, int budget)
{
	struct rhine_private *rp = container_of(napi, struct rhine_private, napi);
	struct net_device *dev = rp->dev;
	void __iomem *ioaddr = rp->base;
	int work_done;

	work_done = rhine_rx(dev, budget);

	if (work_done < budget) {
		napi_complete(napi);

		iowrite16(IntrRxDone | IntrRxErr | IntrRxEmpty| IntrRxOverflow |
			  IntrRxDropped | IntrRxNoBuf | IntrTxAborted |
			  IntrTxDone | IntrTxError | IntrTxUnderrun |
			  IntrPCIErr | IntrStatsMax | IntrLinkChange,
			  ioaddr + IntrEnable);
	}
	return work_done;
}

static void __devinit rhine_hw_init(struct net_device *dev, long pioaddr)
{
	struct rhine_private *rp = netdev_priv(dev);

	/* Reset the chip to erase previous misconfiguration. */
	rhine_chip_reset(dev);

	/* Rhine-I needs extra time to recuperate before EEPROM reload */
	if (rp->quirks & rqRhineI)
		msleep(5);

	/* Reload EEPROM controlled bytes cleared by soft reset */
	rhine_reload_eeprom(pioaddr, dev);
}

static const struct net_device_ops rhine_netdev_ops = {
	.ndo_open		 = rhine_open,
	.ndo_stop		 = rhine_close,
	.ndo_start_xmit		 = rhine_start_tx,
	.ndo_get_stats		 = rhine_get_stats,
	.ndo_set_multicast_list	 = rhine_set_rx_mode,
	.ndo_change_mtu		 = eth_change_mtu,
	.ndo_validate_addr	 = eth_validate_addr,
	.ndo_set_mac_address 	 = eth_mac_addr,
	.ndo_do_ioctl		 = netdev_ioctl,
	.ndo_tx_timeout 	 = rhine_tx_timeout,
	.ndo_vlan_rx_add_vid	 = rhine_vlan_rx_add_vid,
	.ndo_vlan_rx_kill_vid	 = rhine_vlan_rx_kill_vid,
#ifdef CONFIG_NET_POLL_CONTROLLER
	.ndo_poll_controller	 = rhine_poll,
#endif
};

static int __devinit rhine_init_one(struct pci_dev *pdev,
				    const struct pci_device_id *ent)
{
	struct net_device *dev;
	struct rhine_private *rp;
	int i, rc;
	u32 quirks;
	long pioaddr;
	long memaddr;
	void __iomem *ioaddr;
	int io_size, phy_id;
	const char *name;
#ifdef USE_MMIO
	int bar = 1;
#else
	int bar = 0;
#endif

/* when built into the kernel, we only print version if device is found */
#ifndef MODULE
	pr_info_once("%s\n", version);
#endif

	io_size = 256;
	phy_id = 0;
	quirks = 0;
	name = "Rhine";
	if (pdev->revision < VTunknown0) {
		quirks = rqRhineI;
		io_size = 128;
	}
	else if (pdev->revision >= VT6102) {
		quirks = rqWOL | rqForceReset;
		if (pdev->revision < VT6105) {
			name = "Rhine II";
			quirks |= rqStatusWBRace;	/* Rhine-II exclusive */
		}
		else {
			phy_id = 1;	/* Integrated PHY, phy_id fixed to 1 */
			if (pdev->revision >= VT6105_B0)
				quirks |= rq6patterns;
			if (pdev->revision < VT6105M)
				name = "Rhine III";
			else
				name = "Rhine III (Management Adapter)";
		}
	}

	rc = pci_enable_device(pdev);
	if (rc)
		goto err_out;

	/* this should always be supported */
	rc = pci_set_dma_mask(pdev, DMA_BIT_MASK(32));
	if (rc) {
		dev_err(&pdev->dev,
			"32-bit PCI DMA addresses not supported by the card!?\n");
		goto err_out;
	}

	/* sanity check */
	if ((pci_resource_len(pdev, 0) < io_size) ||
	    (pci_resource_len(pdev, 1) < io_size)) {
		rc = -EIO;
		dev_err(&pdev->dev, "Insufficient PCI resources, aborting\n");
		goto err_out;
	}

	pioaddr = pci_resource_start(pdev, 0);
	memaddr = pci_resource_start(pdev, 1);

	pci_set_master(pdev);

	dev = alloc_etherdev(sizeof(struct rhine_private));
	if (!dev) {
		rc = -ENOMEM;
		dev_err(&pdev->dev, "alloc_etherdev failed\n");
		goto err_out;
	}
	SET_NETDEV_DEV(dev, &pdev->dev);

	rp = netdev_priv(dev);
	rp->dev = dev;
	rp->quirks = quirks;
	rp->pioaddr = pioaddr;
	rp->pdev = pdev;

	rc = pci_request_regions(pdev, DRV_NAME);
	if (rc)
		goto err_out_free_netdev;

	ioaddr = pci_iomap(pdev, bar, io_size);
	if (!ioaddr) {
		rc = -EIO;
		dev_err(&pdev->dev,
			"ioremap failed for device %s, region 0x%X @ 0x%lX\n",
			pci_name(pdev), io_size, memaddr);
		goto err_out_free_res;
	}

#ifdef USE_MMIO
	enable_mmio(pioaddr, quirks);

	/* Check that selected MMIO registers match the PIO ones */
	i = 0;
	while (mmio_verify_registers[i]) {
		int reg = mmio_verify_registers[i++];
		unsigned char a = inb(pioaddr+reg);
		unsigned char b = readb(ioaddr+reg);
		if (a != b) {
			rc = -EIO;
			dev_err(&pdev->dev,
				"MMIO do not match PIO [%02x] (%02x != %02x)\n",
				reg, a, b);
			goto err_out_unmap;
		}
	}
#endif /* USE_MMIO */

	dev->base_addr = (unsigned long)ioaddr;
	rp->base = ioaddr;

	/* Get chip registers into a sane state */
	rhine_power_init(dev);
	rhine_hw_init(dev, pioaddr);

	for (i = 0; i < 6; i++)
		dev->dev_addr[i] = ioread8(ioaddr + StationAddr + i);

	if (!is_valid_ether_addr(dev->dev_addr)) {
		/* Report it and use a random ethernet address instead */
		netdev_err(dev, "Invalid MAC address: %pM\n", dev->dev_addr);
		random_ether_addr(dev->dev_addr);
		netdev_info(dev, "Using random MAC address: %pM\n",
			    dev->dev_addr);
	}
	memcpy(dev->perm_addr, dev->dev_addr, dev->addr_len);

	/* For Rhine-I/II, phy_id is loaded from EEPROM */
	if (!phy_id)
		phy_id = ioread8(ioaddr + 0x6C);

	dev->irq = pdev->irq;

	spin_lock_init(&rp->lock);
	INIT_WORK(&rp->reset_task, rhine_reset_task);

	rp->mii_if.dev = dev;
	rp->mii_if.mdio_read = mdio_read;
	rp->mii_if.mdio_write = mdio_write;
	rp->mii_if.phy_id_mask = 0x1f;
	rp->mii_if.reg_num_mask = 0x1f;

	/* The chip-specific entries in the device structure. */
	dev->netdev_ops = &rhine_netdev_ops;
	dev->ethtool_ops = &netdev_ethtool_ops,
	dev->watchdog_timeo = TX_TIMEOUT;

	netif_napi_add(dev, &rp->napi, rhine_napipoll, 64);

	if (rp->quirks & rqRhineI)
		dev->features |= NETIF_F_SG|NETIF_F_HW_CSUM;

	if (pdev->revision >= VT6105M)
		dev->features |= NETIF_F_HW_VLAN_TX | NETIF_F_HW_VLAN_RX |
		NETIF_F_HW_VLAN_FILTER;

	/* dev->name not defined before register_netdev()! */
	rc = register_netdev(dev);
	if (rc)
		goto err_out_unmap;

	netdev_info(dev, "VIA %s at 0x%lx, %pM, IRQ %d\n",
		    name,
#ifdef USE_MMIO
		    memaddr,
#else
		    (long)ioaddr,
#endif
		    dev->dev_addr, pdev->irq);

	pci_set_drvdata(pdev, dev);

	{
		u16 mii_cmd;
		int mii_status = mdio_read(dev, phy_id, 1);
		mii_cmd = mdio_read(dev, phy_id, MII_BMCR) & ~BMCR_ISOLATE;
		mdio_write(dev, phy_id, MII_BMCR, mii_cmd);
		if (mii_status != 0xffff && mii_status != 0x0000) {
			rp->mii_if.advertising = mdio_read(dev, phy_id, 4);
			netdev_info(dev,
				    "MII PHY found at address %d, status 0x%04x advertising %04x Link %04x\n",
				    phy_id,
				    mii_status, rp->mii_if.advertising,
				    mdio_read(dev, phy_id, 5));

			/* set IFF_RUNNING */
			if (mii_status & BMSR_LSTATUS)
				netif_carrier_on(dev);
			else
				netif_carrier_off(dev);

		}
	}
	rp->mii_if.phy_id = phy_id;
	if (debug > 1 && avoid_D3)
		netdev_info(dev, "No D3 power state at shutdown\n");

	return 0;

err_out_unmap:
	pci_iounmap(pdev, ioaddr);
err_out_free_res:
	pci_release_regions(pdev);
err_out_free_netdev:
	free_netdev(dev);
err_out:
	return rc;
}

static int alloc_ring(struct net_device* dev)
{
	struct rhine_private *rp = netdev_priv(dev);
	void *ring;
	dma_addr_t ring_dma;

	ring = pci_alloc_consistent(rp->pdev,
				    RX_RING_SIZE * sizeof(struct rx_desc) +
				    TX_RING_SIZE * sizeof(struct tx_desc),
				    &ring_dma);
	if (!ring) {
		netdev_err(dev, "Could not allocate DMA memory\n");
		return -ENOMEM;
	}
	if (rp->quirks & rqRhineI) {
		rp->tx_bufs = pci_alloc_consistent(rp->pdev,
						   PKT_BUF_SZ * TX_RING_SIZE,
						   &rp->tx_bufs_dma);
		if (rp->tx_bufs == NULL) {
			pci_free_consistent(rp->pdev,
				    RX_RING_SIZE * sizeof(struct rx_desc) +
				    TX_RING_SIZE * sizeof(struct tx_desc),
				    ring, ring_dma);
			return -ENOMEM;
		}
	}

	rp->rx_ring = ring;
	rp->tx_ring = ring + RX_RING_SIZE * sizeof(struct rx_desc);
	rp->rx_ring_dma = ring_dma;
	rp->tx_ring_dma = ring_dma + RX_RING_SIZE * sizeof(struct rx_desc);

	return 0;
}

static void free_ring(struct net_device* dev)
{
	struct rhine_private *rp = netdev_priv(dev);

	pci_free_consistent(rp->pdev,
			    RX_RING_SIZE * sizeof(struct rx_desc) +
			    TX_RING_SIZE * sizeof(struct tx_desc),
			    rp->rx_ring, rp->rx_ring_dma);
	rp->tx_ring = NULL;

	if (rp->tx_bufs)
		pci_free_consistent(rp->pdev, PKT_BUF_SZ * TX_RING_SIZE,
				    rp->tx_bufs, rp->tx_bufs_dma);

	rp->tx_bufs = NULL;

}

static void alloc_rbufs(struct net_device *dev)
{
	struct rhine_private *rp = netdev_priv(dev);
	dma_addr_t next;
	int i;

	rp->dirty_rx = rp->cur_rx = 0;

	rp->rx_buf_sz = (dev->mtu <= 1500 ? PKT_BUF_SZ : dev->mtu + 32);
	rp->rx_head_desc = &rp->rx_ring[0];
	next = rp->rx_ring_dma;

	/* Init the ring entries */
	for (i = 0; i < RX_RING_SIZE; i++) {
		rp->rx_ring[i].rx_status = 0;
		rp->rx_ring[i].desc_length = cpu_to_le32(rp->rx_buf_sz);
		next += sizeof(struct rx_desc);
		rp->rx_ring[i].next_desc = cpu_to_le32(next);
		rp->rx_skbuff[i] = NULL;
	}
	/* Mark the last entry as wrapping the ring. */
	rp->rx_ring[i-1].next_desc = cpu_to_le32(rp->rx_ring_dma);

	/* Fill in the Rx buffers.  Handle allocation failure gracefully. */
	for (i = 0; i < RX_RING_SIZE; i++) {
		struct sk_buff *skb = netdev_alloc_skb(dev, rp->rx_buf_sz);
		rp->rx_skbuff[i] = skb;
		if (skb == NULL)
			break;
		skb->dev = dev;                 /* Mark as being used by this device. */

		rp->rx_skbuff_dma[i] =
			pci_map_single(rp->pdev, skb->data, rp->rx_buf_sz,
				       PCI_DMA_FROMDEVICE);

		rp->rx_ring[i].addr = cpu_to_le32(rp->rx_skbuff_dma[i]);
		rp->rx_ring[i].rx_status = cpu_to_le32(DescOwn);
	}
	rp->dirty_rx = (unsigned int)(i - RX_RING_SIZE);
}

static void free_rbufs(struct net_device* dev)
{
	struct rhine_private *rp = netdev_priv(dev);
	int i;

	/* Free all the skbuffs in the Rx queue. */
	for (i = 0; i < RX_RING_SIZE; i++) {
		rp->rx_ring[i].rx_status = 0;
		rp->rx_ring[i].addr = cpu_to_le32(0xBADF00D0); /* An invalid address. */
		if (rp->rx_skbuff[i]) {
			pci_unmap_single(rp->pdev,
					 rp->rx_skbuff_dma[i],
					 rp->rx_buf_sz, PCI_DMA_FROMDEVICE);
			dev_kfree_skb(rp->rx_skbuff[i]);
		}
		rp->rx_skbuff[i] = NULL;
	}
}

static void alloc_tbufs(struct net_device* dev)
{
	struct rhine_private *rp = netdev_priv(dev);
	dma_addr_t next;
	int i;

	rp->dirty_tx = rp->cur_tx = 0;
	next = rp->tx_ring_dma;
	for (i = 0; i < TX_RING_SIZE; i++) {
		rp->tx_skbuff[i] = NULL;
		rp->tx_ring[i].tx_status = 0;
		rp->tx_ring[i].desc_length = cpu_to_le32(TXDESC);
		next += sizeof(struct tx_desc);
		rp->tx_ring[i].next_desc = cpu_to_le32(next);
		if (rp->quirks & rqRhineI)
			rp->tx_buf[i] = &rp->tx_bufs[i * PKT_BUF_SZ];
	}
	rp->tx_ring[i-1].next_desc = cpu_to_le32(rp->tx_ring_dma);

}

static void free_tbufs(struct net_device* dev)
{
	struct rhine_private *rp = netdev_priv(dev);
	int i;

	for (i = 0; i < TX_RING_SIZE; i++) {
		rp->tx_ring[i].tx_status = 0;
		rp->tx_ring[i].desc_length = cpu_to_le32(TXDESC);
		rp->tx_ring[i].addr = cpu_to_le32(0xBADF00D0); /* An invalid address. */
		if (rp->tx_skbuff[i]) {
			if (rp->tx_skbuff_dma[i]) {
				pci_unmap_single(rp->pdev,
						 rp->tx_skbuff_dma[i],
						 rp->tx_skbuff[i]->len,
						 PCI_DMA_TODEVICE);
			}
			dev_kfree_skb(rp->tx_skbuff[i]);
		}
		rp->tx_skbuff[i] = NULL;
		rp->tx_buf[i] = NULL;
	}
}

static void rhine_check_media(struct net_device *dev, unsigned int init_media)
{
	struct rhine_private *rp = netdev_priv(dev);
	void __iomem *ioaddr = rp->base;

	mii_check_media(&rp->mii_if, debug, init_media);

	if (rp->mii_if.full_duplex)
	    iowrite8(ioread8(ioaddr + ChipCmd1) | Cmd1FDuplex,
		   ioaddr + ChipCmd1);
	else
	    iowrite8(ioread8(ioaddr + ChipCmd1) & ~Cmd1FDuplex,
		   ioaddr + ChipCmd1);
	if (debug > 1)
		netdev_info(dev, "force_media %d, carrier %d\n",
			    rp->mii_if.force_media, netif_carrier_ok(dev));
}

/* Called after status of force_media possibly changed */
static void rhine_set_carrier(struct mii_if_info *mii)
{
	if (mii->force_media) {
		/* autoneg is off: Link is always assumed to be up */
		if (!netif_carrier_ok(mii->dev))
			netif_carrier_on(mii->dev);
	}
	else	/* Let MMI library update carrier status */
		rhine_check_media(mii->dev, 0);
	if (debug > 1)
		netdev_info(mii->dev, "force_media %d, carrier %d\n",
			    mii->force_media, netif_carrier_ok(mii->dev));
}

/**
 * rhine_set_cam - set CAM multicast filters
 * @ioaddr: register block of this Rhine
 * @idx: multicast CAM index [0..MCAM_SIZE-1]
 * @addr: multicast address (6 bytes)
 *
 * Load addresses into multicast filters.
 */
static void rhine_set_cam(void __iomem *ioaddr, int idx, u8 *addr)
{
	int i;

	iowrite8(CAMC_CAMEN, ioaddr + CamCon);
	wmb();

	/* Paranoid -- idx out of range should never happen */
	idx &= (MCAM_SIZE - 1);

	iowrite8((u8) idx, ioaddr + CamAddr);

	for (i = 0; i < 6; i++, addr++)
		iowrite8(*addr, ioaddr + MulticastFilter0 + i);
	udelay(10);
	wmb();

	iowrite8(CAMC_CAMWR | CAMC_CAMEN, ioaddr + CamCon);
	udelay(10);

	iowrite8(0, ioaddr + CamCon);
}

/**
 * rhine_set_vlan_cam - set CAM VLAN filters
 * @ioaddr: register block of this Rhine
 * @idx: VLAN CAM index [0..VCAM_SIZE-1]
 * @addr: VLAN ID (2 bytes)
 *
 * Load addresses into VLAN filters.
 */
static void rhine_set_vlan_cam(void __iomem *ioaddr, int idx, u8 *addr)
{
	iowrite8(CAMC_CAMEN | CAMC_VCAMSL, ioaddr + CamCon);
	wmb();

	/* Paranoid -- idx out of range should never happen */
	idx &= (VCAM_SIZE - 1);

	iowrite8((u8) idx, ioaddr + CamAddr);

	iowrite16(*((u16 *) addr), ioaddr + MulticastFilter0 + 6);
	udelay(10);
	wmb();

	iowrite8(CAMC_CAMWR | CAMC_CAMEN, ioaddr + CamCon);
	udelay(10);

	iowrite8(0, ioaddr + CamCon);
}

/**
 * rhine_set_cam_mask - set multicast CAM mask
 * @ioaddr: register block of this Rhine
 * @mask: multicast CAM mask
 *
 * Mask sets multicast filters active/inactive.
 */
static void rhine_set_cam_mask(void __iomem *ioaddr, u32 mask)
{
	iowrite8(CAMC_CAMEN, ioaddr + CamCon);
	wmb();

	/* write mask */
	iowrite32(mask, ioaddr + CamMask);

	/* disable CAMEN */
	iowrite8(0, ioaddr + CamCon);
}

/**
 * rhine_set_vlan_cam_mask - set VLAN CAM mask
 * @ioaddr: register block of this Rhine
 * @mask: VLAN CAM mask
 *
 * Mask sets VLAN filters active/inactive.
 */
static void rhine_set_vlan_cam_mask(void __iomem *ioaddr, u32 mask)
{
	iowrite8(CAMC_CAMEN | CAMC_VCAMSL, ioaddr + CamCon);
	wmb();

	/* write mask */
	iowrite32(mask, ioaddr + CamMask);

	/* disable CAMEN */
	iowrite8(0, ioaddr + CamCon);
}

/**
 * rhine_init_cam_filter - initialize CAM filters
 * @dev: network device
 *
 * Initialize (disable) hardware VLAN and multicast support on this
 * Rhine.
 */
static void rhine_init_cam_filter(struct net_device *dev)
{
	struct rhine_private *rp = netdev_priv(dev);
	void __iomem *ioaddr = rp->base;

	/* Disable all CAMs */
	rhine_set_vlan_cam_mask(ioaddr, 0);
	rhine_set_cam_mask(ioaddr, 0);

	/* disable hardware VLAN support */
	BYTE_REG_BITS_ON(TCR_PQEN, ioaddr + TxConfig);
	BYTE_REG_BITS_OFF(BCR1_VIDFR, ioaddr + PCIBusConfig1);
}

/**
 * rhine_update_vcam - update VLAN CAM filters
 * @rp: rhine_private data of this Rhine
 *
 * Update VLAN CAM filters to match configuration change.
 */
static void rhine_update_vcam(struct net_device *dev)
{
	struct rhine_private *rp = netdev_priv(dev);
	void __iomem *ioaddr = rp->base;
	u16 vid;
	u32 vCAMmask = 0;	/* 32 vCAMs (6105M and better) */
	unsigned int i = 0;

	for_each_set_bit(vid, rp->active_vlans, VLAN_N_VID) {
		rhine_set_vlan_cam(ioaddr, i, (u8 *)&vid);
		vCAMmask |= 1 << i;
		if (++i >= VCAM_SIZE)
			break;
	}
	rhine_set_vlan_cam_mask(ioaddr, vCAMmask);
}

static void rhine_vlan_rx_add_vid(struct net_device *dev, unsigned short vid)
{
	struct rhine_private *rp = netdev_priv(dev);

	spin_lock_irq(&rp->lock);
	set_bit(vid, rp->active_vlans);
	rhine_update_vcam(dev);
	spin_unlock_irq(&rp->lock);
}

static void rhine_vlan_rx_kill_vid(struct net_device *dev, unsigned short vid)
{
	struct rhine_private *rp = netdev_priv(dev);

	spin_lock_irq(&rp->lock);
	clear_bit(vid, rp->active_vlans);
	rhine_update_vcam(dev);
	spin_unlock_irq(&rp->lock);
}

static void init_registers(struct net_device *dev)
{
	struct rhine_private *rp = netdev_priv(dev);
	void __iomem *ioaddr = rp->base;
	int i;

	for (i = 0; i < 6; i++)
		iowrite8(dev->dev_addr[i], ioaddr + StationAddr + i);

	/* Initialize other registers. */
	iowrite16(0x0006, ioaddr + PCIBusConfig);	/* Tune configuration??? */
	/* Configure initial FIFO thresholds. */
	iowrite8(0x20, ioaddr + TxConfig);
	rp->tx_thresh = 0x20;
	rp->rx_thresh = 0x60;		/* Written in rhine_set_rx_mode(). */

	iowrite32(rp->rx_ring_dma, ioaddr + RxRingPtr);
	iowrite32(rp->tx_ring_dma, ioaddr + TxRingPtr);

	rhine_set_rx_mode(dev);

	if (rp->pdev->revision >= VT6105M)
		rhine_init_cam_filter(dev);

	napi_enable(&rp->napi);

	/* Enable interrupts by setting the interrupt mask. */
	iowrite16(IntrRxDone | IntrRxErr | IntrRxEmpty| IntrRxOverflow |
	       IntrRxDropped | IntrRxNoBuf | IntrTxAborted |
	       IntrTxDone | IntrTxError | IntrTxUnderrun |
	       IntrPCIErr | IntrStatsMax | IntrLinkChange,
	       ioaddr + IntrEnable);

	iowrite16(CmdStart | CmdTxOn | CmdRxOn | (Cmd1NoTxPoll << 8),
	       ioaddr + ChipCmd);
	rhine_check_media(dev, 1);
}

/* Enable MII link status auto-polling (required for IntrLinkChange) */
static void rhine_enable_linkmon(void __iomem *ioaddr)
{
	iowrite8(0, ioaddr + MIICmd);
	iowrite8(MII_BMSR, ioaddr + MIIRegAddr);
	iowrite8(0x80, ioaddr + MIICmd);

	RHINE_WAIT_FOR((ioread8(ioaddr + MIIRegAddr) & 0x20));

	iowrite8(MII_BMSR | 0x40, ioaddr + MIIRegAddr);
}

/* Disable MII link status auto-polling (required for MDIO access) */
static void rhine_disable_linkmon(void __iomem *ioaddr, u32 quirks)
{
	iowrite8(0, ioaddr + MIICmd);

	if (quirks & rqRhineI) {
		iowrite8(0x01, ioaddr + MIIRegAddr);	// MII_BMSR

		/* Can be called from ISR. Evil. */
		mdelay(1);

		/* 0x80 must be set immediately before turning it off */
		iowrite8(0x80, ioaddr + MIICmd);

		RHINE_WAIT_FOR(ioread8(ioaddr + MIIRegAddr) & 0x20);

		/* Heh. Now clear 0x80 again. */
		iowrite8(0, ioaddr + MIICmd);
	}
	else
		RHINE_WAIT_FOR(ioread8(ioaddr + MIIRegAddr) & 0x80);
}

/* Read and write over the MII Management Data I/O (MDIO) interface. */

static int mdio_read(struct net_device *dev, int phy_id, int regnum)
{
	struct rhine_private *rp = netdev_priv(dev);
	void __iomem *ioaddr = rp->base;
	int result;

	rhine_disable_linkmon(ioaddr, rp->quirks);

	/* rhine_disable_linkmon already cleared MIICmd */
	iowrite8(phy_id, ioaddr + MIIPhyAddr);
	iowrite8(regnum, ioaddr + MIIRegAddr);
	iowrite8(0x40, ioaddr + MIICmd);		/* Trigger read */
	RHINE_WAIT_FOR(!(ioread8(ioaddr + MIICmd) & 0x40));
	result = ioread16(ioaddr + MIIData);

	rhine_enable_linkmon(ioaddr);
	return result;
}

static void mdio_write(struct net_device *dev, int phy_id, int regnum, int value)
{
	struct rhine_private *rp = netdev_priv(dev);
	void __iomem *ioaddr = rp->base;

	rhine_disable_linkmon(ioaddr, rp->quirks);

	/* rhine_disable_linkmon already cleared MIICmd */
	iowrite8(phy_id, ioaddr + MIIPhyAddr);
	iowrite8(regnum, ioaddr + MIIRegAddr);
	iowrite16(value, ioaddr + MIIData);
	iowrite8(0x20, ioaddr + MIICmd);		/* Trigger write */
	RHINE_WAIT_FOR(!(ioread8(ioaddr + MIICmd) & 0x20));

	rhine_enable_linkmon(ioaddr);
}

static int rhine_open(struct net_device *dev)
{
	struct rhine_private *rp = netdev_priv(dev);
	void __iomem *ioaddr = rp->base;
	int rc;

	rc = request_irq(rp->pdev->irq, rhine_interrupt, IRQF_SHARED, dev->name,
			dev);
	if (rc)
		return rc;

	if (debug > 1)
		netdev_dbg(dev, "%s() irq %d\n", __func__, rp->pdev->irq);

	rc = alloc_ring(dev);
	if (rc) {
		free_irq(rp->pdev->irq, dev);
		return rc;
	}
	alloc_rbufs(dev);
	alloc_tbufs(dev);
	rhine_chip_reset(dev);
	init_registers(dev);
	if (debug > 2)
		netdev_dbg(dev, "%s() Done - status %04x MII status: %04x\n",
			   __func__, ioread16(ioaddr + ChipCmd),
			   mdio_read(dev, rp->mii_if.phy_id, MII_BMSR));

	netif_start_queue(dev);

	return 0;
}

static void rhine_reset_task(struct work_struct *work)
{
	struct rhine_private *rp = container_of(work, struct rhine_private,
						reset_task);
	struct net_device *dev = rp->dev;

	/* protect against concurrent rx interrupts */
	disable_irq(rp->pdev->irq);

	napi_disable(&rp->napi);

	spin_lock_bh(&rp->lock);

	/* clear all descriptors */
	free_tbufs(dev);
	free_rbufs(dev);
	alloc_tbufs(dev);
	alloc_rbufs(dev);

	/* Reinitialize the hardware. */
	rhine_chip_reset(dev);
	init_registers(dev);

	spin_unlock_bh(&rp->lock);
	enable_irq(rp->pdev->irq);

	dev->trans_start = jiffies; /* prevent tx timeout */
	dev->stats.tx_errors++;
	netif_wake_queue(dev);
}

static void rhine_tx_timeout(struct net_device *dev)
{
	struct rhine_private *rp = netdev_priv(dev);
	void __iomem *ioaddr = rp->base;

	netdev_warn(dev, "Transmit timed out, status %04x, PHY status %04x, resetting...\n",
		    ioread16(ioaddr + IntrStatus),
		    mdio_read(dev, rp->mii_if.phy_id, MII_BMSR));

	schedule_work(&rp->reset_task);
}

static netdev_tx_t rhine_start_tx(struct sk_buff *skb,
				  struct net_device *dev)
{
	struct rhine_private *rp = netdev_priv(dev);
	void __iomem *ioaddr = rp->base;
	unsigned entry;
	unsigned long flags;

	/* Caution: the write order is important here, set the field
	   with the "ownership" bits last. */

	/* Calculate the next Tx descriptor entry. */
	entry = rp->cur_tx % TX_RING_SIZE;

	if (skb_padto(skb, ETH_ZLEN))
		return NETDEV_TX_OK;

	rp->tx_skbuff[entry] = skb;

	if ((rp->quirks & rqRhineI) &&
	    (((unsigned long)skb->data & 3) || skb_shinfo(skb)->nr_frags != 0 || skb->ip_summed == CHECKSUM_PARTIAL)) {
		/* Must use alignment buffer. */
		if (skb->len > PKT_BUF_SZ) {
			/* packet too long, drop it */
			dev_kfree_skb(skb);
			rp->tx_skbuff[entry] = NULL;
			dev->stats.tx_dropped++;
			return NETDEV_TX_OK;
		}

		/* Padding is not copied and so must be redone. */
		skb_copy_and_csum_dev(skb, rp->tx_buf[entry]);
		if (skb->len < ETH_ZLEN)
			memset(rp->tx_buf[entry] + skb->len, 0,
			       ETH_ZLEN - skb->len);
		rp->tx_skbuff_dma[entry] = 0;
		rp->tx_ring[entry].addr = cpu_to_le32(rp->tx_bufs_dma +
						      (rp->tx_buf[entry] -
						       rp->tx_bufs));
	} else {
		rp->tx_skbuff_dma[entry] =
			pci_map_single(rp->pdev, skb->data, skb->len,
				       PCI_DMA_TODEVICE);
		rp->tx_ring[entry].addr = cpu_to_le32(rp->tx_skbuff_dma[entry]);
	}

	rp->tx_ring[entry].desc_length =
		cpu_to_le32(TXDESC | (skb->len >= ETH_ZLEN ? skb->len : ETH_ZLEN));

	if (unlikely(vlan_tx_tag_present(skb))) {
		rp->tx_ring[entry].tx_status = cpu_to_le32((vlan_tx_tag_get(skb)) << 16);
		/* request tagging */
		rp->tx_ring[entry].desc_length |= cpu_to_le32(0x020000);
	}
	else
		rp->tx_ring[entry].tx_status = 0;

	/* lock eth irq */
	spin_lock_irqsave(&rp->lock, flags);
	wmb();
	rp->tx_ring[entry].tx_status |= cpu_to_le32(DescOwn);
	wmb();

	rp->cur_tx++;

	/* Non-x86 Todo: explicitly flush cache lines here. */

	if (vlan_tx_tag_present(skb))
		/* Tx queues are bits 7-0 (first Tx queue: bit 7) */
		BYTE_REG_BITS_ON(1 << 7, ioaddr + TQWake);

	/* Wake the potentially-idle transmit channel */
	iowrite8(ioread8(ioaddr + ChipCmd1) | Cmd1TxDemand,
	       ioaddr + ChipCmd1);
	IOSYNC;

	if (rp->cur_tx == rp->dirty_tx + TX_QUEUE_LEN)
		netif_stop_queue(dev);

	spin_unlock_irqrestore(&rp->lock, flags);

	if (debug > 4) {
		netdev_dbg(dev, "Transmit frame #%d queued in slot %d\n",
			   rp->cur_tx-1, entry);
	}
	return NETDEV_TX_OK;
}

/* The interrupt handler does all of the Rx thread work and cleans up
   after the Tx thread. */
static irqreturn_t rhine_interrupt(int irq, void *dev_instance)
{
	struct net_device *dev = dev_instance;
	struct rhine_private *rp = netdev_priv(dev);
	void __iomem *ioaddr = rp->base;
	u32 intr_status;
	int boguscnt = max_interrupt_work;
	int handled = 0;

	while ((intr_status = get_intr_status(dev))) {
		handled = 1;

		/* Acknowledge all of the current interrupt sources ASAP. */
		if (intr_status & IntrTxDescRace)
			iowrite8(0x08, ioaddr + IntrStatus2);
		iowrite16(intr_status & 0xffff, ioaddr + IntrStatus);
		IOSYNC;

		if (debug > 4)
			netdev_dbg(dev, "Interrupt, status %08x\n",
				   intr_status);

		if (intr_status & (IntrRxDone | IntrRxErr | IntrRxDropped |
				   IntrRxWakeUp | IntrRxEmpty | IntrRxNoBuf)) {
			iowrite16(IntrTxAborted |
				  IntrTxDone | IntrTxError | IntrTxUnderrun |
				  IntrPCIErr | IntrStatsMax | IntrLinkChange,
				  ioaddr + IntrEnable);

			napi_schedule(&rp->napi);
		}

		if (intr_status & (IntrTxErrSummary | IntrTxDone)) {
			if (intr_status & IntrTxErrSummary) {
				/* Avoid scavenging before Tx engine turned off */
				RHINE_WAIT_FOR(!(ioread8(ioaddr+ChipCmd) & CmdTxOn));
				if (debug > 2 &&
				    ioread8(ioaddr+ChipCmd) & CmdTxOn)
					netdev_warn(dev,
						    "%s: Tx engine still on\n",
						    __func__);
			}
			rhine_tx(dev);
		}

		/* Abnormal error summary/uncommon events handlers. */
		if (intr_status & (IntrPCIErr | IntrLinkChange |
				   IntrStatsMax | IntrTxError | IntrTxAborted |
				   IntrTxUnderrun | IntrTxDescRace))
			rhine_error(dev, intr_status);

		if (--boguscnt < 0) {
			netdev_warn(dev, "Too much work at interrupt, status=%#08x\n",
				    intr_status);
			break;
		}
	}

	if (debug > 3)
		netdev_dbg(dev, "exiting interrupt, status=%08x\n",
			   ioread16(ioaddr + IntrStatus));
	return IRQ_RETVAL(handled);
}

/* This routine is logically part of the interrupt handler, but isolated
   for clarity. */
static void rhine_tx(struct net_device *dev)
{
	struct rhine_private *rp = netdev_priv(dev);
	int txstatus = 0, entry = rp->dirty_tx % TX_RING_SIZE;

	spin_lock(&rp->lock);

	/* find and cleanup dirty tx descriptors */
	while (rp->dirty_tx != rp->cur_tx) {
		txstatus = le32_to_cpu(rp->tx_ring[entry].tx_status);
		if (debug > 6)
			netdev_dbg(dev, "Tx scavenge %d status %08x\n",
				   entry, txstatus);
		if (txstatus & DescOwn)
			break;
		if (txstatus & 0x8000) {
			if (debug > 1)
				netdev_dbg(dev, "Transmit error, Tx status %08x\n",
					   txstatus);
			dev->stats.tx_errors++;
			if (txstatus & 0x0400)
				dev->stats.tx_carrier_errors++;
			if (txstatus & 0x0200)
				dev->stats.tx_window_errors++;
			if (txstatus & 0x0100)
				dev->stats.tx_aborted_errors++;
			if (txstatus & 0x0080)
				dev->stats.tx_heartbeat_errors++;
			if (((rp->quirks & rqRhineI) && txstatus & 0x0002) ||
			    (txstatus & 0x0800) || (txstatus & 0x1000)) {
				dev->stats.tx_fifo_errors++;
				rp->tx_ring[entry].tx_status = cpu_to_le32(DescOwn);
				break; /* Keep the skb - we try again */
			}
			/* Transmitter restarted in 'abnormal' handler. */
		} else {
			if (rp->quirks & rqRhineI)
				dev->stats.collisions += (txstatus >> 3) & 0x0F;
			else
				dev->stats.collisions += txstatus & 0x0F;
			if (debug > 6)
				netdev_dbg(dev, "collisions: %1.1x:%1.1x\n",
					   (txstatus >> 3) & 0xF,
					   txstatus & 0xF);
			dev->stats.tx_bytes += rp->tx_skbuff[entry]->len;
			dev->stats.tx_packets++;
		}
		/* Free the original skb. */
		if (rp->tx_skbuff_dma[entry]) {
			pci_unmap_single(rp->pdev,
					 rp->tx_skbuff_dma[entry],
					 rp->tx_skbuff[entry]->len,
					 PCI_DMA_TODEVICE);
		}
		dev_kfree_skb_irq(rp->tx_skbuff[entry]);
		rp->tx_skbuff[entry] = NULL;
		entry = (++rp->dirty_tx) % TX_RING_SIZE;
	}
	if ((rp->cur_tx - rp->dirty_tx) < TX_QUEUE_LEN - 4)
		netif_wake_queue(dev);

	spin_unlock(&rp->lock);
}

/**
 * rhine_get_vlan_tci - extract TCI from Rx data buffer
 * @skb: pointer to sk_buff
 * @data_size: used data area of the buffer including CRC
 *
 * If hardware VLAN tag extraction is enabled and the chip indicates a 802.1Q
 * packet, the extracted 802.1Q header (2 bytes TPID + 2 bytes TCI) is 4-byte
 * aligned following the CRC.
 */
static inline u16 rhine_get_vlan_tci(struct sk_buff *skb, int data_size)
{
	u8 *trailer = (u8 *)skb->data + ((data_size + 3) & ~3) + 2;
	return be16_to_cpup((__be16 *)trailer);
}

/* Process up to limit frames from receive ring */
static int rhine_rx(struct net_device *dev, int limit)
{
	struct rhine_private *rp = netdev_priv(dev);
	int count;
	int entry = rp->cur_rx % RX_RING_SIZE;

	if (debug > 4) {
		netdev_dbg(dev, "%s(), entry %d status %08x\n",
			   __func__, entry,
			   le32_to_cpu(rp->rx_head_desc->rx_status));
	}

	/* If EOP is set on the next entry, it's a new packet. Send it up. */
	for (count = 0; count < limit; ++count) {
		struct rx_desc *desc = rp->rx_head_desc;
		u32 desc_status = le32_to_cpu(desc->rx_status);
		u32 desc_length = le32_to_cpu(desc->desc_length);
		int data_size = desc_status >> 16;

		if (desc_status & DescOwn)
			break;

		if (debug > 4)
			netdev_dbg(dev, "%s() status is %08x\n",
				   __func__, desc_status);

		if ((desc_status & (RxWholePkt | RxErr)) != RxWholePkt) {
			if ((desc_status & RxWholePkt) != RxWholePkt) {
				netdev_warn(dev,
	"Oversized Ethernet frame spanned multiple buffers, "
	"entry %#x length %d status %08x!\n",
					    entry, data_size,
					    desc_status);
				netdev_warn(dev,
					    "Oversized Ethernet frame %p vs %p\n",
					    rp->rx_head_desc,
					    &rp->rx_ring[entry]);
				dev->stats.rx_length_errors++;
			} else if (desc_status & RxErr) {
				/* There was a error. */
				if (debug > 2)
					netdev_dbg(dev, "%s() Rx error was %08x\n",
						   __func__, desc_status);
				dev->stats.rx_errors++;
				if (desc_status & 0x0030)
					dev->stats.rx_length_errors++;
				if (desc_status & 0x0048)
					dev->stats.rx_fifo_errors++;
				if (desc_status & 0x0004)
					dev->stats.rx_frame_errors++;
				if (desc_status & 0x0002) {
					/* this can also be updated outside the interrupt handler */
					spin_lock(&rp->lock);
					dev->stats.rx_crc_errors++;
					spin_unlock(&rp->lock);
				}
			}
		} else {
			struct sk_buff *skb = NULL;
			/* Length should omit the CRC */
			int pkt_len = data_size - 4;
			u16 vlan_tci = 0;

			/* Check if the packet is long enough to accept without
			   copying to a minimally-sized skbuff. */
			if (pkt_len < rx_copybreak)
				skb = netdev_alloc_skb_ip_align(dev, pkt_len);
			if (skb) {
				pci_dma_sync_single_for_cpu(rp->pdev,
							    rp->rx_skbuff_dma[entry],
							    rp->rx_buf_sz,
							    PCI_DMA_FROMDEVICE);

				skb_copy_to_linear_data(skb,
						 rp->rx_skbuff[entry]->data,
						 pkt_len);
				skb_put(skb, pkt_len);
				pci_dma_sync_single_for_device(rp->pdev,
							       rp->rx_skbuff_dma[entry],
							       rp->rx_buf_sz,
							       PCI_DMA_FROMDEVICE);
			} else {
				skb = rp->rx_skbuff[entry];
				if (skb == NULL) {
					netdev_err(dev, "Inconsistent Rx descriptor chain\n");
					break;
				}
				rp->rx_skbuff[entry] = NULL;
				skb_put(skb, pkt_len);
				pci_unmap_single(rp->pdev,
						 rp->rx_skbuff_dma[entry],
						 rp->rx_buf_sz,
						 PCI_DMA_FROMDEVICE);
			}

			if (unlikely(desc_length & DescTag))
				vlan_tci = rhine_get_vlan_tci(skb, data_size);

			skb->protocol = eth_type_trans(skb, dev);

			if (unlikely(desc_length & DescTag))
				__vlan_hwaccel_put_tag(skb, vlan_tci);
			netif_receive_skb(skb);
			dev->stats.rx_bytes += pkt_len;
			dev->stats.rx_packets++;
		}
		entry = (++rp->cur_rx) % RX_RING_SIZE;
		rp->rx_head_desc = &rp->rx_ring[entry];
	}

	/* Refill the Rx ring buffers. */
	for (; rp->cur_rx - rp->dirty_rx > 0; rp->dirty_rx++) {
		struct sk_buff *skb;
		entry = rp->dirty_rx % RX_RING_SIZE;
		if (rp->rx_skbuff[entry] == NULL) {
			skb = netdev_alloc_skb(dev, rp->rx_buf_sz);
			rp->rx_skbuff[entry] = skb;
			if (skb == NULL)
				break;	/* Better luck next round. */
			skb->dev = dev;	/* Mark as being used by this device. */
			rp->rx_skbuff_dma[entry] =
				pci_map_single(rp->pdev, skb->data,
					       rp->rx_buf_sz,
					       PCI_DMA_FROMDEVICE);
			rp->rx_ring[entry].addr = cpu_to_le32(rp->rx_skbuff_dma[entry]);
		}
		rp->rx_ring[entry].rx_status = cpu_to_le32(DescOwn);
	}

	return count;
}

/*
 * Clears the "tally counters" for CRC errors and missed frames(?).
 * It has been reported that some chips need a write of 0 to clear
 * these, for others the counters are set to 1 when written to and
 * instead cleared when read. So we clear them both ways ...
 */
static inline void clear_tally_counters(void __iomem *ioaddr)
{
	iowrite32(0, ioaddr + RxMissed);
	ioread16(ioaddr + RxCRCErrs);
	ioread16(ioaddr + RxMissed);
}

static void rhine_restart_tx(struct net_device *dev) {
	struct rhine_private *rp = netdev_priv(dev);
	void __iomem *ioaddr = rp->base;
	int entry = rp->dirty_tx % TX_RING_SIZE;
	u32 intr_status;

	/*
	 * If new errors occurred, we need to sort them out before doing Tx.
	 * In that case the ISR will be back here RSN anyway.
	 */
	intr_status = get_intr_status(dev);

	if ((intr_status & IntrTxErrSummary) == 0) {

		/* We know better than the chip where it should continue. */
		iowrite32(rp->tx_ring_dma + entry * sizeof(struct tx_desc),
		       ioaddr + TxRingPtr);

		iowrite8(ioread8(ioaddr + ChipCmd) | CmdTxOn,
		       ioaddr + ChipCmd);

		if (rp->tx_ring[entry].desc_length & cpu_to_le32(0x020000))
			/* Tx queues are bits 7-0 (first Tx queue: bit 7) */
			BYTE_REG_BITS_ON(1 << 7, ioaddr + TQWake);

		iowrite8(ioread8(ioaddr + ChipCmd1) | Cmd1TxDemand,
		       ioaddr + ChipCmd1);
		IOSYNC;
	}
	else {
		/* This should never happen */
		if (debug > 1)
<<<<<<< HEAD
			printk(KERN_WARNING "%s: rhine_restart_tx() "
			       "Another error occurred %8.8x.\n",
			       dev->name, intr_status);
=======
			netdev_warn(dev, "%s() Another error occurred %08x\n",
				   __func__, intr_status);
>>>>>>> d762f438
	}

}

static void rhine_error(struct net_device *dev, int intr_status)
{
	struct rhine_private *rp = netdev_priv(dev);
	void __iomem *ioaddr = rp->base;

	spin_lock(&rp->lock);

	if (intr_status & IntrLinkChange)
		rhine_check_media(dev, 0);
	if (intr_status & IntrStatsMax) {
		dev->stats.rx_crc_errors += ioread16(ioaddr + RxCRCErrs);
		dev->stats.rx_missed_errors += ioread16(ioaddr + RxMissed);
		clear_tally_counters(ioaddr);
	}
	if (intr_status & IntrTxAborted) {
		if (debug > 1)
			netdev_info(dev, "Abort %08x, frame dropped\n",
				    intr_status);
	}
	if (intr_status & IntrTxUnderrun) {
		if (rp->tx_thresh < 0xE0)
			BYTE_REG_BITS_SET((rp->tx_thresh += 0x20), 0x80, ioaddr + TxConfig);
		if (debug > 1)
			netdev_info(dev, "Transmitter underrun, Tx threshold now %02x\n",
				    rp->tx_thresh);
	}
	if (intr_status & IntrTxDescRace) {
		if (debug > 2)
			netdev_info(dev, "Tx descriptor write-back race\n");
	}
	if ((intr_status & IntrTxError) &&
	    (intr_status & (IntrTxAborted |
	     IntrTxUnderrun | IntrTxDescRace)) == 0) {
		if (rp->tx_thresh < 0xE0) {
			BYTE_REG_BITS_SET((rp->tx_thresh += 0x20), 0x80, ioaddr + TxConfig);
		}
		if (debug > 1)
			netdev_info(dev, "Unspecified error. Tx threshold now %02x\n",
				    rp->tx_thresh);
	}
	if (intr_status & (IntrTxAborted | IntrTxUnderrun | IntrTxDescRace |
			   IntrTxError))
		rhine_restart_tx(dev);

	if (intr_status & ~(IntrLinkChange | IntrStatsMax | IntrTxUnderrun |
			    IntrTxError | IntrTxAborted | IntrNormalSummary |
			    IntrTxDescRace)) {
		if (debug > 1)
			netdev_err(dev, "Something Wicked happened! %08x\n",
				   intr_status);
	}

	spin_unlock(&rp->lock);
}

static struct net_device_stats *rhine_get_stats(struct net_device *dev)
{
	struct rhine_private *rp = netdev_priv(dev);
	void __iomem *ioaddr = rp->base;
	unsigned long flags;

	spin_lock_irqsave(&rp->lock, flags);
	dev->stats.rx_crc_errors += ioread16(ioaddr + RxCRCErrs);
	dev->stats.rx_missed_errors += ioread16(ioaddr + RxMissed);
	clear_tally_counters(ioaddr);
	spin_unlock_irqrestore(&rp->lock, flags);

	return &dev->stats;
}

static void rhine_set_rx_mode(struct net_device *dev)
{
	struct rhine_private *rp = netdev_priv(dev);
	void __iomem *ioaddr = rp->base;
	u32 mc_filter[2];	/* Multicast hash filter */
	u8 rx_mode = 0x0C;	/* Note: 0x02=accept runt, 0x01=accept errs */
	struct netdev_hw_addr *ha;

	if (dev->flags & IFF_PROMISC) {		/* Set promiscuous. */
		rx_mode = 0x1C;
		iowrite32(0xffffffff, ioaddr + MulticastFilter0);
		iowrite32(0xffffffff, ioaddr + MulticastFilter1);
	} else if ((netdev_mc_count(dev) > multicast_filter_limit) ||
		   (dev->flags & IFF_ALLMULTI)) {
		/* Too many to match, or accept all multicasts. */
		iowrite32(0xffffffff, ioaddr + MulticastFilter0);
		iowrite32(0xffffffff, ioaddr + MulticastFilter1);
	} else if (rp->pdev->revision >= VT6105M) {
		int i = 0;
		u32 mCAMmask = 0;	/* 32 mCAMs (6105M and better) */
		netdev_for_each_mc_addr(ha, dev) {
			if (i == MCAM_SIZE)
				break;
			rhine_set_cam(ioaddr, i, ha->addr);
			mCAMmask |= 1 << i;
			i++;
		}
		rhine_set_cam_mask(ioaddr, mCAMmask);
	} else {
		memset(mc_filter, 0, sizeof(mc_filter));
		netdev_for_each_mc_addr(ha, dev) {
			int bit_nr = ether_crc(ETH_ALEN, ha->addr) >> 26;

			mc_filter[bit_nr >> 5] |= 1 << (bit_nr & 31);
		}
		iowrite32(mc_filter[0], ioaddr + MulticastFilter0);
		iowrite32(mc_filter[1], ioaddr + MulticastFilter1);
	}
	/* enable/disable VLAN receive filtering */
	if (rp->pdev->revision >= VT6105M) {
		if (dev->flags & IFF_PROMISC)
			BYTE_REG_BITS_OFF(BCR1_VIDFR, ioaddr + PCIBusConfig1);
		else
			BYTE_REG_BITS_ON(BCR1_VIDFR, ioaddr + PCIBusConfig1);
	}
	BYTE_REG_BITS_ON(rx_mode, ioaddr + RxConfig);
}

static void netdev_get_drvinfo(struct net_device *dev, struct ethtool_drvinfo *info)
{
	struct rhine_private *rp = netdev_priv(dev);

	strcpy(info->driver, DRV_NAME);
	strcpy(info->version, DRV_VERSION);
	strcpy(info->bus_info, pci_name(rp->pdev));
}

static int netdev_get_settings(struct net_device *dev, struct ethtool_cmd *cmd)
{
	struct rhine_private *rp = netdev_priv(dev);
	int rc;

	spin_lock_irq(&rp->lock);
	rc = mii_ethtool_gset(&rp->mii_if, cmd);
	spin_unlock_irq(&rp->lock);

	return rc;
}

static int netdev_set_settings(struct net_device *dev, struct ethtool_cmd *cmd)
{
	struct rhine_private *rp = netdev_priv(dev);
	int rc;

	spin_lock_irq(&rp->lock);
	rc = mii_ethtool_sset(&rp->mii_if, cmd);
	spin_unlock_irq(&rp->lock);
	rhine_set_carrier(&rp->mii_if);

	return rc;
}

static int netdev_nway_reset(struct net_device *dev)
{
	struct rhine_private *rp = netdev_priv(dev);

	return mii_nway_restart(&rp->mii_if);
}

static u32 netdev_get_link(struct net_device *dev)
{
	struct rhine_private *rp = netdev_priv(dev);

	return mii_link_ok(&rp->mii_if);
}

static u32 netdev_get_msglevel(struct net_device *dev)
{
	return debug;
}

static void netdev_set_msglevel(struct net_device *dev, u32 value)
{
	debug = value;
}

static void rhine_get_wol(struct net_device *dev, struct ethtool_wolinfo *wol)
{
	struct rhine_private *rp = netdev_priv(dev);

	if (!(rp->quirks & rqWOL))
		return;

	spin_lock_irq(&rp->lock);
	wol->supported = WAKE_PHY | WAKE_MAGIC |
			 WAKE_UCAST | WAKE_MCAST | WAKE_BCAST;	/* Untested */
	wol->wolopts = rp->wolopts;
	spin_unlock_irq(&rp->lock);
}

static int rhine_set_wol(struct net_device *dev, struct ethtool_wolinfo *wol)
{
	struct rhine_private *rp = netdev_priv(dev);
	u32 support = WAKE_PHY | WAKE_MAGIC |
		      WAKE_UCAST | WAKE_MCAST | WAKE_BCAST;	/* Untested */

	if (!(rp->quirks & rqWOL))
		return -EINVAL;

	if (wol->wolopts & ~support)
		return -EINVAL;

	spin_lock_irq(&rp->lock);
	rp->wolopts = wol->wolopts;
	spin_unlock_irq(&rp->lock);

	return 0;
}

static const struct ethtool_ops netdev_ethtool_ops = {
	.get_drvinfo		= netdev_get_drvinfo,
	.get_settings		= netdev_get_settings,
	.set_settings		= netdev_set_settings,
	.nway_reset		= netdev_nway_reset,
	.get_link		= netdev_get_link,
	.get_msglevel		= netdev_get_msglevel,
	.set_msglevel		= netdev_set_msglevel,
	.get_wol		= rhine_get_wol,
	.set_wol		= rhine_set_wol,
};

static int netdev_ioctl(struct net_device *dev, struct ifreq *rq, int cmd)
{
	struct rhine_private *rp = netdev_priv(dev);
	int rc;

	if (!netif_running(dev))
		return -EINVAL;

	spin_lock_irq(&rp->lock);
	rc = generic_mii_ioctl(&rp->mii_if, if_mii(rq), cmd, NULL);
	spin_unlock_irq(&rp->lock);
	rhine_set_carrier(&rp->mii_if);

	return rc;
}

static int rhine_close(struct net_device *dev)
{
	struct rhine_private *rp = netdev_priv(dev);
	void __iomem *ioaddr = rp->base;

	napi_disable(&rp->napi);
	cancel_work_sync(&rp->reset_task);
	netif_stop_queue(dev);

	spin_lock_irq(&rp->lock);

	if (debug > 1)
		netdev_dbg(dev, "Shutting down ethercard, status was %04x\n",
			   ioread16(ioaddr + ChipCmd));

	/* Switch to loopback mode to avoid hardware races. */
	iowrite8(rp->tx_thresh | 0x02, ioaddr + TxConfig);

	/* Disable interrupts by clearing the interrupt mask. */
	iowrite16(0x0000, ioaddr + IntrEnable);

	/* Stop the chip's Tx and Rx processes. */
	iowrite16(CmdStop, ioaddr + ChipCmd);

	spin_unlock_irq(&rp->lock);

	free_irq(rp->pdev->irq, dev);
	free_rbufs(dev);
	free_tbufs(dev);
	free_ring(dev);

	return 0;
}


static void __devexit rhine_remove_one(struct pci_dev *pdev)
{
	struct net_device *dev = pci_get_drvdata(pdev);
	struct rhine_private *rp = netdev_priv(dev);

	unregister_netdev(dev);

	pci_iounmap(pdev, rp->base);
	pci_release_regions(pdev);

	free_netdev(dev);
	pci_disable_device(pdev);
	pci_set_drvdata(pdev, NULL);
}

static void rhine_shutdown (struct pci_dev *pdev)
{
	struct net_device *dev = pci_get_drvdata(pdev);
	struct rhine_private *rp = netdev_priv(dev);
	void __iomem *ioaddr = rp->base;

	if (!(rp->quirks & rqWOL))
		return; /* Nothing to do for non-WOL adapters */

	rhine_power_init(dev);

	/* Make sure we use pattern 0, 1 and not 4, 5 */
	if (rp->quirks & rq6patterns)
		iowrite8(0x04, ioaddr + WOLcgClr);

	if (rp->wolopts & WAKE_MAGIC) {
		iowrite8(WOLmagic, ioaddr + WOLcrSet);
		/*
		 * Turn EEPROM-controlled wake-up back on -- some hardware may
		 * not cooperate otherwise.
		 */
		iowrite8(ioread8(ioaddr + ConfigA) | 0x03, ioaddr + ConfigA);
	}

	if (rp->wolopts & (WAKE_BCAST|WAKE_MCAST))
		iowrite8(WOLbmcast, ioaddr + WOLcgSet);

	if (rp->wolopts & WAKE_PHY)
		iowrite8(WOLlnkon | WOLlnkoff, ioaddr + WOLcrSet);

	if (rp->wolopts & WAKE_UCAST)
		iowrite8(WOLucast, ioaddr + WOLcrSet);

	if (rp->wolopts) {
		/* Enable legacy WOL (for old motherboards) */
		iowrite8(0x01, ioaddr + PwcfgSet);
		iowrite8(ioread8(ioaddr + StickyHW) | 0x04, ioaddr + StickyHW);
	}

	/* Hit power state D3 (sleep) */
	if (!avoid_D3)
		iowrite8(ioread8(ioaddr + StickyHW) | 0x03, ioaddr + StickyHW);

	/* TODO: Check use of pci_enable_wake() */

}

#ifdef CONFIG_PM
static int rhine_suspend(struct pci_dev *pdev, pm_message_t state)
{
	struct net_device *dev = pci_get_drvdata(pdev);
	struct rhine_private *rp = netdev_priv(dev);
	unsigned long flags;

	if (!netif_running(dev))
		return 0;

	napi_disable(&rp->napi);

	netif_device_detach(dev);
	pci_save_state(pdev);

	spin_lock_irqsave(&rp->lock, flags);
	rhine_shutdown(pdev);
	spin_unlock_irqrestore(&rp->lock, flags);

	free_irq(dev->irq, dev);
	return 0;
}

static int rhine_resume(struct pci_dev *pdev)
{
	struct net_device *dev = pci_get_drvdata(pdev);
	struct rhine_private *rp = netdev_priv(dev);
	unsigned long flags;
	int ret;

	if (!netif_running(dev))
		return 0;

	if (request_irq(dev->irq, rhine_interrupt, IRQF_SHARED, dev->name, dev))
		netdev_err(dev, "request_irq failed\n");

	ret = pci_set_power_state(pdev, PCI_D0);
	if (debug > 1)
		netdev_info(dev, "Entering power state D0 %s (%d)\n",
			    ret ? "failed" : "succeeded", ret);

	pci_restore_state(pdev);

	spin_lock_irqsave(&rp->lock, flags);
#ifdef USE_MMIO
	enable_mmio(rp->pioaddr, rp->quirks);
#endif
	rhine_power_init(dev);
	free_tbufs(dev);
	free_rbufs(dev);
	alloc_tbufs(dev);
	alloc_rbufs(dev);
	init_registers(dev);
	spin_unlock_irqrestore(&rp->lock, flags);

	netif_device_attach(dev);

	return 0;
}
#endif /* CONFIG_PM */

static struct pci_driver rhine_driver = {
	.name		= DRV_NAME,
	.id_table	= rhine_pci_tbl,
	.probe		= rhine_init_one,
	.remove		= __devexit_p(rhine_remove_one),
#ifdef CONFIG_PM
	.suspend	= rhine_suspend,
	.resume		= rhine_resume,
#endif /* CONFIG_PM */
	.shutdown =	rhine_shutdown,
};

static struct dmi_system_id __initdata rhine_dmi_table[] = {
	{
		.ident = "EPIA-M",
		.matches = {
			DMI_MATCH(DMI_BIOS_VENDOR, "Award Software International, Inc."),
			DMI_MATCH(DMI_BIOS_VERSION, "6.00 PG"),
		},
	},
	{
		.ident = "KV7",
		.matches = {
			DMI_MATCH(DMI_BIOS_VENDOR, "Phoenix Technologies, LTD"),
			DMI_MATCH(DMI_BIOS_VERSION, "6.00 PG"),
		},
	},
	{ NULL }
};

static int __init rhine_init(void)
{
/* when a module, this is printed whether or not devices are found in probe */
#ifdef MODULE
	pr_info("%s\n", version);
#endif
	if (dmi_check_system(rhine_dmi_table)) {
		/* these BIOSes fail at PXE boot if chip is in D3 */
		avoid_D3 = 1;
		pr_warn("Broken BIOS detected, avoid_D3 enabled\n");
	}
	else if (avoid_D3)
		pr_info("avoid_D3 set\n");

	return pci_register_driver(&rhine_driver);
}


static void __exit rhine_cleanup(void)
{
	pci_unregister_driver(&rhine_driver);
}


module_init(rhine_init);
module_exit(rhine_cleanup);<|MERGE_RESOLUTION|>--- conflicted
+++ resolved
@@ -1881,14 +1881,8 @@
 	else {
 		/* This should never happen */
 		if (debug > 1)
-<<<<<<< HEAD
-			printk(KERN_WARNING "%s: rhine_restart_tx() "
-			       "Another error occurred %8.8x.\n",
-			       dev->name, intr_status);
-=======
 			netdev_warn(dev, "%s() Another error occurred %08x\n",
 				   __func__, intr_status);
->>>>>>> d762f438
 	}
 
 }
