/*
 * Copyright (C) 2007-2010 Advanced Micro Devices, Inc.
 * Author: Joerg Roedel <jroedel@suse.de>
 *         Leo Duran <leo.duran@amd.com>
 *
 * This program is free software; you can redistribute it and/or modify it
 * under the terms of the GNU General Public License version 2 as published
 * by the Free Software Foundation.
 *
 * This program is distributed in the hope that it will be useful,
 * but WITHOUT ANY WARRANTY; without even the implied warranty of
 * MERCHANTABILITY or FITNESS FOR A PARTICULAR PURPOSE.  See the
 * GNU General Public License for more details.
 *
 * You should have received a copy of the GNU General Public License
 * along with this program; if not, write to the Free Software
 * Foundation, Inc., 59 Temple Place, Suite 330, Boston, MA  02111-1307 USA
 */

#include <linux/ratelimit.h>
#include <linux/pci.h>
#include <linux/acpi.h>
#include <linux/amba/bus.h>
#include <linux/platform_device.h>
#include <linux/pci-ats.h>
#include <linux/bitmap.h>
#include <linux/slab.h>
#include <linux/debugfs.h>
#include <linux/scatterlist.h>
#include <linux/dma-mapping.h>
#include <linux/iommu-helper.h>
#include <linux/iommu.h>
#include <linux/delay.h>
#include <linux/amd-iommu.h>
#include <linux/notifier.h>
#include <linux/export.h>
#include <linux/irq.h>
#include <linux/msi.h>
#include <linux/dma-contiguous.h>
#include <linux/irqdomain.h>
#include <linux/percpu.h>
#include <linux/iova.h>
#include <asm/irq_remapping.h>
#include <asm/io_apic.h>
#include <asm/apic.h>
#include <asm/hw_irq.h>
#include <asm/msidef.h>
#include <asm/proto.h>
#include <asm/iommu.h>
#include <asm/gart.h>
#include <asm/dma.h>

#include "amd_iommu_proto.h"
#include "amd_iommu_types.h"
#include "irq_remapping.h"

#define AMD_IOMMU_MAPPING_ERROR	0

#define CMD_SET_TYPE(cmd, t) ((cmd)->data[1] |= ((t) << 28))

#define LOOP_TIMEOUT	100000

/* IO virtual address start page frame number */
#define IOVA_START_PFN		(1)
#define IOVA_PFN(addr)		((addr) >> PAGE_SHIFT)

/* Reserved IOVA ranges */
#define MSI_RANGE_START		(0xfee00000)
#define MSI_RANGE_END		(0xfeefffff)
#define HT_RANGE_START		(0xfd00000000ULL)
#define HT_RANGE_END		(0xffffffffffULL)

/*
 * This bitmap is used to advertise the page sizes our hardware support
 * to the IOMMU core, which will then use this information to split
 * physically contiguous memory regions it is mapping into page sizes
 * that we support.
 *
 * 512GB Pages are not supported due to a hardware bug
 */
#define AMD_IOMMU_PGSIZES	((~0xFFFUL) & ~(2ULL << 38))

static DEFINE_RWLOCK(amd_iommu_devtable_lock);

/* List of all available dev_data structures */
static LIST_HEAD(dev_data_list);
static DEFINE_SPINLOCK(dev_data_list_lock);

LIST_HEAD(ioapic_map);
LIST_HEAD(hpet_map);
LIST_HEAD(acpihid_map);

/*
 * Domain for untranslated devices - only allocated
 * if iommu=pt passed on kernel cmd line.
 */
const struct iommu_ops amd_iommu_ops;

static ATOMIC_NOTIFIER_HEAD(ppr_notifier);
int amd_iommu_max_glx_val = -1;

static const struct dma_map_ops amd_iommu_dma_ops;

/*
 * general struct to manage commands send to an IOMMU
 */
struct iommu_cmd {
	u32 data[4];
};

struct kmem_cache *amd_iommu_irq_cache;

static void update_domain(struct protection_domain *domain);
static int protection_domain_init(struct protection_domain *domain);
static void detach_device(struct device *dev);
static void iova_domain_flush_tlb(struct iova_domain *iovad);

/*
 * Data container for a dma_ops specific protection domain
 */
struct dma_ops_domain {
	/* generic protection domain information */
	struct protection_domain domain;

	/* IOVA RB-Tree */
	struct iova_domain iovad;
};

static struct iova_domain reserved_iova_ranges;
static struct lock_class_key reserved_rbtree_key;

/****************************************************************************
 *
 * Helper functions
 *
 ****************************************************************************/

static inline int match_hid_uid(struct device *dev,
				struct acpihid_map_entry *entry)
{
	const char *hid, *uid;

	hid = acpi_device_hid(ACPI_COMPANION(dev));
	uid = acpi_device_uid(ACPI_COMPANION(dev));

	if (!hid || !(*hid))
		return -ENODEV;

	if (!uid || !(*uid))
		return strcmp(hid, entry->hid);

	if (!(*entry->uid))
		return strcmp(hid, entry->hid);

	return (strcmp(hid, entry->hid) || strcmp(uid, entry->uid));
}

static inline u16 get_pci_device_id(struct device *dev)
{
	struct pci_dev *pdev = to_pci_dev(dev);

	return PCI_DEVID(pdev->bus->number, pdev->devfn);
}

static inline int get_acpihid_device_id(struct device *dev,
					struct acpihid_map_entry **entry)
{
	struct acpihid_map_entry *p;

	list_for_each_entry(p, &acpihid_map, list) {
		if (!match_hid_uid(dev, p)) {
			if (entry)
				*entry = p;
			return p->devid;
		}
	}
	return -EINVAL;
}

static inline int get_device_id(struct device *dev)
{
	int devid;

	if (dev_is_pci(dev))
		devid = get_pci_device_id(dev);
	else
		devid = get_acpihid_device_id(dev, NULL);

	return devid;
}

static struct protection_domain *to_pdomain(struct iommu_domain *dom)
{
	return container_of(dom, struct protection_domain, domain);
}

static struct dma_ops_domain* to_dma_ops_domain(struct protection_domain *domain)
{
	BUG_ON(domain->flags != PD_DMA_OPS_MASK);
	return container_of(domain, struct dma_ops_domain, domain);
}

static struct iommu_dev_data *alloc_dev_data(u16 devid)
{
	struct iommu_dev_data *dev_data;
	unsigned long flags;

	dev_data = kzalloc(sizeof(*dev_data), GFP_KERNEL);
	if (!dev_data)
		return NULL;

	dev_data->devid = devid;

	spin_lock_irqsave(&dev_data_list_lock, flags);
	list_add_tail(&dev_data->dev_data_list, &dev_data_list);
	spin_unlock_irqrestore(&dev_data_list_lock, flags);

	ratelimit_default_init(&dev_data->rs);

	return dev_data;
}

static struct iommu_dev_data *search_dev_data(u16 devid)
{
	struct iommu_dev_data *dev_data;
	unsigned long flags;

	spin_lock_irqsave(&dev_data_list_lock, flags);
	list_for_each_entry(dev_data, &dev_data_list, dev_data_list) {
		if (dev_data->devid == devid)
			goto out_unlock;
	}

	dev_data = NULL;

out_unlock:
	spin_unlock_irqrestore(&dev_data_list_lock, flags);

	return dev_data;
}

static int __last_alias(struct pci_dev *pdev, u16 alias, void *data)
{
	*(u16 *)data = alias;
	return 0;
}

static u16 get_alias(struct device *dev)
{
	struct pci_dev *pdev = to_pci_dev(dev);
	u16 devid, ivrs_alias, pci_alias;

	/* The callers make sure that get_device_id() does not fail here */
	devid = get_device_id(dev);
	ivrs_alias = amd_iommu_alias_table[devid];
	pci_for_each_dma_alias(pdev, __last_alias, &pci_alias);

	if (ivrs_alias == pci_alias)
		return ivrs_alias;

	/*
	 * DMA alias showdown
	 *
	 * The IVRS is fairly reliable in telling us about aliases, but it
	 * can't know about every screwy device.  If we don't have an IVRS
	 * reported alias, use the PCI reported alias.  In that case we may
	 * still need to initialize the rlookup and dev_table entries if the
	 * alias is to a non-existent device.
	 */
	if (ivrs_alias == devid) {
		if (!amd_iommu_rlookup_table[pci_alias]) {
			amd_iommu_rlookup_table[pci_alias] =
				amd_iommu_rlookup_table[devid];
			memcpy(amd_iommu_dev_table[pci_alias].data,
			       amd_iommu_dev_table[devid].data,
			       sizeof(amd_iommu_dev_table[pci_alias].data));
		}

		return pci_alias;
	}

	pr_info("AMD-Vi: Using IVRS reported alias %02x:%02x.%d "
		"for device %s[%04x:%04x], kernel reported alias "
		"%02x:%02x.%d\n", PCI_BUS_NUM(ivrs_alias), PCI_SLOT(ivrs_alias),
		PCI_FUNC(ivrs_alias), dev_name(dev), pdev->vendor, pdev->device,
		PCI_BUS_NUM(pci_alias), PCI_SLOT(pci_alias),
		PCI_FUNC(pci_alias));

	/*
	 * If we don't have a PCI DMA alias and the IVRS alias is on the same
	 * bus, then the IVRS table may know about a quirk that we don't.
	 */
	if (pci_alias == devid &&
	    PCI_BUS_NUM(ivrs_alias) == pdev->bus->number) {
		pci_add_dma_alias(pdev, ivrs_alias & 0xff);
		pr_info("AMD-Vi: Added PCI DMA alias %02x.%d for %s\n",
			PCI_SLOT(ivrs_alias), PCI_FUNC(ivrs_alias),
			dev_name(dev));
	}

	return ivrs_alias;
}

static struct iommu_dev_data *find_dev_data(u16 devid)
{
	struct iommu_dev_data *dev_data;
	struct amd_iommu *iommu = amd_iommu_rlookup_table[devid];

	dev_data = search_dev_data(devid);

	if (dev_data == NULL) {
		dev_data = alloc_dev_data(devid);

		if (translation_pre_enabled(iommu))
			dev_data->defer_attach = true;
	}

	return dev_data;
}

struct iommu_dev_data *get_dev_data(struct device *dev)
{
	return dev->archdata.iommu;
}
EXPORT_SYMBOL(get_dev_data);

/*
* Find or create an IOMMU group for a acpihid device.
*/
static struct iommu_group *acpihid_device_group(struct device *dev)
{
	struct acpihid_map_entry *p, *entry = NULL;
	int devid;

	devid = get_acpihid_device_id(dev, &entry);
	if (devid < 0)
		return ERR_PTR(devid);

	list_for_each_entry(p, &acpihid_map, list) {
		if ((devid == p->devid) && p->group)
			entry->group = p->group;
	}

	if (!entry->group)
		entry->group = generic_device_group(dev);
	else
		iommu_group_ref_get(entry->group);

	return entry->group;
}

static bool pci_iommuv2_capable(struct pci_dev *pdev)
{
	static const int caps[] = {
		PCI_EXT_CAP_ID_ATS,
		PCI_EXT_CAP_ID_PRI,
		PCI_EXT_CAP_ID_PASID,
	};
	int i, pos;

	for (i = 0; i < 3; ++i) {
		pos = pci_find_ext_capability(pdev, caps[i]);
		if (pos == 0)
			return false;
	}

	return true;
}

static bool pdev_pri_erratum(struct pci_dev *pdev, u32 erratum)
{
	struct iommu_dev_data *dev_data;

	dev_data = get_dev_data(&pdev->dev);

	return dev_data->errata & (1 << erratum) ? true : false;
}

/*
 * This function checks if the driver got a valid device from the caller to
 * avoid dereferencing invalid pointers.
 */
static bool check_device(struct device *dev)
{
	int devid;

	if (!dev || !dev->dma_mask)
		return false;

	devid = get_device_id(dev);
	if (devid < 0)
		return false;

	/* Out of our scope? */
	if (devid > amd_iommu_last_bdf)
		return false;

	if (amd_iommu_rlookup_table[devid] == NULL)
		return false;

	return true;
}

static void init_iommu_group(struct device *dev)
{
	struct iommu_group *group;

	group = iommu_group_get_for_dev(dev);
	if (IS_ERR(group))
		return;

	iommu_group_put(group);
}

static int iommu_init_device(struct device *dev)
{
	struct iommu_dev_data *dev_data;
	struct amd_iommu *iommu;
	int devid;

	if (dev->archdata.iommu)
		return 0;

	devid = get_device_id(dev);
	if (devid < 0)
		return devid;

	iommu = amd_iommu_rlookup_table[devid];

	dev_data = find_dev_data(devid);
	if (!dev_data)
		return -ENOMEM;

	dev_data->alias = get_alias(dev);

	if (dev_is_pci(dev) && pci_iommuv2_capable(to_pci_dev(dev))) {
		struct amd_iommu *iommu;

		iommu = amd_iommu_rlookup_table[dev_data->devid];
		dev_data->iommu_v2 = iommu->is_iommu_v2;
	}

	dev->archdata.iommu = dev_data;

	iommu_device_link(&iommu->iommu, dev);

	return 0;
}

static void iommu_ignore_device(struct device *dev)
{
	u16 alias;
	int devid;

	devid = get_device_id(dev);
	if (devid < 0)
		return;

	alias = get_alias(dev);

	memset(&amd_iommu_dev_table[devid], 0, sizeof(struct dev_table_entry));
	memset(&amd_iommu_dev_table[alias], 0, sizeof(struct dev_table_entry));

	amd_iommu_rlookup_table[devid] = NULL;
	amd_iommu_rlookup_table[alias] = NULL;
}

static void iommu_uninit_device(struct device *dev)
{
	struct iommu_dev_data *dev_data;
	struct amd_iommu *iommu;
	int devid;

	devid = get_device_id(dev);
	if (devid < 0)
		return;

	iommu = amd_iommu_rlookup_table[devid];

	dev_data = search_dev_data(devid);
	if (!dev_data)
		return;

	if (dev_data->domain)
		detach_device(dev);

	iommu_device_unlink(&iommu->iommu, dev);

	iommu_group_remove_device(dev);

	/* Remove dma-ops */
	dev->dma_ops = NULL;

	/*
	 * We keep dev_data around for unplugged devices and reuse it when the
	 * device is re-plugged - not doing so would introduce a ton of races.
	 */
}

/****************************************************************************
 *
 * Interrupt handling functions
 *
 ****************************************************************************/

static void dump_dte_entry(u16 devid)
{
	int i;

	for (i = 0; i < 4; ++i)
		pr_err("AMD-Vi: DTE[%d]: %016llx\n", i,
			amd_iommu_dev_table[devid].data[i]);
}

static void dump_command(unsigned long phys_addr)
{
	struct iommu_cmd *cmd = iommu_phys_to_virt(phys_addr);
	int i;

	for (i = 0; i < 4; ++i)
		pr_err("AMD-Vi: CMD[%d]: %08x\n", i, cmd->data[i]);
}

static void amd_iommu_report_page_fault(u16 devid, u16 domain_id,
					u64 address, int flags)
{
	struct iommu_dev_data *dev_data = NULL;
	struct pci_dev *pdev;

	pdev = pci_get_bus_and_slot(PCI_BUS_NUM(devid), devid & 0xff);
	if (pdev)
		dev_data = get_dev_data(&pdev->dev);

	if (dev_data && __ratelimit(&dev_data->rs)) {
		dev_err(&pdev->dev, "AMD-Vi: Event logged [IO_PAGE_FAULT domain=0x%04x address=0x%016llx flags=0x%04x]\n",
			domain_id, address, flags);
	} else if (printk_ratelimit()) {
		pr_err("AMD-Vi: Event logged [IO_PAGE_FAULT device=%02x:%02x.%x domain=0x%04x address=0x%016llx flags=0x%04x]\n",
			PCI_BUS_NUM(devid), PCI_SLOT(devid), PCI_FUNC(devid),
			domain_id, address, flags);
	}

	if (pdev)
		pci_dev_put(pdev);
}

static void iommu_print_event(struct amd_iommu *iommu, void *__evt)
{
	int type, devid, domid, flags;
	volatile u32 *event = __evt;
	int count = 0;
	u64 address;

retry:
	type    = (event[1] >> EVENT_TYPE_SHIFT)  & EVENT_TYPE_MASK;
	devid   = (event[0] >> EVENT_DEVID_SHIFT) & EVENT_DEVID_MASK;
	domid   = (event[1] >> EVENT_DOMID_SHIFT) & EVENT_DOMID_MASK;
	flags   = (event[1] >> EVENT_FLAGS_SHIFT) & EVENT_FLAGS_MASK;
	address = (u64)(((u64)event[3]) << 32) | event[2];

	if (type == 0) {
		/* Did we hit the erratum? */
		if (++count == LOOP_TIMEOUT) {
			pr_err("AMD-Vi: No event written to event log\n");
			return;
		}
		udelay(1);
		goto retry;
	}

	if (type == EVENT_TYPE_IO_FAULT) {
		amd_iommu_report_page_fault(devid, domid, address, flags);
		return;
	} else {
		printk(KERN_ERR "AMD-Vi: Event logged [");
	}

	switch (type) {
	case EVENT_TYPE_ILL_DEV:
		printk("ILLEGAL_DEV_TABLE_ENTRY device=%02x:%02x.%x "
		       "address=0x%016llx flags=0x%04x]\n",
		       PCI_BUS_NUM(devid), PCI_SLOT(devid), PCI_FUNC(devid),
		       address, flags);
		dump_dte_entry(devid);
		break;
	case EVENT_TYPE_DEV_TAB_ERR:
		printk("DEV_TAB_HARDWARE_ERROR device=%02x:%02x.%x "
		       "address=0x%016llx flags=0x%04x]\n",
		       PCI_BUS_NUM(devid), PCI_SLOT(devid), PCI_FUNC(devid),
		       address, flags);
		break;
	case EVENT_TYPE_PAGE_TAB_ERR:
		printk("PAGE_TAB_HARDWARE_ERROR device=%02x:%02x.%x "
		       "domain=0x%04x address=0x%016llx flags=0x%04x]\n",
		       PCI_BUS_NUM(devid), PCI_SLOT(devid), PCI_FUNC(devid),
		       domid, address, flags);
		break;
	case EVENT_TYPE_ILL_CMD:
		printk("ILLEGAL_COMMAND_ERROR address=0x%016llx]\n", address);
		dump_command(address);
		break;
	case EVENT_TYPE_CMD_HARD_ERR:
		printk("COMMAND_HARDWARE_ERROR address=0x%016llx "
		       "flags=0x%04x]\n", address, flags);
		break;
	case EVENT_TYPE_IOTLB_INV_TO:
		printk("IOTLB_INV_TIMEOUT device=%02x:%02x.%x "
		       "address=0x%016llx]\n",
		       PCI_BUS_NUM(devid), PCI_SLOT(devid), PCI_FUNC(devid),
		       address);
		break;
	case EVENT_TYPE_INV_DEV_REQ:
		printk("INVALID_DEVICE_REQUEST device=%02x:%02x.%x "
		       "address=0x%016llx flags=0x%04x]\n",
		       PCI_BUS_NUM(devid), PCI_SLOT(devid), PCI_FUNC(devid),
		       address, flags);
		break;
	default:
		printk(KERN_ERR "UNKNOWN type=0x%02x]\n", type);
	}

	memset(__evt, 0, 4 * sizeof(u32));
}

static void iommu_poll_events(struct amd_iommu *iommu)
{
	u32 head, tail;

	head = readl(iommu->mmio_base + MMIO_EVT_HEAD_OFFSET);
	tail = readl(iommu->mmio_base + MMIO_EVT_TAIL_OFFSET);

	while (head != tail) {
		iommu_print_event(iommu, iommu->evt_buf + head);
		head = (head + EVENT_ENTRY_SIZE) % EVT_BUFFER_SIZE;
	}

	writel(head, iommu->mmio_base + MMIO_EVT_HEAD_OFFSET);
}

static void iommu_handle_ppr_entry(struct amd_iommu *iommu, u64 *raw)
{
	struct amd_iommu_fault fault;

	if (PPR_REQ_TYPE(raw[0]) != PPR_REQ_FAULT) {
		pr_err_ratelimited("AMD-Vi: Unknown PPR request received\n");
		return;
	}

	fault.address   = raw[1];
	fault.pasid     = PPR_PASID(raw[0]);
	fault.device_id = PPR_DEVID(raw[0]);
	fault.tag       = PPR_TAG(raw[0]);
	fault.flags     = PPR_FLAGS(raw[0]);

	atomic_notifier_call_chain(&ppr_notifier, 0, &fault);
}

static void iommu_poll_ppr_log(struct amd_iommu *iommu)
{
	u32 head, tail;

	if (iommu->ppr_log == NULL)
		return;

	head = readl(iommu->mmio_base + MMIO_PPR_HEAD_OFFSET);
	tail = readl(iommu->mmio_base + MMIO_PPR_TAIL_OFFSET);

	while (head != tail) {
		volatile u64 *raw;
		u64 entry[2];
		int i;

		raw = (u64 *)(iommu->ppr_log + head);

		/*
		 * Hardware bug: Interrupt may arrive before the entry is
		 * written to memory. If this happens we need to wait for the
		 * entry to arrive.
		 */
		for (i = 0; i < LOOP_TIMEOUT; ++i) {
			if (PPR_REQ_TYPE(raw[0]) != 0)
				break;
			udelay(1);
		}

		/* Avoid memcpy function-call overhead */
		entry[0] = raw[0];
		entry[1] = raw[1];

		/*
		 * To detect the hardware bug we need to clear the entry
		 * back to zero.
		 */
		raw[0] = raw[1] = 0UL;

		/* Update head pointer of hardware ring-buffer */
		head = (head + PPR_ENTRY_SIZE) % PPR_LOG_SIZE;
		writel(head, iommu->mmio_base + MMIO_PPR_HEAD_OFFSET);

		/* Handle PPR entry */
		iommu_handle_ppr_entry(iommu, entry);

		/* Refresh ring-buffer information */
		head = readl(iommu->mmio_base + MMIO_PPR_HEAD_OFFSET);
		tail = readl(iommu->mmio_base + MMIO_PPR_TAIL_OFFSET);
	}
}

#ifdef CONFIG_IRQ_REMAP
static int (*iommu_ga_log_notifier)(u32);

int amd_iommu_register_ga_log_notifier(int (*notifier)(u32))
{
	iommu_ga_log_notifier = notifier;

	return 0;
}
EXPORT_SYMBOL(amd_iommu_register_ga_log_notifier);

static void iommu_poll_ga_log(struct amd_iommu *iommu)
{
	u32 head, tail, cnt = 0;

	if (iommu->ga_log == NULL)
		return;

	head = readl(iommu->mmio_base + MMIO_GA_HEAD_OFFSET);
	tail = readl(iommu->mmio_base + MMIO_GA_TAIL_OFFSET);

	while (head != tail) {
		volatile u64 *raw;
		u64 log_entry;

		raw = (u64 *)(iommu->ga_log + head);
		cnt++;

		/* Avoid memcpy function-call overhead */
		log_entry = *raw;

		/* Update head pointer of hardware ring-buffer */
		head = (head + GA_ENTRY_SIZE) % GA_LOG_SIZE;
		writel(head, iommu->mmio_base + MMIO_GA_HEAD_OFFSET);

		/* Handle GA entry */
		switch (GA_REQ_TYPE(log_entry)) {
		case GA_GUEST_NR:
			if (!iommu_ga_log_notifier)
				break;

			pr_debug("AMD-Vi: %s: devid=%#x, ga_tag=%#x\n",
				 __func__, GA_DEVID(log_entry),
				 GA_TAG(log_entry));

			if (iommu_ga_log_notifier(GA_TAG(log_entry)) != 0)
				pr_err("AMD-Vi: GA log notifier failed.\n");
			break;
		default:
			break;
		}
	}
}
#endif /* CONFIG_IRQ_REMAP */

#define AMD_IOMMU_INT_MASK	\
	(MMIO_STATUS_EVT_INT_MASK | \
	 MMIO_STATUS_PPR_INT_MASK | \
	 MMIO_STATUS_GALOG_INT_MASK)

irqreturn_t amd_iommu_int_thread(int irq, void *data)
{
	struct amd_iommu *iommu = (struct amd_iommu *) data;
	u32 status = readl(iommu->mmio_base + MMIO_STATUS_OFFSET);

	while (status & AMD_IOMMU_INT_MASK) {
		/* Enable EVT and PPR and GA interrupts again */
		writel(AMD_IOMMU_INT_MASK,
			iommu->mmio_base + MMIO_STATUS_OFFSET);

		if (status & MMIO_STATUS_EVT_INT_MASK) {
			pr_devel("AMD-Vi: Processing IOMMU Event Log\n");
			iommu_poll_events(iommu);
		}

		if (status & MMIO_STATUS_PPR_INT_MASK) {
			pr_devel("AMD-Vi: Processing IOMMU PPR Log\n");
			iommu_poll_ppr_log(iommu);
		}

#ifdef CONFIG_IRQ_REMAP
		if (status & MMIO_STATUS_GALOG_INT_MASK) {
			pr_devel("AMD-Vi: Processing IOMMU GA Log\n");
			iommu_poll_ga_log(iommu);
		}
#endif

		/*
		 * Hardware bug: ERBT1312
		 * When re-enabling interrupt (by writing 1
		 * to clear the bit), the hardware might also try to set
		 * the interrupt bit in the event status register.
		 * In this scenario, the bit will be set, and disable
		 * subsequent interrupts.
		 *
		 * Workaround: The IOMMU driver should read back the
		 * status register and check if the interrupt bits are cleared.
		 * If not, driver will need to go through the interrupt handler
		 * again and re-clear the bits
		 */
		status = readl(iommu->mmio_base + MMIO_STATUS_OFFSET);
	}
	return IRQ_HANDLED;
}

irqreturn_t amd_iommu_int_handler(int irq, void *data)
{
	return IRQ_WAKE_THREAD;
}

/****************************************************************************
 *
 * IOMMU command queuing functions
 *
 ****************************************************************************/

static int wait_on_sem(volatile u64 *sem)
{
	int i = 0;

	while (*sem == 0 && i < LOOP_TIMEOUT) {
		udelay(1);
		i += 1;
	}

	if (i == LOOP_TIMEOUT) {
		pr_alert("AMD-Vi: Completion-Wait loop timed out\n");
		return -EIO;
	}

	return 0;
}

static void copy_cmd_to_buffer(struct amd_iommu *iommu,
			       struct iommu_cmd *cmd)
{
	u8 *target;

	target = iommu->cmd_buf + iommu->cmd_buf_tail;

	iommu->cmd_buf_tail += sizeof(*cmd);
	iommu->cmd_buf_tail %= CMD_BUFFER_SIZE;

	/* Copy command to buffer */
	memcpy(target, cmd, sizeof(*cmd));

	/* Tell the IOMMU about it */
	writel(iommu->cmd_buf_tail, iommu->mmio_base + MMIO_CMD_TAIL_OFFSET);
}

static void build_completion_wait(struct iommu_cmd *cmd, u64 address)
{
	u64 paddr = iommu_virt_to_phys((void *)address);

	WARN_ON(address & 0x7ULL);

	memset(cmd, 0, sizeof(*cmd));
	cmd->data[0] = lower_32_bits(paddr) | CMD_COMPL_WAIT_STORE_MASK;
	cmd->data[1] = upper_32_bits(paddr);
	cmd->data[2] = 1;
	CMD_SET_TYPE(cmd, CMD_COMPL_WAIT);
}

static void build_inv_dte(struct iommu_cmd *cmd, u16 devid)
{
	memset(cmd, 0, sizeof(*cmd));
	cmd->data[0] = devid;
	CMD_SET_TYPE(cmd, CMD_INV_DEV_ENTRY);
}

static void build_inv_iommu_pages(struct iommu_cmd *cmd, u64 address,
				  size_t size, u16 domid, int pde)
{
	u64 pages;
	bool s;

	pages = iommu_num_pages(address, size, PAGE_SIZE);
	s     = false;

	if (pages > 1) {
		/*
		 * If we have to flush more than one page, flush all
		 * TLB entries for this domain
		 */
		address = CMD_INV_IOMMU_ALL_PAGES_ADDRESS;
		s = true;
	}

	address &= PAGE_MASK;

	memset(cmd, 0, sizeof(*cmd));
	cmd->data[1] |= domid;
	cmd->data[2]  = lower_32_bits(address);
	cmd->data[3]  = upper_32_bits(address);
	CMD_SET_TYPE(cmd, CMD_INV_IOMMU_PAGES);
	if (s) /* size bit - we flush more than one 4kb page */
		cmd->data[2] |= CMD_INV_IOMMU_PAGES_SIZE_MASK;
	if (pde) /* PDE bit - we want to flush everything, not only the PTEs */
		cmd->data[2] |= CMD_INV_IOMMU_PAGES_PDE_MASK;
}

static void build_inv_iotlb_pages(struct iommu_cmd *cmd, u16 devid, int qdep,
				  u64 address, size_t size)
{
	u64 pages;
	bool s;

	pages = iommu_num_pages(address, size, PAGE_SIZE);
	s     = false;

	if (pages > 1) {
		/*
		 * If we have to flush more than one page, flush all
		 * TLB entries for this domain
		 */
		address = CMD_INV_IOMMU_ALL_PAGES_ADDRESS;
		s = true;
	}

	address &= PAGE_MASK;

	memset(cmd, 0, sizeof(*cmd));
	cmd->data[0]  = devid;
	cmd->data[0] |= (qdep & 0xff) << 24;
	cmd->data[1]  = devid;
	cmd->data[2]  = lower_32_bits(address);
	cmd->data[3]  = upper_32_bits(address);
	CMD_SET_TYPE(cmd, CMD_INV_IOTLB_PAGES);
	if (s)
		cmd->data[2] |= CMD_INV_IOMMU_PAGES_SIZE_MASK;
}

static void build_inv_iommu_pasid(struct iommu_cmd *cmd, u16 domid, int pasid,
				  u64 address, bool size)
{
	memset(cmd, 0, sizeof(*cmd));

	address &= ~(0xfffULL);

	cmd->data[0]  = pasid;
	cmd->data[1]  = domid;
	cmd->data[2]  = lower_32_bits(address);
	cmd->data[3]  = upper_32_bits(address);
	cmd->data[2] |= CMD_INV_IOMMU_PAGES_PDE_MASK;
	cmd->data[2] |= CMD_INV_IOMMU_PAGES_GN_MASK;
	if (size)
		cmd->data[2] |= CMD_INV_IOMMU_PAGES_SIZE_MASK;
	CMD_SET_TYPE(cmd, CMD_INV_IOMMU_PAGES);
}

static void build_inv_iotlb_pasid(struct iommu_cmd *cmd, u16 devid, int pasid,
				  int qdep, u64 address, bool size)
{
	memset(cmd, 0, sizeof(*cmd));

	address &= ~(0xfffULL);

	cmd->data[0]  = devid;
	cmd->data[0] |= ((pasid >> 8) & 0xff) << 16;
	cmd->data[0] |= (qdep  & 0xff) << 24;
	cmd->data[1]  = devid;
	cmd->data[1] |= (pasid & 0xff) << 16;
	cmd->data[2]  = lower_32_bits(address);
	cmd->data[2] |= CMD_INV_IOMMU_PAGES_GN_MASK;
	cmd->data[3]  = upper_32_bits(address);
	if (size)
		cmd->data[2] |= CMD_INV_IOMMU_PAGES_SIZE_MASK;
	CMD_SET_TYPE(cmd, CMD_INV_IOTLB_PAGES);
}

static void build_complete_ppr(struct iommu_cmd *cmd, u16 devid, int pasid,
			       int status, int tag, bool gn)
{
	memset(cmd, 0, sizeof(*cmd));

	cmd->data[0]  = devid;
	if (gn) {
		cmd->data[1]  = pasid;
		cmd->data[2]  = CMD_INV_IOMMU_PAGES_GN_MASK;
	}
	cmd->data[3]  = tag & 0x1ff;
	cmd->data[3] |= (status & PPR_STATUS_MASK) << PPR_STATUS_SHIFT;

	CMD_SET_TYPE(cmd, CMD_COMPLETE_PPR);
}

static void build_inv_all(struct iommu_cmd *cmd)
{
	memset(cmd, 0, sizeof(*cmd));
	CMD_SET_TYPE(cmd, CMD_INV_ALL);
}

static void build_inv_irt(struct iommu_cmd *cmd, u16 devid)
{
	memset(cmd, 0, sizeof(*cmd));
	cmd->data[0] = devid;
	CMD_SET_TYPE(cmd, CMD_INV_IRT);
}

/*
 * Writes the command to the IOMMUs command buffer and informs the
 * hardware about the new command.
 */
static int __iommu_queue_command_sync(struct amd_iommu *iommu,
				      struct iommu_cmd *cmd,
				      bool sync)
{
	unsigned int count = 0;
	u32 left, next_tail;

	next_tail = (iommu->cmd_buf_tail + sizeof(*cmd)) % CMD_BUFFER_SIZE;
again:
	left      = (iommu->cmd_buf_head - next_tail) % CMD_BUFFER_SIZE;

	if (left <= 0x20) {
		/* Skip udelay() the first time around */
		if (count++) {
			if (count == LOOP_TIMEOUT) {
				pr_err("AMD-Vi: Command buffer timeout\n");
				return -EIO;
			}

			udelay(1);
		}

		/* Update head and recheck remaining space */
		iommu->cmd_buf_head = readl(iommu->mmio_base +
					    MMIO_CMD_HEAD_OFFSET);

		goto again;
	}

	copy_cmd_to_buffer(iommu, cmd);

	/* Do we need to make sure all commands are processed? */
	iommu->need_sync = sync;

	return 0;
}

static int iommu_queue_command_sync(struct amd_iommu *iommu,
				    struct iommu_cmd *cmd,
				    bool sync)
{
	unsigned long flags;
	int ret;

	spin_lock_irqsave(&iommu->lock, flags);
	ret = __iommu_queue_command_sync(iommu, cmd, sync);
	spin_unlock_irqrestore(&iommu->lock, flags);

	return ret;
}

static int iommu_queue_command(struct amd_iommu *iommu, struct iommu_cmd *cmd)
{
	return iommu_queue_command_sync(iommu, cmd, true);
}

/*
 * This function queues a completion wait command into the command
 * buffer of an IOMMU
 */
static int iommu_completion_wait(struct amd_iommu *iommu)
{
	struct iommu_cmd cmd;
	unsigned long flags;
	int ret;

	if (!iommu->need_sync)
		return 0;


	build_completion_wait(&cmd, (u64)&iommu->cmd_sem);

	spin_lock_irqsave(&iommu->lock, flags);

	iommu->cmd_sem = 0;

	ret = __iommu_queue_command_sync(iommu, &cmd, false);
	if (ret)
		goto out_unlock;

	ret = wait_on_sem(&iommu->cmd_sem);

out_unlock:
	spin_unlock_irqrestore(&iommu->lock, flags);

	return ret;
}

static int iommu_flush_dte(struct amd_iommu *iommu, u16 devid)
{
	struct iommu_cmd cmd;

	build_inv_dte(&cmd, devid);

	return iommu_queue_command(iommu, &cmd);
}

static void amd_iommu_flush_dte_all(struct amd_iommu *iommu)
{
	u32 devid;

	for (devid = 0; devid <= 0xffff; ++devid)
		iommu_flush_dte(iommu, devid);

	iommu_completion_wait(iommu);
}

/*
 * This function uses heavy locking and may disable irqs for some time. But
 * this is no issue because it is only called during resume.
 */
static void amd_iommu_flush_tlb_all(struct amd_iommu *iommu)
{
	u32 dom_id;

	for (dom_id = 0; dom_id <= 0xffff; ++dom_id) {
		struct iommu_cmd cmd;
		build_inv_iommu_pages(&cmd, 0, CMD_INV_IOMMU_ALL_PAGES_ADDRESS,
				      dom_id, 1);
		iommu_queue_command(iommu, &cmd);
	}

	iommu_completion_wait(iommu);
}

static void amd_iommu_flush_all(struct amd_iommu *iommu)
{
	struct iommu_cmd cmd;

	build_inv_all(&cmd);

	iommu_queue_command(iommu, &cmd);
	iommu_completion_wait(iommu);
}

static void iommu_flush_irt(struct amd_iommu *iommu, u16 devid)
{
	struct iommu_cmd cmd;

	build_inv_irt(&cmd, devid);

	iommu_queue_command(iommu, &cmd);
}

static void amd_iommu_flush_irt_all(struct amd_iommu *iommu)
{
	u32 devid;

	for (devid = 0; devid <= MAX_DEV_TABLE_ENTRIES; devid++)
		iommu_flush_irt(iommu, devid);

	iommu_completion_wait(iommu);
}

void iommu_flush_all_caches(struct amd_iommu *iommu)
{
	if (iommu_feature(iommu, FEATURE_IA)) {
		amd_iommu_flush_all(iommu);
	} else {
		amd_iommu_flush_dte_all(iommu);
		amd_iommu_flush_irt_all(iommu);
		amd_iommu_flush_tlb_all(iommu);
	}
}

/*
 * Command send function for flushing on-device TLB
 */
static int device_flush_iotlb(struct iommu_dev_data *dev_data,
			      u64 address, size_t size)
{
	struct amd_iommu *iommu;
	struct iommu_cmd cmd;
	int qdep;

	qdep     = dev_data->ats.qdep;
	iommu    = amd_iommu_rlookup_table[dev_data->devid];

	build_inv_iotlb_pages(&cmd, dev_data->devid, qdep, address, size);

	return iommu_queue_command(iommu, &cmd);
}

/*
 * Command send function for invalidating a device table entry
 */
static int device_flush_dte(struct iommu_dev_data *dev_data)
{
	struct amd_iommu *iommu;
	u16 alias;
	int ret;

	iommu = amd_iommu_rlookup_table[dev_data->devid];
	alias = dev_data->alias;

	ret = iommu_flush_dte(iommu, dev_data->devid);
	if (!ret && alias != dev_data->devid)
		ret = iommu_flush_dte(iommu, alias);
	if (ret)
		return ret;

	if (dev_data->ats.enabled)
		ret = device_flush_iotlb(dev_data, 0, ~0UL);

	return ret;
}

/*
 * TLB invalidation function which is called from the mapping functions.
 * It invalidates a single PTE if the range to flush is within a single
 * page. Otherwise it flushes the whole TLB of the IOMMU.
 */
static void __domain_flush_pages(struct protection_domain *domain,
				 u64 address, size_t size, int pde)
{
	struct iommu_dev_data *dev_data;
	struct iommu_cmd cmd;
	int ret = 0, i;

	build_inv_iommu_pages(&cmd, address, size, domain->id, pde);

	for (i = 0; i < amd_iommu_get_num_iommus(); ++i) {
		if (!domain->dev_iommu[i])
			continue;

		/*
		 * Devices of this domain are behind this IOMMU
		 * We need a TLB flush
		 */
		ret |= iommu_queue_command(amd_iommus[i], &cmd);
	}

	list_for_each_entry(dev_data, &domain->dev_list, list) {

		if (!dev_data->ats.enabled)
			continue;

		ret |= device_flush_iotlb(dev_data, address, size);
	}

	WARN_ON(ret);
}

static void domain_flush_pages(struct protection_domain *domain,
			       u64 address, size_t size)
{
	__domain_flush_pages(domain, address, size, 0);
}

/* Flush the whole IO/TLB for a given protection domain */
static void domain_flush_tlb(struct protection_domain *domain)
{
	__domain_flush_pages(domain, 0, CMD_INV_IOMMU_ALL_PAGES_ADDRESS, 0);
}

/* Flush the whole IO/TLB for a given protection domain - including PDE */
static void domain_flush_tlb_pde(struct protection_domain *domain)
{
	__domain_flush_pages(domain, 0, CMD_INV_IOMMU_ALL_PAGES_ADDRESS, 1);
}

static void domain_flush_complete(struct protection_domain *domain)
{
	int i;

	for (i = 0; i < amd_iommu_get_num_iommus(); ++i) {
		if (domain && !domain->dev_iommu[i])
			continue;

		/*
		 * Devices of this domain are behind this IOMMU
		 * We need to wait for completion of all commands.
		 */
		iommu_completion_wait(amd_iommus[i]);
	}
}


/*
 * This function flushes the DTEs for all devices in domain
 */
static void domain_flush_devices(struct protection_domain *domain)
{
	struct iommu_dev_data *dev_data;

	list_for_each_entry(dev_data, &domain->dev_list, list)
		device_flush_dte(dev_data);
}

/****************************************************************************
 *
 * The functions below are used the create the page table mappings for
 * unity mapped regions.
 *
 ****************************************************************************/

/*
 * This function is used to add another level to an IO page table. Adding
 * another level increases the size of the address space by 9 bits to a size up
 * to 64 bits.
 */
static bool increase_address_space(struct protection_domain *domain,
				   gfp_t gfp)
{
	u64 *pte;

	if (domain->mode == PAGE_MODE_6_LEVEL)
		/* address space already 64 bit large */
		return false;

	pte = (void *)get_zeroed_page(gfp);
	if (!pte)
		return false;

	*pte             = PM_LEVEL_PDE(domain->mode,
					iommu_virt_to_phys(domain->pt_root));
	domain->pt_root  = pte;
	domain->mode    += 1;
	domain->updated  = true;

	return true;
}

static u64 *alloc_pte(struct protection_domain *domain,
		      unsigned long address,
		      unsigned long page_size,
		      u64 **pte_page,
		      gfp_t gfp)
{
	int level, end_lvl;
	u64 *pte, *page;

	BUG_ON(!is_power_of_2(page_size));

	while (address > PM_LEVEL_SIZE(domain->mode))
		increase_address_space(domain, gfp);

	level   = domain->mode - 1;
	pte     = &domain->pt_root[PM_LEVEL_INDEX(level, address)];
	address = PAGE_SIZE_ALIGN(address, page_size);
	end_lvl = PAGE_SIZE_LEVEL(page_size);

	while (level > end_lvl) {
		u64 __pte, __npte;

		__pte = *pte;

		if (!IOMMU_PTE_PRESENT(__pte)) {
			page = (u64 *)get_zeroed_page(gfp);
			if (!page)
				return NULL;

			__npte = PM_LEVEL_PDE(level, iommu_virt_to_phys(page));

			/* pte could have been changed somewhere. */
			if (cmpxchg64(pte, __pte, __npte) != __pte) {
				free_page((unsigned long)page);
				continue;
			}
		}

		/* No level skipping support yet */
		if (PM_PTE_LEVEL(*pte) != level)
			return NULL;

		level -= 1;

		pte = IOMMU_PTE_PAGE(*pte);

		if (pte_page && level == end_lvl)
			*pte_page = pte;

		pte = &pte[PM_LEVEL_INDEX(level, address)];
	}

	return pte;
}

/*
 * This function checks if there is a PTE for a given dma address. If
 * there is one, it returns the pointer to it.
 */
static u64 *fetch_pte(struct protection_domain *domain,
		      unsigned long address,
		      unsigned long *page_size)
{
	int level;
	u64 *pte;

	if (address > PM_LEVEL_SIZE(domain->mode))
		return NULL;

	level	   =  domain->mode - 1;
	pte	   = &domain->pt_root[PM_LEVEL_INDEX(level, address)];
	*page_size =  PTE_LEVEL_PAGE_SIZE(level);

	while (level > 0) {

		/* Not Present */
		if (!IOMMU_PTE_PRESENT(*pte))
			return NULL;

		/* Large PTE */
		if (PM_PTE_LEVEL(*pte) == 7 ||
		    PM_PTE_LEVEL(*pte) == 0)
			break;

		/* No level skipping support yet */
		if (PM_PTE_LEVEL(*pte) != level)
			return NULL;

		level -= 1;

		/* Walk to the next level */
		pte	   = IOMMU_PTE_PAGE(*pte);
		pte	   = &pte[PM_LEVEL_INDEX(level, address)];
		*page_size = PTE_LEVEL_PAGE_SIZE(level);
	}

	if (PM_PTE_LEVEL(*pte) == 0x07) {
		unsigned long pte_mask;

		/*
		 * If we have a series of large PTEs, make
		 * sure to return a pointer to the first one.
		 */
		*page_size = pte_mask = PTE_PAGE_SIZE(*pte);
		pte_mask   = ~((PAGE_SIZE_PTE_COUNT(pte_mask) << 3) - 1);
		pte        = (u64 *)(((unsigned long)pte) & pte_mask);
	}

	return pte;
}

/*
 * Generic mapping functions. It maps a physical address into a DMA
 * address space. It allocates the page table pages if necessary.
 * In the future it can be extended to a generic mapping function
 * supporting all features of AMD IOMMU page tables like level skipping
 * and full 64 bit address spaces.
 */
static int iommu_map_page(struct protection_domain *dom,
			  unsigned long bus_addr,
			  unsigned long phys_addr,
			  unsigned long page_size,
			  int prot,
			  gfp_t gfp)
{
	u64 __pte, *pte;
	int i, count;

	BUG_ON(!IS_ALIGNED(bus_addr, page_size));
	BUG_ON(!IS_ALIGNED(phys_addr, page_size));

	if (!(prot & IOMMU_PROT_MASK))
		return -EINVAL;

	count = PAGE_SIZE_PTE_COUNT(page_size);
	pte   = alloc_pte(dom, bus_addr, page_size, NULL, gfp);

	if (!pte)
		return -ENOMEM;

	for (i = 0; i < count; ++i)
		if (IOMMU_PTE_PRESENT(pte[i]))
			return -EBUSY;

	if (count > 1) {
		__pte = PAGE_SIZE_PTE(__sme_set(phys_addr), page_size);
		__pte |= PM_LEVEL_ENC(7) | IOMMU_PTE_PR | IOMMU_PTE_FC;
	} else
		__pte = __sme_set(phys_addr) | IOMMU_PTE_PR | IOMMU_PTE_FC;

	if (prot & IOMMU_PROT_IR)
		__pte |= IOMMU_PTE_IR;
	if (prot & IOMMU_PROT_IW)
		__pte |= IOMMU_PTE_IW;

	for (i = 0; i < count; ++i)
		pte[i] = __pte;

	update_domain(dom);

	return 0;
}

static unsigned long iommu_unmap_page(struct protection_domain *dom,
				      unsigned long bus_addr,
				      unsigned long page_size)
{
	unsigned long long unmapped;
	unsigned long unmap_size;
	u64 *pte;

	BUG_ON(!is_power_of_2(page_size));

	unmapped = 0;

	while (unmapped < page_size) {

		pte = fetch_pte(dom, bus_addr, &unmap_size);

		if (pte) {
			int i, count;

			count = PAGE_SIZE_PTE_COUNT(unmap_size);
			for (i = 0; i < count; i++)
				pte[i] = 0ULL;
		}

		bus_addr  = (bus_addr & ~(unmap_size - 1)) + unmap_size;
		unmapped += unmap_size;
	}

	BUG_ON(unmapped && !is_power_of_2(unmapped));

	return unmapped;
}

/****************************************************************************
 *
 * The next functions belong to the address allocator for the dma_ops
 * interface functions.
 *
 ****************************************************************************/


static unsigned long dma_ops_alloc_iova(struct device *dev,
					struct dma_ops_domain *dma_dom,
					unsigned int pages, u64 dma_mask)
{
	unsigned long pfn = 0;

	pages = __roundup_pow_of_two(pages);

	if (dma_mask > DMA_BIT_MASK(32))
		pfn = alloc_iova_fast(&dma_dom->iovad, pages,
				      IOVA_PFN(DMA_BIT_MASK(32)), false);

	if (!pfn)
		pfn = alloc_iova_fast(&dma_dom->iovad, pages,
				      IOVA_PFN(dma_mask), true);

	return (pfn << PAGE_SHIFT);
}

static void dma_ops_free_iova(struct dma_ops_domain *dma_dom,
			      unsigned long address,
			      unsigned int pages)
{
	pages = __roundup_pow_of_two(pages);
	address >>= PAGE_SHIFT;

	free_iova_fast(&dma_dom->iovad, address, pages);
}

/****************************************************************************
 *
 * The next functions belong to the domain allocation. A domain is
 * allocated for every IOMMU as the default domain. If device isolation
 * is enabled, every device get its own domain. The most important thing
 * about domains is the page table mapping the DMA address space they
 * contain.
 *
 ****************************************************************************/

/*
 * This function adds a protection domain to the global protection domain list
 */
static void add_domain_to_list(struct protection_domain *domain)
{
	unsigned long flags;

	spin_lock_irqsave(&amd_iommu_pd_lock, flags);
	list_add(&domain->list, &amd_iommu_pd_list);
	spin_unlock_irqrestore(&amd_iommu_pd_lock, flags);
}

/*
 * This function removes a protection domain to the global
 * protection domain list
 */
static void del_domain_from_list(struct protection_domain *domain)
{
	unsigned long flags;

	spin_lock_irqsave(&amd_iommu_pd_lock, flags);
	list_del(&domain->list);
	spin_unlock_irqrestore(&amd_iommu_pd_lock, flags);
}

static u16 domain_id_alloc(void)
{
	unsigned long flags;
	int id;

	write_lock_irqsave(&amd_iommu_devtable_lock, flags);
	id = find_first_zero_bit(amd_iommu_pd_alloc_bitmap, MAX_DOMAIN_ID);
	BUG_ON(id == 0);
	if (id > 0 && id < MAX_DOMAIN_ID)
		__set_bit(id, amd_iommu_pd_alloc_bitmap);
	else
		id = 0;
	write_unlock_irqrestore(&amd_iommu_devtable_lock, flags);

	return id;
}

static void domain_id_free(int id)
{
	unsigned long flags;

	write_lock_irqsave(&amd_iommu_devtable_lock, flags);
	if (id > 0 && id < MAX_DOMAIN_ID)
		__clear_bit(id, amd_iommu_pd_alloc_bitmap);
	write_unlock_irqrestore(&amd_iommu_devtable_lock, flags);
}

#define DEFINE_FREE_PT_FN(LVL, FN)				\
static void free_pt_##LVL (unsigned long __pt)			\
{								\
	unsigned long p;					\
	u64 *pt;						\
	int i;							\
								\
	pt = (u64 *)__pt;					\
								\
	for (i = 0; i < 512; ++i) {				\
		/* PTE present? */				\
		if (!IOMMU_PTE_PRESENT(pt[i]))			\
			continue;				\
								\
		/* Large PTE? */				\
		if (PM_PTE_LEVEL(pt[i]) == 0 ||			\
		    PM_PTE_LEVEL(pt[i]) == 7)			\
			continue;				\
								\
		p = (unsigned long)IOMMU_PTE_PAGE(pt[i]);	\
		FN(p);						\
	}							\
	free_page((unsigned long)pt);				\
}

DEFINE_FREE_PT_FN(l2, free_page)
DEFINE_FREE_PT_FN(l3, free_pt_l2)
DEFINE_FREE_PT_FN(l4, free_pt_l3)
DEFINE_FREE_PT_FN(l5, free_pt_l4)
DEFINE_FREE_PT_FN(l6, free_pt_l5)

static void free_pagetable(struct protection_domain *domain)
{
	unsigned long root = (unsigned long)domain->pt_root;

	switch (domain->mode) {
	case PAGE_MODE_NONE:
		break;
	case PAGE_MODE_1_LEVEL:
		free_page(root);
		break;
	case PAGE_MODE_2_LEVEL:
		free_pt_l2(root);
		break;
	case PAGE_MODE_3_LEVEL:
		free_pt_l3(root);
		break;
	case PAGE_MODE_4_LEVEL:
		free_pt_l4(root);
		break;
	case PAGE_MODE_5_LEVEL:
		free_pt_l5(root);
		break;
	case PAGE_MODE_6_LEVEL:
		free_pt_l6(root);
		break;
	default:
		BUG();
	}
}

static void free_gcr3_tbl_level1(u64 *tbl)
{
	u64 *ptr;
	int i;

	for (i = 0; i < 512; ++i) {
		if (!(tbl[i] & GCR3_VALID))
			continue;

		ptr = iommu_phys_to_virt(tbl[i] & PAGE_MASK);

		free_page((unsigned long)ptr);
	}
}

static void free_gcr3_tbl_level2(u64 *tbl)
{
	u64 *ptr;
	int i;

	for (i = 0; i < 512; ++i) {
		if (!(tbl[i] & GCR3_VALID))
			continue;

		ptr = iommu_phys_to_virt(tbl[i] & PAGE_MASK);

		free_gcr3_tbl_level1(ptr);
	}
}

static void free_gcr3_table(struct protection_domain *domain)
{
	if (domain->glx == 2)
		free_gcr3_tbl_level2(domain->gcr3_tbl);
	else if (domain->glx == 1)
		free_gcr3_tbl_level1(domain->gcr3_tbl);
	else
		BUG_ON(domain->glx != 0);

	free_page((unsigned long)domain->gcr3_tbl);
}

static void dma_ops_domain_flush_tlb(struct dma_ops_domain *dom)
{
	domain_flush_tlb(&dom->domain);
	domain_flush_complete(&dom->domain);
}

static void iova_domain_flush_tlb(struct iova_domain *iovad)
{
	struct dma_ops_domain *dom;

	dom = container_of(iovad, struct dma_ops_domain, iovad);

	dma_ops_domain_flush_tlb(dom);
}

/*
 * Free a domain, only used if something went wrong in the
 * allocation path and we need to free an already allocated page table
 */
static void dma_ops_domain_free(struct dma_ops_domain *dom)
{
	if (!dom)
		return;

	del_domain_from_list(&dom->domain);

	put_iova_domain(&dom->iovad);

	free_pagetable(&dom->domain);

	if (dom->domain.id)
		domain_id_free(dom->domain.id);

	kfree(dom);
}

/*
 * Allocates a new protection domain usable for the dma_ops functions.
 * It also initializes the page table and the address allocator data
 * structures required for the dma_ops interface
 */
static struct dma_ops_domain *dma_ops_domain_alloc(void)
{
	struct dma_ops_domain *dma_dom;

	dma_dom = kzalloc(sizeof(struct dma_ops_domain), GFP_KERNEL);
	if (!dma_dom)
		return NULL;

	if (protection_domain_init(&dma_dom->domain))
		goto free_dma_dom;

	dma_dom->domain.mode = PAGE_MODE_3_LEVEL;
	dma_dom->domain.pt_root = (void *)get_zeroed_page(GFP_KERNEL);
	dma_dom->domain.flags = PD_DMA_OPS_MASK;
	if (!dma_dom->domain.pt_root)
		goto free_dma_dom;

<<<<<<< HEAD
	init_iova_domain(&dma_dom->iovad, PAGE_SIZE,
			 IOVA_START_PFN, DMA_32BIT_PFN);
=======
	init_iova_domain(&dma_dom->iovad, PAGE_SIZE, IOVA_START_PFN);
>>>>>>> 9abd04af

	if (init_iova_flush_queue(&dma_dom->iovad, iova_domain_flush_tlb, NULL))
		goto free_dma_dom;

	/* Initialize reserved ranges */
	copy_reserved_iova(&reserved_iova_ranges, &dma_dom->iovad);

	add_domain_to_list(&dma_dom->domain);

	return dma_dom;

free_dma_dom:
	dma_ops_domain_free(dma_dom);

	return NULL;
}

/*
 * little helper function to check whether a given protection domain is a
 * dma_ops domain
 */
static bool dma_ops_domain(struct protection_domain *domain)
{
	return domain->flags & PD_DMA_OPS_MASK;
}

static void set_dte_entry(u16 devid, struct protection_domain *domain, bool ats)
{
	u64 pte_root = 0;
	u64 flags = 0;

	if (domain->mode != PAGE_MODE_NONE)
		pte_root = iommu_virt_to_phys(domain->pt_root);

	pte_root |= (domain->mode & DEV_ENTRY_MODE_MASK)
		    << DEV_ENTRY_MODE_SHIFT;
	pte_root |= DTE_FLAG_IR | DTE_FLAG_IW | DTE_FLAG_V | DTE_FLAG_TV;

	flags = amd_iommu_dev_table[devid].data[1];

	if (ats)
		flags |= DTE_FLAG_IOTLB;

	if (domain->flags & PD_IOMMUV2_MASK) {
		u64 gcr3 = iommu_virt_to_phys(domain->gcr3_tbl);
		u64 glx  = domain->glx;
		u64 tmp;

		pte_root |= DTE_FLAG_GV;
		pte_root |= (glx & DTE_GLX_MASK) << DTE_GLX_SHIFT;

		/* First mask out possible old values for GCR3 table */
		tmp = DTE_GCR3_VAL_B(~0ULL) << DTE_GCR3_SHIFT_B;
		flags    &= ~tmp;

		tmp = DTE_GCR3_VAL_C(~0ULL) << DTE_GCR3_SHIFT_C;
		flags    &= ~tmp;

		/* Encode GCR3 table into DTE */
		tmp = DTE_GCR3_VAL_A(gcr3) << DTE_GCR3_SHIFT_A;
		pte_root |= tmp;

		tmp = DTE_GCR3_VAL_B(gcr3) << DTE_GCR3_SHIFT_B;
		flags    |= tmp;

		tmp = DTE_GCR3_VAL_C(gcr3) << DTE_GCR3_SHIFT_C;
		flags    |= tmp;
	}

	flags &= ~DEV_DOMID_MASK;
	flags |= domain->id;

	amd_iommu_dev_table[devid].data[1]  = flags;
	amd_iommu_dev_table[devid].data[0]  = pte_root;
}

static void clear_dte_entry(u16 devid)
{
	/* remove entry from the device table seen by the hardware */
	amd_iommu_dev_table[devid].data[0]  = DTE_FLAG_V | DTE_FLAG_TV;
	amd_iommu_dev_table[devid].data[1] &= DTE_FLAG_MASK;

	amd_iommu_apply_erratum_63(devid);
}

static void do_attach(struct iommu_dev_data *dev_data,
		      struct protection_domain *domain)
{
	struct amd_iommu *iommu;
	u16 alias;
	bool ats;

	iommu = amd_iommu_rlookup_table[dev_data->devid];
	alias = dev_data->alias;
	ats   = dev_data->ats.enabled;

	/* Update data structures */
	dev_data->domain = domain;
	list_add(&dev_data->list, &domain->dev_list);

	/* Do reference counting */
	domain->dev_iommu[iommu->index] += 1;
	domain->dev_cnt                 += 1;

	/* Update device table */
	set_dte_entry(dev_data->devid, domain, ats);
	if (alias != dev_data->devid)
		set_dte_entry(alias, domain, ats);

	device_flush_dte(dev_data);
}

static void do_detach(struct iommu_dev_data *dev_data)
{
	struct amd_iommu *iommu;
	u16 alias;

	/*
	 * First check if the device is still attached. It might already
	 * be detached from its domain because the generic
	 * iommu_detach_group code detached it and we try again here in
	 * our alias handling.
	 */
	if (!dev_data->domain)
		return;

	iommu = amd_iommu_rlookup_table[dev_data->devid];
	alias = dev_data->alias;

	/* decrease reference counters */
	dev_data->domain->dev_iommu[iommu->index] -= 1;
	dev_data->domain->dev_cnt                 -= 1;

	/* Update data structures */
	dev_data->domain = NULL;
	list_del(&dev_data->list);
	clear_dte_entry(dev_data->devid);
	if (alias != dev_data->devid)
		clear_dte_entry(alias);

	/* Flush the DTE entry */
	device_flush_dte(dev_data);
}

/*
 * If a device is not yet associated with a domain, this function does
 * assigns it visible for the hardware
 */
static int __attach_device(struct iommu_dev_data *dev_data,
			   struct protection_domain *domain)
{
	int ret;

	/*
	 * Must be called with IRQs disabled. Warn here to detect early
	 * when its not.
	 */
	WARN_ON(!irqs_disabled());

	/* lock domain */
	spin_lock(&domain->lock);

	ret = -EBUSY;
	if (dev_data->domain != NULL)
		goto out_unlock;

	/* Attach alias group root */
	do_attach(dev_data, domain);

	ret = 0;

out_unlock:

	/* ready */
	spin_unlock(&domain->lock);

	return ret;
}


static void pdev_iommuv2_disable(struct pci_dev *pdev)
{
	pci_disable_ats(pdev);
	pci_disable_pri(pdev);
	pci_disable_pasid(pdev);
}

/* FIXME: Change generic reset-function to do the same */
static int pri_reset_while_enabled(struct pci_dev *pdev)
{
	u16 control;
	int pos;

	pos = pci_find_ext_capability(pdev, PCI_EXT_CAP_ID_PRI);
	if (!pos)
		return -EINVAL;

	pci_read_config_word(pdev, pos + PCI_PRI_CTRL, &control);
	control |= PCI_PRI_CTRL_RESET;
	pci_write_config_word(pdev, pos + PCI_PRI_CTRL, control);

	return 0;
}

static int pdev_iommuv2_enable(struct pci_dev *pdev)
{
	bool reset_enable;
	int reqs, ret;

	/* FIXME: Hardcode number of outstanding requests for now */
	reqs = 32;
	if (pdev_pri_erratum(pdev, AMD_PRI_DEV_ERRATUM_LIMIT_REQ_ONE))
		reqs = 1;
	reset_enable = pdev_pri_erratum(pdev, AMD_PRI_DEV_ERRATUM_ENABLE_RESET);

	/* Only allow access to user-accessible pages */
	ret = pci_enable_pasid(pdev, 0);
	if (ret)
		goto out_err;

	/* First reset the PRI state of the device */
	ret = pci_reset_pri(pdev);
	if (ret)
		goto out_err;

	/* Enable PRI */
	ret = pci_enable_pri(pdev, reqs);
	if (ret)
		goto out_err;

	if (reset_enable) {
		ret = pri_reset_while_enabled(pdev);
		if (ret)
			goto out_err;
	}

	ret = pci_enable_ats(pdev, PAGE_SHIFT);
	if (ret)
		goto out_err;

	return 0;

out_err:
	pci_disable_pri(pdev);
	pci_disable_pasid(pdev);

	return ret;
}

/* FIXME: Move this to PCI code */
#define PCI_PRI_TLP_OFF		(1 << 15)

static bool pci_pri_tlp_required(struct pci_dev *pdev)
{
	u16 status;
	int pos;

	pos = pci_find_ext_capability(pdev, PCI_EXT_CAP_ID_PRI);
	if (!pos)
		return false;

	pci_read_config_word(pdev, pos + PCI_PRI_STATUS, &status);

	return (status & PCI_PRI_TLP_OFF) ? true : false;
}

/*
 * If a device is not yet associated with a domain, this function
 * assigns it visible for the hardware
 */
static int attach_device(struct device *dev,
			 struct protection_domain *domain)
{
	struct pci_dev *pdev;
	struct iommu_dev_data *dev_data;
	unsigned long flags;
	int ret;

	dev_data = get_dev_data(dev);

	if (!dev_is_pci(dev))
		goto skip_ats_check;

	pdev = to_pci_dev(dev);
	if (domain->flags & PD_IOMMUV2_MASK) {
		if (!dev_data->passthrough)
			return -EINVAL;

		if (dev_data->iommu_v2) {
			if (pdev_iommuv2_enable(pdev) != 0)
				return -EINVAL;

			dev_data->ats.enabled = true;
			dev_data->ats.qdep    = pci_ats_queue_depth(pdev);
			dev_data->pri_tlp     = pci_pri_tlp_required(pdev);
		}
	} else if (amd_iommu_iotlb_sup &&
		   pci_enable_ats(pdev, PAGE_SHIFT) == 0) {
		dev_data->ats.enabled = true;
		dev_data->ats.qdep    = pci_ats_queue_depth(pdev);
	}

skip_ats_check:
	write_lock_irqsave(&amd_iommu_devtable_lock, flags);
	ret = __attach_device(dev_data, domain);
	write_unlock_irqrestore(&amd_iommu_devtable_lock, flags);

	/*
	 * We might boot into a crash-kernel here. The crashed kernel
	 * left the caches in the IOMMU dirty. So we have to flush
	 * here to evict all dirty stuff.
	 */
	domain_flush_tlb_pde(domain);

	return ret;
}

/*
 * Removes a device from a protection domain (unlocked)
 */
static void __detach_device(struct iommu_dev_data *dev_data)
{
	struct protection_domain *domain;

	/*
	 * Must be called with IRQs disabled. Warn here to detect early
	 * when its not.
	 */
	WARN_ON(!irqs_disabled());

	if (WARN_ON(!dev_data->domain))
		return;

	domain = dev_data->domain;

	spin_lock(&domain->lock);

	do_detach(dev_data);

	spin_unlock(&domain->lock);
}

/*
 * Removes a device from a protection domain (with devtable_lock held)
 */
static void detach_device(struct device *dev)
{
	struct protection_domain *domain;
	struct iommu_dev_data *dev_data;
	unsigned long flags;

	dev_data = get_dev_data(dev);
	domain   = dev_data->domain;

	/* lock device table */
	write_lock_irqsave(&amd_iommu_devtable_lock, flags);
	__detach_device(dev_data);
	write_unlock_irqrestore(&amd_iommu_devtable_lock, flags);

	if (!dev_is_pci(dev))
		return;

	if (domain->flags & PD_IOMMUV2_MASK && dev_data->iommu_v2)
		pdev_iommuv2_disable(to_pci_dev(dev));
	else if (dev_data->ats.enabled)
		pci_disable_ats(to_pci_dev(dev));

	dev_data->ats.enabled = false;
}

static int amd_iommu_add_device(struct device *dev)
{
	struct iommu_dev_data *dev_data;
	struct iommu_domain *domain;
	struct amd_iommu *iommu;
	int ret, devid;

	if (!check_device(dev) || get_dev_data(dev))
		return 0;

	devid = get_device_id(dev);
	if (devid < 0)
		return devid;

	iommu = amd_iommu_rlookup_table[devid];

	ret = iommu_init_device(dev);
	if (ret) {
		if (ret != -ENOTSUPP)
			pr_err("Failed to initialize device %s - trying to proceed anyway\n",
				dev_name(dev));

		iommu_ignore_device(dev);
		dev->dma_ops = &nommu_dma_ops;
		goto out;
	}
	init_iommu_group(dev);

	dev_data = get_dev_data(dev);

	BUG_ON(!dev_data);

	if (iommu_pass_through || dev_data->iommu_v2)
		iommu_request_dm_for_dev(dev);

	/* Domains are initialized for this device - have a look what we ended up with */
	domain = iommu_get_domain_for_dev(dev);
	if (domain->type == IOMMU_DOMAIN_IDENTITY)
		dev_data->passthrough = true;
	else
		dev->dma_ops = &amd_iommu_dma_ops;

out:
	iommu_completion_wait(iommu);

	return 0;
}

static void amd_iommu_remove_device(struct device *dev)
{
	struct amd_iommu *iommu;
	int devid;

	if (!check_device(dev))
		return;

	devid = get_device_id(dev);
	if (devid < 0)
		return;

	iommu = amd_iommu_rlookup_table[devid];

	iommu_uninit_device(dev);
	iommu_completion_wait(iommu);
}

static struct iommu_group *amd_iommu_device_group(struct device *dev)
{
	if (dev_is_pci(dev))
		return pci_device_group(dev);

	return acpihid_device_group(dev);
}

/*****************************************************************************
 *
 * The next functions belong to the dma_ops mapping/unmapping code.
 *
 *****************************************************************************/

/*
 * In the dma_ops path we only have the struct device. This function
 * finds the corresponding IOMMU, the protection domain and the
 * requestor id for a given device.
 * If the device is not yet associated with a domain this is also done
 * in this function.
 */
static struct protection_domain *get_domain(struct device *dev)
{
	struct protection_domain *domain;
	struct iommu_domain *io_domain;

	if (!check_device(dev))
		return ERR_PTR(-EINVAL);

	domain = get_dev_data(dev)->domain;
	if (domain == NULL && get_dev_data(dev)->defer_attach) {
		get_dev_data(dev)->defer_attach = false;
		io_domain = iommu_get_domain_for_dev(dev);
		domain = to_pdomain(io_domain);
		attach_device(dev, domain);
	}
	if (domain == NULL)
		return ERR_PTR(-EBUSY);

	if (!dma_ops_domain(domain))
		return ERR_PTR(-EBUSY);

	return domain;
}

static void update_device_table(struct protection_domain *domain)
{
	struct iommu_dev_data *dev_data;

	list_for_each_entry(dev_data, &domain->dev_list, list) {
		set_dte_entry(dev_data->devid, domain, dev_data->ats.enabled);

		if (dev_data->devid == dev_data->alias)
			continue;

		/* There is an alias, update device table entry for it */
		set_dte_entry(dev_data->alias, domain, dev_data->ats.enabled);
	}
}

static void update_domain(struct protection_domain *domain)
{
	if (!domain->updated)
		return;

	update_device_table(domain);

	domain_flush_devices(domain);
	domain_flush_tlb_pde(domain);

	domain->updated = false;
}

static int dir2prot(enum dma_data_direction direction)
{
	if (direction == DMA_TO_DEVICE)
		return IOMMU_PROT_IR;
	else if (direction == DMA_FROM_DEVICE)
		return IOMMU_PROT_IW;
	else if (direction == DMA_BIDIRECTIONAL)
		return IOMMU_PROT_IW | IOMMU_PROT_IR;
	else
		return 0;
}

/*
 * This function contains common code for mapping of a physically
 * contiguous memory region into DMA address space. It is used by all
 * mapping functions provided with this IOMMU driver.
 * Must be called with the domain lock held.
 */
static dma_addr_t __map_single(struct device *dev,
			       struct dma_ops_domain *dma_dom,
			       phys_addr_t paddr,
			       size_t size,
			       enum dma_data_direction direction,
			       u64 dma_mask)
{
	dma_addr_t offset = paddr & ~PAGE_MASK;
	dma_addr_t address, start, ret;
	unsigned int pages;
	int prot = 0;
	int i;

	pages = iommu_num_pages(paddr, size, PAGE_SIZE);
	paddr &= PAGE_MASK;

	address = dma_ops_alloc_iova(dev, dma_dom, pages, dma_mask);
	if (address == AMD_IOMMU_MAPPING_ERROR)
		goto out;

	prot = dir2prot(direction);

	start = address;
	for (i = 0; i < pages; ++i) {
		ret = iommu_map_page(&dma_dom->domain, start, paddr,
				     PAGE_SIZE, prot, GFP_ATOMIC);
		if (ret)
			goto out_unmap;

		paddr += PAGE_SIZE;
		start += PAGE_SIZE;
	}
	address += offset;

	if (unlikely(amd_iommu_np_cache)) {
		domain_flush_pages(&dma_dom->domain, address, size);
		domain_flush_complete(&dma_dom->domain);
	}

out:
	return address;

out_unmap:

	for (--i; i >= 0; --i) {
		start -= PAGE_SIZE;
		iommu_unmap_page(&dma_dom->domain, start, PAGE_SIZE);
	}

	domain_flush_tlb(&dma_dom->domain);
	domain_flush_complete(&dma_dom->domain);

	dma_ops_free_iova(dma_dom, address, pages);

	return AMD_IOMMU_MAPPING_ERROR;
}

/*
 * Does the reverse of the __map_single function. Must be called with
 * the domain lock held too
 */
static void __unmap_single(struct dma_ops_domain *dma_dom,
			   dma_addr_t dma_addr,
			   size_t size,
			   int dir)
{
	dma_addr_t i, start;
	unsigned int pages;

	pages = iommu_num_pages(dma_addr, size, PAGE_SIZE);
	dma_addr &= PAGE_MASK;
	start = dma_addr;

	for (i = 0; i < pages; ++i) {
		iommu_unmap_page(&dma_dom->domain, start, PAGE_SIZE);
		start += PAGE_SIZE;
	}

	if (amd_iommu_unmap_flush) {
		dma_ops_free_iova(dma_dom, dma_addr, pages);
		domain_flush_tlb(&dma_dom->domain);
		domain_flush_complete(&dma_dom->domain);
	} else {
		pages = __roundup_pow_of_two(pages);
		queue_iova(&dma_dom->iovad, dma_addr >> PAGE_SHIFT, pages, 0);
	}
}

/*
 * The exported map_single function for dma_ops.
 */
static dma_addr_t map_page(struct device *dev, struct page *page,
			   unsigned long offset, size_t size,
			   enum dma_data_direction dir,
			   unsigned long attrs)
{
	phys_addr_t paddr = page_to_phys(page) + offset;
	struct protection_domain *domain;
	struct dma_ops_domain *dma_dom;
	u64 dma_mask;

	domain = get_domain(dev);
	if (PTR_ERR(domain) == -EINVAL)
		return (dma_addr_t)paddr;
	else if (IS_ERR(domain))
		return AMD_IOMMU_MAPPING_ERROR;

	dma_mask = *dev->dma_mask;
	dma_dom = to_dma_ops_domain(domain);

	return __map_single(dev, dma_dom, paddr, size, dir, dma_mask);
}

/*
 * The exported unmap_single function for dma_ops.
 */
static void unmap_page(struct device *dev, dma_addr_t dma_addr, size_t size,
		       enum dma_data_direction dir, unsigned long attrs)
{
	struct protection_domain *domain;
	struct dma_ops_domain *dma_dom;

	domain = get_domain(dev);
	if (IS_ERR(domain))
		return;

	dma_dom = to_dma_ops_domain(domain);

	__unmap_single(dma_dom, dma_addr, size, dir);
}

static int sg_num_pages(struct device *dev,
			struct scatterlist *sglist,
			int nelems)
{
	unsigned long mask, boundary_size;
	struct scatterlist *s;
	int i, npages = 0;

	mask          = dma_get_seg_boundary(dev);
	boundary_size = mask + 1 ? ALIGN(mask + 1, PAGE_SIZE) >> PAGE_SHIFT :
				   1UL << (BITS_PER_LONG - PAGE_SHIFT);

	for_each_sg(sglist, s, nelems, i) {
		int p, n;

		s->dma_address = npages << PAGE_SHIFT;
		p = npages % boundary_size;
		n = iommu_num_pages(sg_phys(s), s->length, PAGE_SIZE);
		if (p + n > boundary_size)
			npages += boundary_size - p;
		npages += n;
	}

	return npages;
}

/*
 * The exported map_sg function for dma_ops (handles scatter-gather
 * lists).
 */
static int map_sg(struct device *dev, struct scatterlist *sglist,
		  int nelems, enum dma_data_direction direction,
		  unsigned long attrs)
{
	int mapped_pages = 0, npages = 0, prot = 0, i;
	struct protection_domain *domain;
	struct dma_ops_domain *dma_dom;
	struct scatterlist *s;
	unsigned long address;
	u64 dma_mask;

	domain = get_domain(dev);
	if (IS_ERR(domain))
		return 0;

	dma_dom  = to_dma_ops_domain(domain);
	dma_mask = *dev->dma_mask;

	npages = sg_num_pages(dev, sglist, nelems);

	address = dma_ops_alloc_iova(dev, dma_dom, npages, dma_mask);
	if (address == AMD_IOMMU_MAPPING_ERROR)
		goto out_err;

	prot = dir2prot(direction);

	/* Map all sg entries */
	for_each_sg(sglist, s, nelems, i) {
		int j, pages = iommu_num_pages(sg_phys(s), s->length, PAGE_SIZE);

		for (j = 0; j < pages; ++j) {
			unsigned long bus_addr, phys_addr;
			int ret;

			bus_addr  = address + s->dma_address + (j << PAGE_SHIFT);
			phys_addr = (sg_phys(s) & PAGE_MASK) + (j << PAGE_SHIFT);
			ret = iommu_map_page(domain, bus_addr, phys_addr, PAGE_SIZE, prot, GFP_ATOMIC);
			if (ret)
				goto out_unmap;

			mapped_pages += 1;
		}
	}

	/* Everything is mapped - write the right values into s->dma_address */
	for_each_sg(sglist, s, nelems, i) {
		s->dma_address += address + s->offset;
		s->dma_length   = s->length;
	}

	return nelems;

out_unmap:
	pr_err("%s: IOMMU mapping error in map_sg (io-pages: %d)\n",
	       dev_name(dev), npages);

	for_each_sg(sglist, s, nelems, i) {
		int j, pages = iommu_num_pages(sg_phys(s), s->length, PAGE_SIZE);

		for (j = 0; j < pages; ++j) {
			unsigned long bus_addr;

			bus_addr  = address + s->dma_address + (j << PAGE_SHIFT);
			iommu_unmap_page(domain, bus_addr, PAGE_SIZE);

			if (--mapped_pages)
				goto out_free_iova;
		}
	}

out_free_iova:
	free_iova_fast(&dma_dom->iovad, address, npages);

out_err:
	return 0;
}

/*
 * The exported map_sg function for dma_ops (handles scatter-gather
 * lists).
 */
static void unmap_sg(struct device *dev, struct scatterlist *sglist,
		     int nelems, enum dma_data_direction dir,
		     unsigned long attrs)
{
	struct protection_domain *domain;
	struct dma_ops_domain *dma_dom;
	unsigned long startaddr;
	int npages = 2;

	domain = get_domain(dev);
	if (IS_ERR(domain))
		return;

	startaddr = sg_dma_address(sglist) & PAGE_MASK;
	dma_dom   = to_dma_ops_domain(domain);
	npages    = sg_num_pages(dev, sglist, nelems);

	__unmap_single(dma_dom, startaddr, npages << PAGE_SHIFT, dir);
}

/*
 * The exported alloc_coherent function for dma_ops.
 */
static void *alloc_coherent(struct device *dev, size_t size,
			    dma_addr_t *dma_addr, gfp_t flag,
			    unsigned long attrs)
{
	u64 dma_mask = dev->coherent_dma_mask;
	struct protection_domain *domain;
	struct dma_ops_domain *dma_dom;
	struct page *page;

	domain = get_domain(dev);
	if (PTR_ERR(domain) == -EINVAL) {
		page = alloc_pages(flag, get_order(size));
		*dma_addr = page_to_phys(page);
		return page_address(page);
	} else if (IS_ERR(domain))
		return NULL;

	dma_dom   = to_dma_ops_domain(domain);
	size	  = PAGE_ALIGN(size);
	dma_mask  = dev->coherent_dma_mask;
	flag     &= ~(__GFP_DMA | __GFP_HIGHMEM | __GFP_DMA32);
	flag     |= __GFP_ZERO;

	page = alloc_pages(flag | __GFP_NOWARN,  get_order(size));
	if (!page) {
		if (!gfpflags_allow_blocking(flag))
			return NULL;

		page = dma_alloc_from_contiguous(dev, size >> PAGE_SHIFT,
						 get_order(size), flag);
		if (!page)
			return NULL;
	}

	if (!dma_mask)
		dma_mask = *dev->dma_mask;

	*dma_addr = __map_single(dev, dma_dom, page_to_phys(page),
				 size, DMA_BIDIRECTIONAL, dma_mask);

	if (*dma_addr == AMD_IOMMU_MAPPING_ERROR)
		goto out_free;

	return page_address(page);

out_free:

	if (!dma_release_from_contiguous(dev, page, size >> PAGE_SHIFT))
		__free_pages(page, get_order(size));

	return NULL;
}

/*
 * The exported free_coherent function for dma_ops.
 */
static void free_coherent(struct device *dev, size_t size,
			  void *virt_addr, dma_addr_t dma_addr,
			  unsigned long attrs)
{
	struct protection_domain *domain;
	struct dma_ops_domain *dma_dom;
	struct page *page;

	page = virt_to_page(virt_addr);
	size = PAGE_ALIGN(size);

	domain = get_domain(dev);
	if (IS_ERR(domain))
		goto free_mem;

	dma_dom = to_dma_ops_domain(domain);

	__unmap_single(dma_dom, dma_addr, size, DMA_BIDIRECTIONAL);

free_mem:
	if (!dma_release_from_contiguous(dev, page, size >> PAGE_SHIFT))
		__free_pages(page, get_order(size));
}

/*
 * This function is called by the DMA layer to find out if we can handle a
 * particular device. It is part of the dma_ops.
 */
static int amd_iommu_dma_supported(struct device *dev, u64 mask)
{
	if (!x86_dma_supported(dev, mask))
		return 0;
	return check_device(dev);
}

static int amd_iommu_mapping_error(struct device *dev, dma_addr_t dma_addr)
{
	return dma_addr == AMD_IOMMU_MAPPING_ERROR;
}

static const struct dma_map_ops amd_iommu_dma_ops = {
	.alloc		= alloc_coherent,
	.free		= free_coherent,
	.map_page	= map_page,
	.unmap_page	= unmap_page,
	.map_sg		= map_sg,
	.unmap_sg	= unmap_sg,
	.dma_supported	= amd_iommu_dma_supported,
	.mapping_error	= amd_iommu_mapping_error,
};

static int init_reserved_iova_ranges(void)
{
	struct pci_dev *pdev = NULL;
	struct iova *val;

	init_iova_domain(&reserved_iova_ranges, PAGE_SIZE, IOVA_START_PFN);

	lockdep_set_class(&reserved_iova_ranges.iova_rbtree_lock,
			  &reserved_rbtree_key);

	/* MSI memory range */
	val = reserve_iova(&reserved_iova_ranges,
			   IOVA_PFN(MSI_RANGE_START), IOVA_PFN(MSI_RANGE_END));
	if (!val) {
		pr_err("Reserving MSI range failed\n");
		return -ENOMEM;
	}

	/* HT memory range */
	val = reserve_iova(&reserved_iova_ranges,
			   IOVA_PFN(HT_RANGE_START), IOVA_PFN(HT_RANGE_END));
	if (!val) {
		pr_err("Reserving HT range failed\n");
		return -ENOMEM;
	}

	/*
	 * Memory used for PCI resources
	 * FIXME: Check whether we can reserve the PCI-hole completly
	 */
	for_each_pci_dev(pdev) {
		int i;

		for (i = 0; i < PCI_NUM_RESOURCES; ++i) {
			struct resource *r = &pdev->resource[i];

			if (!(r->flags & IORESOURCE_MEM))
				continue;

			val = reserve_iova(&reserved_iova_ranges,
					   IOVA_PFN(r->start),
					   IOVA_PFN(r->end));
			if (!val) {
				pr_err("Reserve pci-resource range failed\n");
				return -ENOMEM;
			}
		}
	}

	return 0;
}

int __init amd_iommu_init_api(void)
{
	int ret, err = 0;

	ret = iova_cache_get();
	if (ret)
		return ret;

	ret = init_reserved_iova_ranges();
	if (ret)
		return ret;

	err = bus_set_iommu(&pci_bus_type, &amd_iommu_ops);
	if (err)
		return err;
#ifdef CONFIG_ARM_AMBA
	err = bus_set_iommu(&amba_bustype, &amd_iommu_ops);
	if (err)
		return err;
#endif
	err = bus_set_iommu(&platform_bus_type, &amd_iommu_ops);
	if (err)
		return err;

	return 0;
}

int __init amd_iommu_init_dma_ops(void)
{
	swiotlb        = (iommu_pass_through || sme_me_mask) ? 1 : 0;
	iommu_detected = 1;

	/*
	 * In case we don't initialize SWIOTLB (actually the common case
	 * when AMD IOMMU is enabled and SME is not active), make sure there
	 * are global dma_ops set as a fall-back for devices not handled by
	 * this driver (for example non-PCI devices). When SME is active,
	 * make sure that swiotlb variable remains set so the global dma_ops
	 * continue to be SWIOTLB.
	 */
	if (!swiotlb)
		dma_ops = &nommu_dma_ops;

	if (amd_iommu_unmap_flush)
		pr_info("AMD-Vi: IO/TLB flush on unmap enabled\n");
	else
		pr_info("AMD-Vi: Lazy IO/TLB flushing enabled\n");

	return 0;

}

/*****************************************************************************
 *
 * The following functions belong to the exported interface of AMD IOMMU
 *
 * This interface allows access to lower level functions of the IOMMU
 * like protection domain handling and assignement of devices to domains
 * which is not possible with the dma_ops interface.
 *
 *****************************************************************************/

static void cleanup_domain(struct protection_domain *domain)
{
	struct iommu_dev_data *entry;
	unsigned long flags;

	write_lock_irqsave(&amd_iommu_devtable_lock, flags);

	while (!list_empty(&domain->dev_list)) {
		entry = list_first_entry(&domain->dev_list,
					 struct iommu_dev_data, list);
		__detach_device(entry);
	}

	write_unlock_irqrestore(&amd_iommu_devtable_lock, flags);
}

static void protection_domain_free(struct protection_domain *domain)
{
	if (!domain)
		return;

	del_domain_from_list(domain);

	if (domain->id)
		domain_id_free(domain->id);

	kfree(domain);
}

static int protection_domain_init(struct protection_domain *domain)
{
	spin_lock_init(&domain->lock);
	mutex_init(&domain->api_lock);
	domain->id = domain_id_alloc();
	if (!domain->id)
		return -ENOMEM;
	INIT_LIST_HEAD(&domain->dev_list);

	return 0;
}

static struct protection_domain *protection_domain_alloc(void)
{
	struct protection_domain *domain;

	domain = kzalloc(sizeof(*domain), GFP_KERNEL);
	if (!domain)
		return NULL;

	if (protection_domain_init(domain))
		goto out_err;

	add_domain_to_list(domain);

	return domain;

out_err:
	kfree(domain);

	return NULL;
}

static struct iommu_domain *amd_iommu_domain_alloc(unsigned type)
{
	struct protection_domain *pdomain;
	struct dma_ops_domain *dma_domain;

	switch (type) {
	case IOMMU_DOMAIN_UNMANAGED:
		pdomain = protection_domain_alloc();
		if (!pdomain)
			return NULL;

		pdomain->mode    = PAGE_MODE_3_LEVEL;
		pdomain->pt_root = (void *)get_zeroed_page(GFP_KERNEL);
		if (!pdomain->pt_root) {
			protection_domain_free(pdomain);
			return NULL;
		}

		pdomain->domain.geometry.aperture_start = 0;
		pdomain->domain.geometry.aperture_end   = ~0ULL;
		pdomain->domain.geometry.force_aperture = true;

		break;
	case IOMMU_DOMAIN_DMA:
		dma_domain = dma_ops_domain_alloc();
		if (!dma_domain) {
			pr_err("AMD-Vi: Failed to allocate\n");
			return NULL;
		}
		pdomain = &dma_domain->domain;
		break;
	case IOMMU_DOMAIN_IDENTITY:
		pdomain = protection_domain_alloc();
		if (!pdomain)
			return NULL;

		pdomain->mode = PAGE_MODE_NONE;
		break;
	default:
		return NULL;
	}

	return &pdomain->domain;
}

static void amd_iommu_domain_free(struct iommu_domain *dom)
{
	struct protection_domain *domain;
	struct dma_ops_domain *dma_dom;

	domain = to_pdomain(dom);

	if (domain->dev_cnt > 0)
		cleanup_domain(domain);

	BUG_ON(domain->dev_cnt != 0);

	if (!dom)
		return;

	switch (dom->type) {
	case IOMMU_DOMAIN_DMA:
		/* Now release the domain */
		dma_dom = to_dma_ops_domain(domain);
		dma_ops_domain_free(dma_dom);
		break;
	default:
		if (domain->mode != PAGE_MODE_NONE)
			free_pagetable(domain);

		if (domain->flags & PD_IOMMUV2_MASK)
			free_gcr3_table(domain);

		protection_domain_free(domain);
		break;
	}
}

static void amd_iommu_detach_device(struct iommu_domain *dom,
				    struct device *dev)
{
	struct iommu_dev_data *dev_data = dev->archdata.iommu;
	struct amd_iommu *iommu;
	int devid;

	if (!check_device(dev))
		return;

	devid = get_device_id(dev);
	if (devid < 0)
		return;

	if (dev_data->domain != NULL)
		detach_device(dev);

	iommu = amd_iommu_rlookup_table[devid];
	if (!iommu)
		return;

#ifdef CONFIG_IRQ_REMAP
	if (AMD_IOMMU_GUEST_IR_VAPIC(amd_iommu_guest_ir) &&
	    (dom->type == IOMMU_DOMAIN_UNMANAGED))
		dev_data->use_vapic = 0;
#endif

	iommu_completion_wait(iommu);
}

static int amd_iommu_attach_device(struct iommu_domain *dom,
				   struct device *dev)
{
	struct protection_domain *domain = to_pdomain(dom);
	struct iommu_dev_data *dev_data;
	struct amd_iommu *iommu;
	int ret;

	if (!check_device(dev))
		return -EINVAL;

	dev_data = dev->archdata.iommu;

	iommu = amd_iommu_rlookup_table[dev_data->devid];
	if (!iommu)
		return -EINVAL;

	if (dev_data->domain)
		detach_device(dev);

	ret = attach_device(dev, domain);

#ifdef CONFIG_IRQ_REMAP
	if (AMD_IOMMU_GUEST_IR_VAPIC(amd_iommu_guest_ir)) {
		if (dom->type == IOMMU_DOMAIN_UNMANAGED)
			dev_data->use_vapic = 1;
		else
			dev_data->use_vapic = 0;
	}
#endif

	iommu_completion_wait(iommu);

	return ret;
}

static int amd_iommu_map(struct iommu_domain *dom, unsigned long iova,
			 phys_addr_t paddr, size_t page_size, int iommu_prot)
{
	struct protection_domain *domain = to_pdomain(dom);
	int prot = 0;
	int ret;

	if (domain->mode == PAGE_MODE_NONE)
		return -EINVAL;

	if (iommu_prot & IOMMU_READ)
		prot |= IOMMU_PROT_IR;
	if (iommu_prot & IOMMU_WRITE)
		prot |= IOMMU_PROT_IW;

	mutex_lock(&domain->api_lock);
	ret = iommu_map_page(domain, iova, paddr, page_size, prot, GFP_KERNEL);
	mutex_unlock(&domain->api_lock);

	return ret;
}

static size_t amd_iommu_unmap(struct iommu_domain *dom, unsigned long iova,
			   size_t page_size)
{
	struct protection_domain *domain = to_pdomain(dom);
	size_t unmap_size;

	if (domain->mode == PAGE_MODE_NONE)
		return -EINVAL;

	mutex_lock(&domain->api_lock);
	unmap_size = iommu_unmap_page(domain, iova, page_size);
	mutex_unlock(&domain->api_lock);

	domain_flush_tlb_pde(domain);
	domain_flush_complete(domain);

	return unmap_size;
}

static phys_addr_t amd_iommu_iova_to_phys(struct iommu_domain *dom,
					  dma_addr_t iova)
{
	struct protection_domain *domain = to_pdomain(dom);
	unsigned long offset_mask, pte_pgsize;
	u64 *pte, __pte;

	if (domain->mode == PAGE_MODE_NONE)
		return iova;

	pte = fetch_pte(domain, iova, &pte_pgsize);

	if (!pte || !IOMMU_PTE_PRESENT(*pte))
		return 0;

	offset_mask = pte_pgsize - 1;
	__pte	    = *pte & PM_ADDR_MASK;

	return (__pte & ~offset_mask) | (iova & offset_mask);
}

static bool amd_iommu_capable(enum iommu_cap cap)
{
	switch (cap) {
	case IOMMU_CAP_CACHE_COHERENCY:
		return true;
	case IOMMU_CAP_INTR_REMAP:
		return (irq_remapping_enabled == 1);
	case IOMMU_CAP_NOEXEC:
		return false;
	}

	return false;
}

static void amd_iommu_get_resv_regions(struct device *dev,
				       struct list_head *head)
{
	struct iommu_resv_region *region;
	struct unity_map_entry *entry;
	int devid;

	devid = get_device_id(dev);
	if (devid < 0)
		return;

	list_for_each_entry(entry, &amd_iommu_unity_map, list) {
		size_t length;
		int prot = 0;

		if (devid < entry->devid_start || devid > entry->devid_end)
			continue;

		length = entry->address_end - entry->address_start;
		if (entry->prot & IOMMU_PROT_IR)
			prot |= IOMMU_READ;
		if (entry->prot & IOMMU_PROT_IW)
			prot |= IOMMU_WRITE;

		region = iommu_alloc_resv_region(entry->address_start,
						 length, prot,
						 IOMMU_RESV_DIRECT);
		if (!region) {
			pr_err("Out of memory allocating dm-regions for %s\n",
				dev_name(dev));
			return;
		}
		list_add_tail(&region->list, head);
	}

	region = iommu_alloc_resv_region(MSI_RANGE_START,
					 MSI_RANGE_END - MSI_RANGE_START + 1,
					 0, IOMMU_RESV_MSI);
	if (!region)
		return;
	list_add_tail(&region->list, head);

	region = iommu_alloc_resv_region(HT_RANGE_START,
					 HT_RANGE_END - HT_RANGE_START + 1,
					 0, IOMMU_RESV_RESERVED);
	if (!region)
		return;
	list_add_tail(&region->list, head);
}

static void amd_iommu_put_resv_regions(struct device *dev,
				     struct list_head *head)
{
	struct iommu_resv_region *entry, *next;

	list_for_each_entry_safe(entry, next, head, list)
		kfree(entry);
}

static void amd_iommu_apply_resv_region(struct device *dev,
				      struct iommu_domain *domain,
				      struct iommu_resv_region *region)
{
	struct dma_ops_domain *dma_dom = to_dma_ops_domain(to_pdomain(domain));
	unsigned long start, end;

	start = IOVA_PFN(region->start);
	end   = IOVA_PFN(region->start + region->length - 1);

	WARN_ON_ONCE(reserve_iova(&dma_dom->iovad, start, end) == NULL);
}

static bool amd_iommu_is_attach_deferred(struct iommu_domain *domain,
					 struct device *dev)
{
	struct iommu_dev_data *dev_data = dev->archdata.iommu;
	return dev_data->defer_attach;
}

const struct iommu_ops amd_iommu_ops = {
	.capable = amd_iommu_capable,
	.domain_alloc = amd_iommu_domain_alloc,
	.domain_free  = amd_iommu_domain_free,
	.attach_dev = amd_iommu_attach_device,
	.detach_dev = amd_iommu_detach_device,
	.map = amd_iommu_map,
	.unmap = amd_iommu_unmap,
	.map_sg = default_iommu_map_sg,
	.iova_to_phys = amd_iommu_iova_to_phys,
	.add_device = amd_iommu_add_device,
	.remove_device = amd_iommu_remove_device,
	.device_group = amd_iommu_device_group,
	.get_resv_regions = amd_iommu_get_resv_regions,
	.put_resv_regions = amd_iommu_put_resv_regions,
	.apply_resv_region = amd_iommu_apply_resv_region,
	.is_attach_deferred = amd_iommu_is_attach_deferred,
	.pgsize_bitmap	= AMD_IOMMU_PGSIZES,
};

/*****************************************************************************
 *
 * The next functions do a basic initialization of IOMMU for pass through
 * mode
 *
 * In passthrough mode the IOMMU is initialized and enabled but not used for
 * DMA-API translation.
 *
 *****************************************************************************/

/* IOMMUv2 specific functions */
int amd_iommu_register_ppr_notifier(struct notifier_block *nb)
{
	return atomic_notifier_chain_register(&ppr_notifier, nb);
}
EXPORT_SYMBOL(amd_iommu_register_ppr_notifier);

int amd_iommu_unregister_ppr_notifier(struct notifier_block *nb)
{
	return atomic_notifier_chain_unregister(&ppr_notifier, nb);
}
EXPORT_SYMBOL(amd_iommu_unregister_ppr_notifier);

void amd_iommu_domain_direct_map(struct iommu_domain *dom)
{
	struct protection_domain *domain = to_pdomain(dom);
	unsigned long flags;

	spin_lock_irqsave(&domain->lock, flags);

	/* Update data structure */
	domain->mode    = PAGE_MODE_NONE;
	domain->updated = true;

	/* Make changes visible to IOMMUs */
	update_domain(domain);

	/* Page-table is not visible to IOMMU anymore, so free it */
	free_pagetable(domain);

	spin_unlock_irqrestore(&domain->lock, flags);
}
EXPORT_SYMBOL(amd_iommu_domain_direct_map);

int amd_iommu_domain_enable_v2(struct iommu_domain *dom, int pasids)
{
	struct protection_domain *domain = to_pdomain(dom);
	unsigned long flags;
	int levels, ret;

	if (pasids <= 0 || pasids > (PASID_MASK + 1))
		return -EINVAL;

	/* Number of GCR3 table levels required */
	for (levels = 0; (pasids - 1) & ~0x1ff; pasids >>= 9)
		levels += 1;

	if (levels > amd_iommu_max_glx_val)
		return -EINVAL;

	spin_lock_irqsave(&domain->lock, flags);

	/*
	 * Save us all sanity checks whether devices already in the
	 * domain support IOMMUv2. Just force that the domain has no
	 * devices attached when it is switched into IOMMUv2 mode.
	 */
	ret = -EBUSY;
	if (domain->dev_cnt > 0 || domain->flags & PD_IOMMUV2_MASK)
		goto out;

	ret = -ENOMEM;
	domain->gcr3_tbl = (void *)get_zeroed_page(GFP_ATOMIC);
	if (domain->gcr3_tbl == NULL)
		goto out;

	domain->glx      = levels;
	domain->flags   |= PD_IOMMUV2_MASK;
	domain->updated  = true;

	update_domain(domain);

	ret = 0;

out:
	spin_unlock_irqrestore(&domain->lock, flags);

	return ret;
}
EXPORT_SYMBOL(amd_iommu_domain_enable_v2);

static int __flush_pasid(struct protection_domain *domain, int pasid,
			 u64 address, bool size)
{
	struct iommu_dev_data *dev_data;
	struct iommu_cmd cmd;
	int i, ret;

	if (!(domain->flags & PD_IOMMUV2_MASK))
		return -EINVAL;

	build_inv_iommu_pasid(&cmd, domain->id, pasid, address, size);

	/*
	 * IOMMU TLB needs to be flushed before Device TLB to
	 * prevent device TLB refill from IOMMU TLB
	 */
	for (i = 0; i < amd_iommu_get_num_iommus(); ++i) {
		if (domain->dev_iommu[i] == 0)
			continue;

		ret = iommu_queue_command(amd_iommus[i], &cmd);
		if (ret != 0)
			goto out;
	}

	/* Wait until IOMMU TLB flushes are complete */
	domain_flush_complete(domain);

	/* Now flush device TLBs */
	list_for_each_entry(dev_data, &domain->dev_list, list) {
		struct amd_iommu *iommu;
		int qdep;

		/*
		   There might be non-IOMMUv2 capable devices in an IOMMUv2
		 * domain.
		 */
		if (!dev_data->ats.enabled)
			continue;

		qdep  = dev_data->ats.qdep;
		iommu = amd_iommu_rlookup_table[dev_data->devid];

		build_inv_iotlb_pasid(&cmd, dev_data->devid, pasid,
				      qdep, address, size);

		ret = iommu_queue_command(iommu, &cmd);
		if (ret != 0)
			goto out;
	}

	/* Wait until all device TLBs are flushed */
	domain_flush_complete(domain);

	ret = 0;

out:

	return ret;
}

static int __amd_iommu_flush_page(struct protection_domain *domain, int pasid,
				  u64 address)
{
	return __flush_pasid(domain, pasid, address, false);
}

int amd_iommu_flush_page(struct iommu_domain *dom, int pasid,
			 u64 address)
{
	struct protection_domain *domain = to_pdomain(dom);
	unsigned long flags;
	int ret;

	spin_lock_irqsave(&domain->lock, flags);
	ret = __amd_iommu_flush_page(domain, pasid, address);
	spin_unlock_irqrestore(&domain->lock, flags);

	return ret;
}
EXPORT_SYMBOL(amd_iommu_flush_page);

static int __amd_iommu_flush_tlb(struct protection_domain *domain, int pasid)
{
	return __flush_pasid(domain, pasid, CMD_INV_IOMMU_ALL_PAGES_ADDRESS,
			     true);
}

int amd_iommu_flush_tlb(struct iommu_domain *dom, int pasid)
{
	struct protection_domain *domain = to_pdomain(dom);
	unsigned long flags;
	int ret;

	spin_lock_irqsave(&domain->lock, flags);
	ret = __amd_iommu_flush_tlb(domain, pasid);
	spin_unlock_irqrestore(&domain->lock, flags);

	return ret;
}
EXPORT_SYMBOL(amd_iommu_flush_tlb);

static u64 *__get_gcr3_pte(u64 *root, int level, int pasid, bool alloc)
{
	int index;
	u64 *pte;

	while (true) {

		index = (pasid >> (9 * level)) & 0x1ff;
		pte   = &root[index];

		if (level == 0)
			break;

		if (!(*pte & GCR3_VALID)) {
			if (!alloc)
				return NULL;

			root = (void *)get_zeroed_page(GFP_ATOMIC);
			if (root == NULL)
				return NULL;

			*pte = iommu_virt_to_phys(root) | GCR3_VALID;
		}

		root = iommu_phys_to_virt(*pte & PAGE_MASK);

		level -= 1;
	}

	return pte;
}

static int __set_gcr3(struct protection_domain *domain, int pasid,
		      unsigned long cr3)
{
	u64 *pte;

	if (domain->mode != PAGE_MODE_NONE)
		return -EINVAL;

	pte = __get_gcr3_pte(domain->gcr3_tbl, domain->glx, pasid, true);
	if (pte == NULL)
		return -ENOMEM;

	*pte = (cr3 & PAGE_MASK) | GCR3_VALID;

	return __amd_iommu_flush_tlb(domain, pasid);
}

static int __clear_gcr3(struct protection_domain *domain, int pasid)
{
	u64 *pte;

	if (domain->mode != PAGE_MODE_NONE)
		return -EINVAL;

	pte = __get_gcr3_pte(domain->gcr3_tbl, domain->glx, pasid, false);
	if (pte == NULL)
		return 0;

	*pte = 0;

	return __amd_iommu_flush_tlb(domain, pasid);
}

int amd_iommu_domain_set_gcr3(struct iommu_domain *dom, int pasid,
			      unsigned long cr3)
{
	struct protection_domain *domain = to_pdomain(dom);
	unsigned long flags;
	int ret;

	spin_lock_irqsave(&domain->lock, flags);
	ret = __set_gcr3(domain, pasid, cr3);
	spin_unlock_irqrestore(&domain->lock, flags);

	return ret;
}
EXPORT_SYMBOL(amd_iommu_domain_set_gcr3);

int amd_iommu_domain_clear_gcr3(struct iommu_domain *dom, int pasid)
{
	struct protection_domain *domain = to_pdomain(dom);
	unsigned long flags;
	int ret;

	spin_lock_irqsave(&domain->lock, flags);
	ret = __clear_gcr3(domain, pasid);
	spin_unlock_irqrestore(&domain->lock, flags);

	return ret;
}
EXPORT_SYMBOL(amd_iommu_domain_clear_gcr3);

int amd_iommu_complete_ppr(struct pci_dev *pdev, int pasid,
			   int status, int tag)
{
	struct iommu_dev_data *dev_data;
	struct amd_iommu *iommu;
	struct iommu_cmd cmd;

	dev_data = get_dev_data(&pdev->dev);
	iommu    = amd_iommu_rlookup_table[dev_data->devid];

	build_complete_ppr(&cmd, dev_data->devid, pasid, status,
			   tag, dev_data->pri_tlp);

	return iommu_queue_command(iommu, &cmd);
}
EXPORT_SYMBOL(amd_iommu_complete_ppr);

struct iommu_domain *amd_iommu_get_v2_domain(struct pci_dev *pdev)
{
	struct protection_domain *pdomain;

	pdomain = get_domain(&pdev->dev);
	if (IS_ERR(pdomain))
		return NULL;

	/* Only return IOMMUv2 domains */
	if (!(pdomain->flags & PD_IOMMUV2_MASK))
		return NULL;

	return &pdomain->domain;
}
EXPORT_SYMBOL(amd_iommu_get_v2_domain);

void amd_iommu_enable_device_erratum(struct pci_dev *pdev, u32 erratum)
{
	struct iommu_dev_data *dev_data;

	if (!amd_iommu_v2_supported())
		return;

	dev_data = get_dev_data(&pdev->dev);
	dev_data->errata |= (1 << erratum);
}
EXPORT_SYMBOL(amd_iommu_enable_device_erratum);

int amd_iommu_device_info(struct pci_dev *pdev,
                          struct amd_iommu_device_info *info)
{
	int max_pasids;
	int pos;

	if (pdev == NULL || info == NULL)
		return -EINVAL;

	if (!amd_iommu_v2_supported())
		return -EINVAL;

	memset(info, 0, sizeof(*info));

	pos = pci_find_ext_capability(pdev, PCI_EXT_CAP_ID_ATS);
	if (pos)
		info->flags |= AMD_IOMMU_DEVICE_FLAG_ATS_SUP;

	pos = pci_find_ext_capability(pdev, PCI_EXT_CAP_ID_PRI);
	if (pos)
		info->flags |= AMD_IOMMU_DEVICE_FLAG_PRI_SUP;

	pos = pci_find_ext_capability(pdev, PCI_EXT_CAP_ID_PASID);
	if (pos) {
		int features;

		max_pasids = 1 << (9 * (amd_iommu_max_glx_val + 1));
		max_pasids = min(max_pasids, (1 << 20));

		info->flags |= AMD_IOMMU_DEVICE_FLAG_PASID_SUP;
		info->max_pasids = min(pci_max_pasids(pdev), max_pasids);

		features = pci_pasid_features(pdev);
		if (features & PCI_PASID_CAP_EXEC)
			info->flags |= AMD_IOMMU_DEVICE_FLAG_EXEC_SUP;
		if (features & PCI_PASID_CAP_PRIV)
			info->flags |= AMD_IOMMU_DEVICE_FLAG_PRIV_SUP;
	}

	return 0;
}
EXPORT_SYMBOL(amd_iommu_device_info);

#ifdef CONFIG_IRQ_REMAP

/*****************************************************************************
 *
 * Interrupt Remapping Implementation
 *
 *****************************************************************************/

static struct irq_chip amd_ir_chip;

static void set_dte_irq_entry(u16 devid, struct irq_remap_table *table)
{
	u64 dte;

	dte	= amd_iommu_dev_table[devid].data[2];
	dte	&= ~DTE_IRQ_PHYS_ADDR_MASK;
	dte	|= iommu_virt_to_phys(table->table);
	dte	|= DTE_IRQ_REMAP_INTCTL;
	dte	|= DTE_IRQ_TABLE_LEN;
	dte	|= DTE_IRQ_REMAP_ENABLE;

	amd_iommu_dev_table[devid].data[2] = dte;
}

static struct irq_remap_table *get_irq_table(u16 devid, bool ioapic)
{
	struct irq_remap_table *table = NULL;
	struct amd_iommu *iommu;
	unsigned long flags;
	u16 alias;

	write_lock_irqsave(&amd_iommu_devtable_lock, flags);

	iommu = amd_iommu_rlookup_table[devid];
	if (!iommu)
		goto out_unlock;

	table = irq_lookup_table[devid];
	if (table)
		goto out_unlock;

	alias = amd_iommu_alias_table[devid];
	table = irq_lookup_table[alias];
	if (table) {
		irq_lookup_table[devid] = table;
		set_dte_irq_entry(devid, table);
		iommu_flush_dte(iommu, devid);
		goto out;
	}

	/* Nothing there yet, allocate new irq remapping table */
	table = kzalloc(sizeof(*table), GFP_ATOMIC);
	if (!table)
		goto out_unlock;

	/* Initialize table spin-lock */
	spin_lock_init(&table->lock);

	if (ioapic)
		/* Keep the first 32 indexes free for IOAPIC interrupts */
		table->min_index = 32;

	table->table = kmem_cache_alloc(amd_iommu_irq_cache, GFP_ATOMIC);
	if (!table->table) {
		kfree(table);
		table = NULL;
		goto out_unlock;
	}

	if (!AMD_IOMMU_GUEST_IR_GA(amd_iommu_guest_ir))
		memset(table->table, 0,
		       MAX_IRQS_PER_TABLE * sizeof(u32));
	else
		memset(table->table, 0,
		       (MAX_IRQS_PER_TABLE * (sizeof(u64) * 2)));

	if (ioapic) {
		int i;

		for (i = 0; i < 32; ++i)
			iommu->irte_ops->set_allocated(table, i);
	}

	irq_lookup_table[devid] = table;
	set_dte_irq_entry(devid, table);
	iommu_flush_dte(iommu, devid);
	if (devid != alias) {
		irq_lookup_table[alias] = table;
		set_dte_irq_entry(alias, table);
		iommu_flush_dte(iommu, alias);
	}

out:
	iommu_completion_wait(iommu);

out_unlock:
	write_unlock_irqrestore(&amd_iommu_devtable_lock, flags);

	return table;
}

static int alloc_irq_index(u16 devid, int count, bool align)
{
	struct irq_remap_table *table;
	int index, c, alignment = 1;
	unsigned long flags;
	struct amd_iommu *iommu = amd_iommu_rlookup_table[devid];

	if (!iommu)
		return -ENODEV;

	table = get_irq_table(devid, false);
	if (!table)
		return -ENODEV;

	if (align)
		alignment = roundup_pow_of_two(count);

	spin_lock_irqsave(&table->lock, flags);

	/* Scan table for free entries */
	for (index = ALIGN(table->min_index, alignment), c = 0;
	     index < MAX_IRQS_PER_TABLE;) {
		if (!iommu->irte_ops->is_allocated(table, index)) {
			c += 1;
		} else {
			c     = 0;
			index = ALIGN(index + 1, alignment);
			continue;
		}

		if (c == count)	{
			for (; c != 0; --c)
				iommu->irte_ops->set_allocated(table, index - c + 1);

			index -= count - 1;
			goto out;
		}

		index++;
	}

	index = -ENOSPC;

out:
	spin_unlock_irqrestore(&table->lock, flags);

	return index;
}

static int modify_irte_ga(u16 devid, int index, struct irte_ga *irte,
			  struct amd_ir_data *data)
{
	struct irq_remap_table *table;
	struct amd_iommu *iommu;
	unsigned long flags;
	struct irte_ga *entry;

	iommu = amd_iommu_rlookup_table[devid];
	if (iommu == NULL)
		return -EINVAL;

	table = get_irq_table(devid, false);
	if (!table)
		return -ENOMEM;

	spin_lock_irqsave(&table->lock, flags);

	entry = (struct irte_ga *)table->table;
	entry = &entry[index];
	entry->lo.fields_remap.valid = 0;
	entry->hi.val = irte->hi.val;
	entry->lo.val = irte->lo.val;
	entry->lo.fields_remap.valid = 1;
	if (data)
		data->ref = entry;

	spin_unlock_irqrestore(&table->lock, flags);

	iommu_flush_irt(iommu, devid);
	iommu_completion_wait(iommu);

	return 0;
}

static int modify_irte(u16 devid, int index, union irte *irte)
{
	struct irq_remap_table *table;
	struct amd_iommu *iommu;
	unsigned long flags;

	iommu = amd_iommu_rlookup_table[devid];
	if (iommu == NULL)
		return -EINVAL;

	table = get_irq_table(devid, false);
	if (!table)
		return -ENOMEM;

	spin_lock_irqsave(&table->lock, flags);
	table->table[index] = irte->val;
	spin_unlock_irqrestore(&table->lock, flags);

	iommu_flush_irt(iommu, devid);
	iommu_completion_wait(iommu);

	return 0;
}

static void free_irte(u16 devid, int index)
{
	struct irq_remap_table *table;
	struct amd_iommu *iommu;
	unsigned long flags;

	iommu = amd_iommu_rlookup_table[devid];
	if (iommu == NULL)
		return;

	table = get_irq_table(devid, false);
	if (!table)
		return;

	spin_lock_irqsave(&table->lock, flags);
	iommu->irte_ops->clear_allocated(table, index);
	spin_unlock_irqrestore(&table->lock, flags);

	iommu_flush_irt(iommu, devid);
	iommu_completion_wait(iommu);
}

static void irte_prepare(void *entry,
			 u32 delivery_mode, u32 dest_mode,
			 u8 vector, u32 dest_apicid, int devid)
{
	union irte *irte = (union irte *) entry;

	irte->val                = 0;
	irte->fields.vector      = vector;
	irte->fields.int_type    = delivery_mode;
	irte->fields.destination = dest_apicid;
	irte->fields.dm          = dest_mode;
	irte->fields.valid       = 1;
}

static void irte_ga_prepare(void *entry,
			    u32 delivery_mode, u32 dest_mode,
			    u8 vector, u32 dest_apicid, int devid)
{
	struct irte_ga *irte = (struct irte_ga *) entry;

	irte->lo.val                      = 0;
	irte->hi.val                      = 0;
	irte->lo.fields_remap.int_type    = delivery_mode;
	irte->lo.fields_remap.dm          = dest_mode;
	irte->hi.fields.vector            = vector;
	irte->lo.fields_remap.destination = dest_apicid;
	irte->lo.fields_remap.valid       = 1;
}

static void irte_activate(void *entry, u16 devid, u16 index)
{
	union irte *irte = (union irte *) entry;

	irte->fields.valid = 1;
	modify_irte(devid, index, irte);
}

static void irte_ga_activate(void *entry, u16 devid, u16 index)
{
	struct irte_ga *irte = (struct irte_ga *) entry;

	irte->lo.fields_remap.valid = 1;
	modify_irte_ga(devid, index, irte, NULL);
}

static void irte_deactivate(void *entry, u16 devid, u16 index)
{
	union irte *irte = (union irte *) entry;

	irte->fields.valid = 0;
	modify_irte(devid, index, irte);
}

static void irte_ga_deactivate(void *entry, u16 devid, u16 index)
{
	struct irte_ga *irte = (struct irte_ga *) entry;

	irte->lo.fields_remap.valid = 0;
	modify_irte_ga(devid, index, irte, NULL);
}

static void irte_set_affinity(void *entry, u16 devid, u16 index,
			      u8 vector, u32 dest_apicid)
{
	union irte *irte = (union irte *) entry;

	irte->fields.vector = vector;
	irte->fields.destination = dest_apicid;
	modify_irte(devid, index, irte);
}

static void irte_ga_set_affinity(void *entry, u16 devid, u16 index,
				 u8 vector, u32 dest_apicid)
{
	struct irte_ga *irte = (struct irte_ga *) entry;
	struct iommu_dev_data *dev_data = search_dev_data(devid);

	if (!dev_data || !dev_data->use_vapic ||
	    !irte->lo.fields_remap.guest_mode) {
		irte->hi.fields.vector = vector;
		irte->lo.fields_remap.destination = dest_apicid;
		modify_irte_ga(devid, index, irte, NULL);
	}
}

#define IRTE_ALLOCATED (~1U)
static void irte_set_allocated(struct irq_remap_table *table, int index)
{
	table->table[index] = IRTE_ALLOCATED;
}

static void irte_ga_set_allocated(struct irq_remap_table *table, int index)
{
	struct irte_ga *ptr = (struct irte_ga *)table->table;
	struct irte_ga *irte = &ptr[index];

	memset(&irte->lo.val, 0, sizeof(u64));
	memset(&irte->hi.val, 0, sizeof(u64));
	irte->hi.fields.vector = 0xff;
}

static bool irte_is_allocated(struct irq_remap_table *table, int index)
{
	union irte *ptr = (union irte *)table->table;
	union irte *irte = &ptr[index];

	return irte->val != 0;
}

static bool irte_ga_is_allocated(struct irq_remap_table *table, int index)
{
	struct irte_ga *ptr = (struct irte_ga *)table->table;
	struct irte_ga *irte = &ptr[index];

	return irte->hi.fields.vector != 0;
}

static void irte_clear_allocated(struct irq_remap_table *table, int index)
{
	table->table[index] = 0;
}

static void irte_ga_clear_allocated(struct irq_remap_table *table, int index)
{
	struct irte_ga *ptr = (struct irte_ga *)table->table;
	struct irte_ga *irte = &ptr[index];

	memset(&irte->lo.val, 0, sizeof(u64));
	memset(&irte->hi.val, 0, sizeof(u64));
}

static int get_devid(struct irq_alloc_info *info)
{
	int devid = -1;

	switch (info->type) {
	case X86_IRQ_ALLOC_TYPE_IOAPIC:
		devid     = get_ioapic_devid(info->ioapic_id);
		break;
	case X86_IRQ_ALLOC_TYPE_HPET:
		devid     = get_hpet_devid(info->hpet_id);
		break;
	case X86_IRQ_ALLOC_TYPE_MSI:
	case X86_IRQ_ALLOC_TYPE_MSIX:
		devid = get_device_id(&info->msi_dev->dev);
		break;
	default:
		BUG_ON(1);
		break;
	}

	return devid;
}

static struct irq_domain *get_ir_irq_domain(struct irq_alloc_info *info)
{
	struct amd_iommu *iommu;
	int devid;

	if (!info)
		return NULL;

	devid = get_devid(info);
	if (devid >= 0) {
		iommu = amd_iommu_rlookup_table[devid];
		if (iommu)
			return iommu->ir_domain;
	}

	return NULL;
}

static struct irq_domain *get_irq_domain(struct irq_alloc_info *info)
{
	struct amd_iommu *iommu;
	int devid;

	if (!info)
		return NULL;

	switch (info->type) {
	case X86_IRQ_ALLOC_TYPE_MSI:
	case X86_IRQ_ALLOC_TYPE_MSIX:
		devid = get_device_id(&info->msi_dev->dev);
		if (devid < 0)
			return NULL;

		iommu = amd_iommu_rlookup_table[devid];
		if (iommu)
			return iommu->msi_domain;
		break;
	default:
		break;
	}

	return NULL;
}

struct irq_remap_ops amd_iommu_irq_ops = {
	.prepare		= amd_iommu_prepare,
	.enable			= amd_iommu_enable,
	.disable		= amd_iommu_disable,
	.reenable		= amd_iommu_reenable,
	.enable_faulting	= amd_iommu_enable_faulting,
	.get_ir_irq_domain	= get_ir_irq_domain,
	.get_irq_domain		= get_irq_domain,
};

static void irq_remapping_prepare_irte(struct amd_ir_data *data,
				       struct irq_cfg *irq_cfg,
				       struct irq_alloc_info *info,
				       int devid, int index, int sub_handle)
{
	struct irq_2_irte *irte_info = &data->irq_2_irte;
	struct msi_msg *msg = &data->msi_entry;
	struct IO_APIC_route_entry *entry;
	struct amd_iommu *iommu = amd_iommu_rlookup_table[devid];

	if (!iommu)
		return;

	data->irq_2_irte.devid = devid;
	data->irq_2_irte.index = index + sub_handle;
	iommu->irte_ops->prepare(data->entry, apic->irq_delivery_mode,
				 apic->irq_dest_mode, irq_cfg->vector,
				 irq_cfg->dest_apicid, devid);

	switch (info->type) {
	case X86_IRQ_ALLOC_TYPE_IOAPIC:
		/* Setup IOAPIC entry */
		entry = info->ioapic_entry;
		info->ioapic_entry = NULL;
		memset(entry, 0, sizeof(*entry));
		entry->vector        = index;
		entry->mask          = 0;
		entry->trigger       = info->ioapic_trigger;
		entry->polarity      = info->ioapic_polarity;
		/* Mask level triggered irqs. */
		if (info->ioapic_trigger)
			entry->mask = 1;
		break;

	case X86_IRQ_ALLOC_TYPE_HPET:
	case X86_IRQ_ALLOC_TYPE_MSI:
	case X86_IRQ_ALLOC_TYPE_MSIX:
		msg->address_hi = MSI_ADDR_BASE_HI;
		msg->address_lo = MSI_ADDR_BASE_LO;
		msg->data = irte_info->index;
		break;

	default:
		BUG_ON(1);
		break;
	}
}

struct amd_irte_ops irte_32_ops = {
	.prepare = irte_prepare,
	.activate = irte_activate,
	.deactivate = irte_deactivate,
	.set_affinity = irte_set_affinity,
	.set_allocated = irte_set_allocated,
	.is_allocated = irte_is_allocated,
	.clear_allocated = irte_clear_allocated,
};

struct amd_irte_ops irte_128_ops = {
	.prepare = irte_ga_prepare,
	.activate = irte_ga_activate,
	.deactivate = irte_ga_deactivate,
	.set_affinity = irte_ga_set_affinity,
	.set_allocated = irte_ga_set_allocated,
	.is_allocated = irte_ga_is_allocated,
	.clear_allocated = irte_ga_clear_allocated,
};

static int irq_remapping_alloc(struct irq_domain *domain, unsigned int virq,
			       unsigned int nr_irqs, void *arg)
{
	struct irq_alloc_info *info = arg;
	struct irq_data *irq_data;
	struct amd_ir_data *data = NULL;
	struct irq_cfg *cfg;
	int i, ret, devid;
	int index = -1;

	if (!info)
		return -EINVAL;
	if (nr_irqs > 1 && info->type != X86_IRQ_ALLOC_TYPE_MSI &&
	    info->type != X86_IRQ_ALLOC_TYPE_MSIX)
		return -EINVAL;

	/*
	 * With IRQ remapping enabled, don't need contiguous CPU vectors
	 * to support multiple MSI interrupts.
	 */
	if (info->type == X86_IRQ_ALLOC_TYPE_MSI)
		info->flags &= ~X86_IRQ_ALLOC_CONTIGUOUS_VECTORS;

	devid = get_devid(info);
	if (devid < 0)
		return -EINVAL;

	ret = irq_domain_alloc_irqs_parent(domain, virq, nr_irqs, arg);
	if (ret < 0)
		return ret;

	if (info->type == X86_IRQ_ALLOC_TYPE_IOAPIC) {
		if (get_irq_table(devid, true))
			index = info->ioapic_pin;
		else
			ret = -ENOMEM;
	} else {
		bool align = (info->type == X86_IRQ_ALLOC_TYPE_MSI);

		index = alloc_irq_index(devid, nr_irqs, align);
	}
	if (index < 0) {
		pr_warn("Failed to allocate IRTE\n");
		ret = index;
		goto out_free_parent;
	}

	for (i = 0; i < nr_irqs; i++) {
		irq_data = irq_domain_get_irq_data(domain, virq + i);
		cfg = irqd_cfg(irq_data);
		if (!irq_data || !cfg) {
			ret = -EINVAL;
			goto out_free_data;
		}

		ret = -ENOMEM;
		data = kzalloc(sizeof(*data), GFP_KERNEL);
		if (!data)
			goto out_free_data;

		if (!AMD_IOMMU_GUEST_IR_GA(amd_iommu_guest_ir))
			data->entry = kzalloc(sizeof(union irte), GFP_KERNEL);
		else
			data->entry = kzalloc(sizeof(struct irte_ga),
						     GFP_KERNEL);
		if (!data->entry) {
			kfree(data);
			goto out_free_data;
		}

		irq_data->hwirq = (devid << 16) + i;
		irq_data->chip_data = data;
		irq_data->chip = &amd_ir_chip;
		irq_remapping_prepare_irte(data, cfg, info, devid, index, i);
		irq_set_status_flags(virq + i, IRQ_MOVE_PCNTXT);
	}

	return 0;

out_free_data:
	for (i--; i >= 0; i--) {
		irq_data = irq_domain_get_irq_data(domain, virq + i);
		if (irq_data)
			kfree(irq_data->chip_data);
	}
	for (i = 0; i < nr_irqs; i++)
		free_irte(devid, index + i);
out_free_parent:
	irq_domain_free_irqs_common(domain, virq, nr_irqs);
	return ret;
}

static void irq_remapping_free(struct irq_domain *domain, unsigned int virq,
			       unsigned int nr_irqs)
{
	struct irq_2_irte *irte_info;
	struct irq_data *irq_data;
	struct amd_ir_data *data;
	int i;

	for (i = 0; i < nr_irqs; i++) {
		irq_data = irq_domain_get_irq_data(domain, virq  + i);
		if (irq_data && irq_data->chip_data) {
			data = irq_data->chip_data;
			irte_info = &data->irq_2_irte;
			free_irte(irte_info->devid, irte_info->index);
			kfree(data->entry);
			kfree(data);
		}
	}
	irq_domain_free_irqs_common(domain, virq, nr_irqs);
}

static void amd_ir_update_irte(struct irq_data *irqd, struct amd_iommu *iommu,
			       struct amd_ir_data *ir_data,
			       struct irq_2_irte *irte_info,
			       struct irq_cfg *cfg);

static int irq_remapping_activate(struct irq_domain *domain,
				  struct irq_data *irq_data, bool early)
{
	struct amd_ir_data *data = irq_data->chip_data;
	struct irq_2_irte *irte_info = &data->irq_2_irte;
	struct amd_iommu *iommu = amd_iommu_rlookup_table[irte_info->devid];
	struct irq_cfg *cfg = irqd_cfg(irq_data);

	if (!iommu)
		return 0;

	iommu->irte_ops->activate(data->entry, irte_info->devid,
				  irte_info->index);
	amd_ir_update_irte(irq_data, iommu, data, irte_info, cfg);
	return 0;
}

static void irq_remapping_deactivate(struct irq_domain *domain,
				     struct irq_data *irq_data)
{
	struct amd_ir_data *data = irq_data->chip_data;
	struct irq_2_irte *irte_info = &data->irq_2_irte;
	struct amd_iommu *iommu = amd_iommu_rlookup_table[irte_info->devid];

	if (iommu)
		iommu->irte_ops->deactivate(data->entry, irte_info->devid,
					    irte_info->index);
}

static const struct irq_domain_ops amd_ir_domain_ops = {
	.alloc = irq_remapping_alloc,
	.free = irq_remapping_free,
	.activate = irq_remapping_activate,
	.deactivate = irq_remapping_deactivate,
};

static int amd_ir_set_vcpu_affinity(struct irq_data *data, void *vcpu_info)
{
	struct amd_iommu *iommu;
	struct amd_iommu_pi_data *pi_data = vcpu_info;
	struct vcpu_data *vcpu_pi_info = pi_data->vcpu_data;
	struct amd_ir_data *ir_data = data->chip_data;
	struct irte_ga *irte = (struct irte_ga *) ir_data->entry;
	struct irq_2_irte *irte_info = &ir_data->irq_2_irte;
	struct iommu_dev_data *dev_data = search_dev_data(irte_info->devid);

	/* Note:
	 * This device has never been set up for guest mode.
	 * we should not modify the IRTE
	 */
	if (!dev_data || !dev_data->use_vapic)
		return 0;

	pi_data->ir_data = ir_data;

	/* Note:
	 * SVM tries to set up for VAPIC mode, but we are in
	 * legacy mode. So, we force legacy mode instead.
	 */
	if (!AMD_IOMMU_GUEST_IR_VAPIC(amd_iommu_guest_ir)) {
		pr_debug("AMD-Vi: %s: Fall back to using intr legacy remap\n",
			 __func__);
		pi_data->is_guest_mode = false;
	}

	iommu = amd_iommu_rlookup_table[irte_info->devid];
	if (iommu == NULL)
		return -EINVAL;

	pi_data->prev_ga_tag = ir_data->cached_ga_tag;
	if (pi_data->is_guest_mode) {
		/* Setting */
		irte->hi.fields.ga_root_ptr = (pi_data->base >> 12);
		irte->hi.fields.vector = vcpu_pi_info->vector;
		irte->lo.fields_vapic.ga_log_intr = 1;
		irte->lo.fields_vapic.guest_mode = 1;
		irte->lo.fields_vapic.ga_tag = pi_data->ga_tag;

		ir_data->cached_ga_tag = pi_data->ga_tag;
	} else {
		/* Un-Setting */
		struct irq_cfg *cfg = irqd_cfg(data);

		irte->hi.val = 0;
		irte->lo.val = 0;
		irte->hi.fields.vector = cfg->vector;
		irte->lo.fields_remap.guest_mode = 0;
		irte->lo.fields_remap.destination = cfg->dest_apicid;
		irte->lo.fields_remap.int_type = apic->irq_delivery_mode;
		irte->lo.fields_remap.dm = apic->irq_dest_mode;

		/*
		 * This communicates the ga_tag back to the caller
		 * so that it can do all the necessary clean up.
		 */
		ir_data->cached_ga_tag = 0;
	}

	return modify_irte_ga(irte_info->devid, irte_info->index, irte, ir_data);
}


static void amd_ir_update_irte(struct irq_data *irqd, struct amd_iommu *iommu,
			       struct amd_ir_data *ir_data,
			       struct irq_2_irte *irte_info,
			       struct irq_cfg *cfg)
{

	/*
	 * Atomically updates the IRTE with the new destination, vector
	 * and flushes the interrupt entry cache.
	 */
	iommu->irte_ops->set_affinity(ir_data->entry, irte_info->devid,
				      irte_info->index, cfg->vector,
				      cfg->dest_apicid);
}

static int amd_ir_set_affinity(struct irq_data *data,
			       const struct cpumask *mask, bool force)
{
	struct amd_ir_data *ir_data = data->chip_data;
	struct irq_2_irte *irte_info = &ir_data->irq_2_irte;
	struct irq_cfg *cfg = irqd_cfg(data);
	struct irq_data *parent = data->parent_data;
	struct amd_iommu *iommu = amd_iommu_rlookup_table[irte_info->devid];
	int ret;

	if (!iommu)
		return -ENODEV;

	ret = parent->chip->irq_set_affinity(parent, mask, force);
	if (ret < 0 || ret == IRQ_SET_MASK_OK_DONE)
		return ret;

	amd_ir_update_irte(data, iommu, ir_data, irte_info, cfg);
	/*
	 * After this point, all the interrupts will start arriving
	 * at the new destination. So, time to cleanup the previous
	 * vector allocation.
	 */
	send_cleanup_vector(cfg);

	return IRQ_SET_MASK_OK_DONE;
}

static void ir_compose_msi_msg(struct irq_data *irq_data, struct msi_msg *msg)
{
	struct amd_ir_data *ir_data = irq_data->chip_data;

	*msg = ir_data->msi_entry;
}

static struct irq_chip amd_ir_chip = {
	.name			= "AMD-IR",
	.irq_ack		= ir_ack_apic_edge,
	.irq_set_affinity	= amd_ir_set_affinity,
	.irq_set_vcpu_affinity	= amd_ir_set_vcpu_affinity,
	.irq_compose_msi_msg	= ir_compose_msi_msg,
};

int amd_iommu_create_irq_domain(struct amd_iommu *iommu)
{
	struct fwnode_handle *fn;

	fn = irq_domain_alloc_named_id_fwnode("AMD-IR", iommu->index);
	if (!fn)
		return -ENOMEM;
	iommu->ir_domain = irq_domain_create_tree(fn, &amd_ir_domain_ops, iommu);
	irq_domain_free_fwnode(fn);
	if (!iommu->ir_domain)
		return -ENOMEM;

	iommu->ir_domain->parent = arch_get_ir_parent_domain();
	iommu->msi_domain = arch_create_remap_msi_irq_domain(iommu->ir_domain,
							     "AMD-IR-MSI",
							     iommu->index);
	return 0;
}

int amd_iommu_update_ga(int cpu, bool is_run, void *data)
{
	unsigned long flags;
	struct amd_iommu *iommu;
	struct irq_remap_table *irt;
	struct amd_ir_data *ir_data = (struct amd_ir_data *)data;
	int devid = ir_data->irq_2_irte.devid;
	struct irte_ga *entry = (struct irte_ga *) ir_data->entry;
	struct irte_ga *ref = (struct irte_ga *) ir_data->ref;

	if (!AMD_IOMMU_GUEST_IR_VAPIC(amd_iommu_guest_ir) ||
	    !ref || !entry || !entry->lo.fields_vapic.guest_mode)
		return 0;

	iommu = amd_iommu_rlookup_table[devid];
	if (!iommu)
		return -ENODEV;

	irt = get_irq_table(devid, false);
	if (!irt)
		return -ENODEV;

	spin_lock_irqsave(&irt->lock, flags);

	if (ref->lo.fields_vapic.guest_mode) {
		if (cpu >= 0)
			ref->lo.fields_vapic.destination = cpu;
		ref->lo.fields_vapic.is_run = is_run;
		barrier();
	}

	spin_unlock_irqrestore(&irt->lock, flags);

	iommu_flush_irt(iommu, devid);
	iommu_completion_wait(iommu);
	return 0;
}
EXPORT_SYMBOL(amd_iommu_update_ga);
#endif<|MERGE_RESOLUTION|>--- conflicted
+++ resolved
@@ -1788,12 +1788,7 @@
 	if (!dma_dom->domain.pt_root)
 		goto free_dma_dom;
 
-<<<<<<< HEAD
-	init_iova_domain(&dma_dom->iovad, PAGE_SIZE,
-			 IOVA_START_PFN, DMA_32BIT_PFN);
-=======
 	init_iova_domain(&dma_dom->iovad, PAGE_SIZE, IOVA_START_PFN);
->>>>>>> 9abd04af
 
 	if (init_iova_flush_queue(&dma_dom->iovad, iova_domain_flush_tlb, NULL))
 		goto free_dma_dom;
