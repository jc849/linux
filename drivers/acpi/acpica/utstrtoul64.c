--- conflicted
+++ resolved
@@ -243,12 +243,7 @@
 {
 	u64 converted_integer = 0;
 
-<<<<<<< HEAD
-		acpi_ut_short_multiply(return_value, 10, &next_value);
-		next_value += (ascii_digit - ACPI_ASCII_ZERO);
-=======
 	ACPI_FUNCTION_TRACE_STR(ut_implicit_strtoul64, string);
->>>>>>> 9abd04af
 
 	if (!acpi_ut_remove_whitespace(&string)) {
 		return_VALUE(0);
@@ -344,14 +339,9 @@
 		base = 16;
 	}
 
-<<<<<<< HEAD
-		acpi_ut_short_shift_left(return_value, 4, &return_value);
-		return_value |= acpi_ut_ascii_char_to_hex(ascii_digit);
-=======
 	if (!acpi_ut_remove_leading_zeros(&string)) {
 		return_VALUE(0);
 	}
->>>>>>> 9abd04af
 
 	/*
 	 * Ignore overflow as per the ACPI specification. This is implemented by
