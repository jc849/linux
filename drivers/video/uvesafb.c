--- conflicted
+++ resolved
@@ -67,11 +67,7 @@
  * find the kernel part of the task struct, copy the registers and
  * the buffer contents and then complete the task.
  */
-<<<<<<< HEAD
-static void uvesafb_cn_callback(struct cn_msg *msg)
-=======
 static void uvesafb_cn_callback(struct cn_msg *msg, struct netlink_skb_parms *nsp)
->>>>>>> ad1cd745
 {
 	struct uvesafb_task *utask;
 	struct uvesafb_ktask *task;
