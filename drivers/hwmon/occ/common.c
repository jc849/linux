--- conflicted
+++ resolved
@@ -145,11 +145,7 @@
 	cmd[6] = 0;			/* checksum lsb */
 
 	/* mutex should already be locked if necessary */
-<<<<<<< HEAD
-	rc = occ->send_cmd(occ, cmd, sizeof(cmd));
-=======
 	rc = occ->send_cmd(occ, cmd, sizeof(cmd), &occ->resp, sizeof(occ->resp));
->>>>>>> 5827ddaf
 	if (rc) {
 		occ->last_error = rc;
 		if (occ->error_count++ > OCC_ERROR_COUNT_THRESHOLD)
@@ -186,10 +182,7 @@
 {
 	int rc;
 	u8 cmd[8];
-<<<<<<< HEAD
-=======
 	u8 resp[8];
->>>>>>> 5827ddaf
 	__be16 user_power_cap_be = cpu_to_be16(user_power_cap);
 
 	cmd[0] = 0;	/* sequence number */
@@ -206,11 +199,7 @@
 	if (rc)
 		return rc;
 
-<<<<<<< HEAD
-	rc = occ->send_cmd(occ, cmd, sizeof(cmd));
-=======
 	rc = occ->send_cmd(occ, cmd, sizeof(cmd), resp, sizeof(resp));
->>>>>>> 5827ddaf
 
 	mutex_unlock(&occ->lock);
 
