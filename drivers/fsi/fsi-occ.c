// SPDX-License-Identifier: GPL-2.0

#include <linux/device.h>
#include <linux/err.h>
#include <linux/errno.h>
#include <linux/fs.h>
#include <linux/fsi-sbefifo.h>
#include <linux/gfp.h>
#include <linux/idr.h>
#include <linux/kernel.h>
#include <linux/list.h>
#include <linux/miscdevice.h>
#include <linux/mm.h>
#include <linux/module.h>
#include <linux/mutex.h>
#include <linux/fsi-occ.h>
#include <linux/of.h>
#include <linux/of_device.h>
#include <linux/platform_device.h>
#include <linux/sched.h>
#include <linux/slab.h>
#include <linux/uaccess.h>
#include <asm/unaligned.h>

#define OCC_SRAM_BYTES		4096
#define OCC_CMD_DATA_BYTES	4090
#define OCC_RESP_DATA_BYTES	4089

#define OCC_P9_SRAM_CMD_ADDR	0xFFFBE000
#define OCC_P9_SRAM_RSP_ADDR	0xFFFBF000

#define OCC_P10_SRAM_CMD_ADDR	0xFFFFD000
#define OCC_P10_SRAM_RSP_ADDR	0xFFFFE000

#define OCC_P10_SRAM_MODE	0x58	/* Normal mode, OCB channel 2 */

#define OCC_TIMEOUT_MS		1000
#define OCC_CMD_IN_PRG_WAIT_MS	50

enum versions { occ_p9, occ_p10 };

struct occ {
	struct device *dev;
	struct device *sbefifo;
	char name[32];
	int idx;
	u8 sequence_number;
<<<<<<< HEAD
	void *buffer;
	void *client_buffer;
	size_t client_buffer_size;
	size_t client_response_size;
=======
>>>>>>> 5827ddaf
	enum versions version;
	struct miscdevice mdev;
	struct mutex occ_lock;
};

#define to_occ(x)	container_of((x), struct occ, mdev)

struct occ_response {
	u8 seq_no;
	u8 cmd_type;
	u8 return_status;
	__be16 data_length;
	u8 data[OCC_RESP_DATA_BYTES + 2];	/* two bytes checksum */
} __packed;

struct occ_client {
	struct occ *occ;
	struct mutex lock;
	size_t data_size;
	size_t read_offset;
	u8 *buffer;
};

#define to_client(x)	container_of((x), struct occ_client, xfr)

static DEFINE_IDA(occ_ida);

static int occ_open(struct inode *inode, struct file *file)
{
	struct occ_client *client = kzalloc(sizeof(*client), GFP_KERNEL);
	struct miscdevice *mdev = file->private_data;
	struct occ *occ = to_occ(mdev);

	if (!client)
		return -ENOMEM;

	client->buffer = (u8 *)__get_free_page(GFP_KERNEL);
	if (!client->buffer) {
		kfree(client);
		return -ENOMEM;
	}

	client->occ = occ;
	mutex_init(&client->lock);
	file->private_data = client;
	get_device(occ->dev);

	/* We allocate a 1-page buffer, make sure it all fits */
	BUILD_BUG_ON((OCC_CMD_DATA_BYTES + 3) > PAGE_SIZE);
	BUILD_BUG_ON((OCC_RESP_DATA_BYTES + 7) > PAGE_SIZE);

	return 0;
}

static ssize_t occ_read(struct file *file, char __user *buf, size_t len,
			loff_t *offset)
{
	struct occ_client *client = file->private_data;
	ssize_t rc = 0;

	if (!client)
		return -ENODEV;

	if (len > OCC_SRAM_BYTES)
		return -EINVAL;

	mutex_lock(&client->lock);

	/* This should not be possible ... */
	if (WARN_ON_ONCE(client->read_offset > client->data_size)) {
		rc = -EIO;
		goto done;
	}

	/* Grab how much data we have to read */
	rc = min(len, client->data_size - client->read_offset);
	if (copy_to_user(buf, client->buffer + client->read_offset, rc))
		rc = -EFAULT;
	else
		client->read_offset += rc;

 done:
	mutex_unlock(&client->lock);

	return rc;
}

static ssize_t occ_write(struct file *file, const char __user *buf,
			 size_t len, loff_t *offset)
{
	struct occ_client *client = file->private_data;
	size_t rlen, data_length;
	ssize_t rc;
	u8 *cmd;

	if (!client)
		return -ENODEV;

	if (len > (OCC_CMD_DATA_BYTES + 3) || len < 3)
		return -EINVAL;

	mutex_lock(&client->lock);

	/* Construct the command */
	cmd = client->buffer;

	/*
	 * Copy the user command (assume user data follows the occ command
	 * format)
	 * byte 0: command type
	 * bytes 1-2: data length (msb first)
	 * bytes 3-n: data
	 */
	if (copy_from_user(&cmd[1], buf, len)) {
		rc = -EFAULT;
		goto done;
	}

	/* Extract data length */
	data_length = (cmd[2] << 8) + cmd[3];
	if (data_length > OCC_CMD_DATA_BYTES) {
		rc = -EINVAL;
		goto done;
	}

	/* Submit command; 4 bytes before the data and 2 bytes after */
	rlen = PAGE_SIZE;
	rc = fsi_occ_submit(client->occ->dev, cmd, data_length + 6, cmd,
			    &rlen);
	if (rc)
		goto done;

	/* Set read tracking data */
	client->data_size = rlen;
	client->read_offset = 0;

	/* Done */
	rc = len;

 done:
	mutex_unlock(&client->lock);

	return rc;
}

static int occ_release(struct inode *inode, struct file *file)
{
	struct occ_client *client = file->private_data;

	put_device(client->occ->dev);
	free_page((unsigned long)client->buffer);
	kfree(client);

	return 0;
}

static const struct file_operations occ_fops = {
	.owner = THIS_MODULE,
	.open = occ_open,
	.read = occ_read,
	.write = occ_write,
	.release = occ_release,
};

static void occ_save_ffdc(struct occ *occ, __be32 *resp, size_t parsed_len,
			  size_t resp_len)
{
	if (resp_len > parsed_len) {
		size_t dh = resp_len - parsed_len;
		size_t ffdc_len = (dh - 1) * 4; /* SBE words are four bytes */
		__be32 *ffdc = &resp[parsed_len];

		if (ffdc_len > occ->client_buffer_size)
			ffdc_len = occ->client_buffer_size;

		memcpy(occ->client_buffer, ffdc, ffdc_len);
		occ->client_response_size = ffdc_len;
	}
}

static int occ_verify_checksum(struct occ *occ, struct occ_response *resp,
			       u16 data_length)
{
	/* Fetch the two bytes after the data for the checksum. */
	u16 checksum_resp = get_unaligned_be16(&resp->data[data_length]);
	u16 checksum;
	u16 i;

	checksum = resp->seq_no;
	checksum += resp->cmd_type;
	checksum += resp->return_status;
	checksum += (data_length >> 8) + (data_length & 0xFF);

	for (i = 0; i < data_length; ++i)
		checksum += resp->data[i];

	if (checksum != checksum_resp) {
		dev_err(occ->dev, "Bad checksum: %04x!=%04x\n", checksum,
			checksum_resp);
		return -EBADE;
	}

	return 0;
}

static int occ_getsram(struct occ *occ, u32 offset, void *data, ssize_t len)
{
	u32 data_len = ((len + 7) / 8) * 8;	/* must be multiples of 8 B */
	size_t cmd_len, parsed_len, resp_data_len;
	size_t resp_len = OCC_MAX_RESP_WORDS;
	__be32 *resp = occ->buffer;
	__be32 cmd[6];
	int idx = 0, rc;

	/*
	 * Magic sequence to do SBE getsram command. SBE will fetch data from
	 * specified SRAM address.
	 */
	switch (occ->version) {
	default:
	case occ_p9:
		cmd_len = 5;
		cmd[2] = cpu_to_be32(1);	/* Normal mode */
		cmd[3] = cpu_to_be32(OCC_P9_SRAM_RSP_ADDR + offset);
		break;
	case occ_p10:
		idx = 1;
		cmd_len = 6;
		cmd[2] = cpu_to_be32(OCC_P10_SRAM_MODE);
		cmd[3] = 0;
		cmd[4] = cpu_to_be32(OCC_P10_SRAM_RSP_ADDR + offset);
		break;
	}

	cmd[0] = cpu_to_be32(cmd_len);
	cmd[1] = cpu_to_be32(SBEFIFO_CMD_GET_OCC_SRAM);
	cmd[4 + idx] = cpu_to_be32(data_len);

	rc = sbefifo_submit(occ->sbefifo, cmd, cmd_len, resp, &resp_len);
	if (rc)
		return rc;

	rc = sbefifo_parse_status(occ->sbefifo, SBEFIFO_CMD_GET_OCC_SRAM,
				  resp, resp_len, &parsed_len);
	if (rc > 0) {
		dev_err(occ->dev, "SRAM read returned failure status: %08x\n",
			rc);
		occ_save_ffdc(occ, resp, parsed_len, resp_len);
		return -ECOMM;
	} else if (rc) {
		return rc;
	}

	resp_data_len = be32_to_cpu(resp[parsed_len - 1]);
	if (resp_data_len != data_len) {
		dev_err(occ->dev, "SRAM read expected %d bytes got %zd\n",
			data_len, resp_data_len);
		rc = -EBADMSG;
	} else {
		memcpy(data, resp, len);
	}

	return rc;
}

static int occ_putsram(struct occ *occ, const void *data, ssize_t len,
		       u8 seq_no, u16 checksum)
{
	u32 data_len = ((len + 7) / 8) * 8;	/* must be multiples of 8 B */
<<<<<<< HEAD
	size_t cmd_len, parsed_len, resp_data_len;
	size_t resp_len = OCC_MAX_RESP_WORDS;
	__be32 *buf = occ->buffer;
=======
	__be32 *buf;
>>>>>>> 5827ddaf
	u8 *byte_buf;
	int idx = 0, rc;

	cmd_len = (occ->version == occ_p10) ? 6 : 5;
	cmd_len += data_len >> 2;

	/*
	 * Magic sequence to do SBE putsram command. SBE will transfer
	 * data to specified SRAM address.
	 */
	buf[0] = cpu_to_be32(cmd_len);
	buf[1] = cpu_to_be32(SBEFIFO_CMD_PUT_OCC_SRAM);

	switch (occ->version) {
	default:
	case occ_p9:
		buf[2] = cpu_to_be32(1);	/* Normal mode */
		buf[3] = cpu_to_be32(OCC_P9_SRAM_CMD_ADDR);
		break;
	case occ_p10:
		idx = 1;
		buf[2] = cpu_to_be32(OCC_P10_SRAM_MODE);
		buf[3] = 0;
		buf[4] = cpu_to_be32(OCC_P10_SRAM_CMD_ADDR);
		break;
	}

	buf[4 + idx] = cpu_to_be32(data_len);
	memcpy(&buf[5 + idx], data, len);

	byte_buf = (u8 *)&buf[5 + idx];
	/*
	 * Overwrite the first byte with our sequence number and the last two
	 * bytes with the checksum.
	 */
	byte_buf[0] = seq_no;
	byte_buf[len - 2] = checksum >> 8;
	byte_buf[len - 1] = checksum & 0xff;

	rc = sbefifo_submit(occ->sbefifo, buf, cmd_len, buf, &resp_len);
	if (rc)
		return rc;

	rc = sbefifo_parse_status(occ->sbefifo, SBEFIFO_CMD_PUT_OCC_SRAM,
				  buf, resp_len, &parsed_len);
	if (rc > 0) {
		dev_err(occ->dev, "SRAM write returned failure status: %08x\n",
			rc);
		occ_save_ffdc(occ, buf, parsed_len, resp_len);
		return -ECOMM;
	} else if (rc) {
		return rc;
	}

	if (parsed_len != 1) {
		dev_err(occ->dev, "SRAM write response length invalid: %zd\n",
			parsed_len);
		rc = -EBADMSG;
	} else {
		resp_data_len = be32_to_cpu(buf[0]);
		if (resp_data_len != data_len) {
			dev_err(occ->dev,
				"SRAM write expected %d bytes got %zd\n",
				data_len, resp_data_len);
			rc = -EBADMSG;
		}
	}

	return rc;
}

static int occ_trigger_attn(struct occ *occ)
{
	__be32 *buf = occ->buffer;
	size_t cmd_len, parsed_len, resp_data_len;
	size_t resp_len = OCC_MAX_RESP_WORDS;
	int idx = 0, rc;

	switch (occ->version) {
	default:
	case occ_p9:
		cmd_len = 7;
		buf[2] = cpu_to_be32(3); /* Circular mode */
		buf[3] = 0;
		break;
	case occ_p10:
		idx = 1;
		cmd_len = 8;
		buf[2] = cpu_to_be32(0xd0); /* Circular mode, OCB Channel 1 */
		buf[3] = 0;
		buf[4] = 0;
		break;
	}

	buf[0] = cpu_to_be32(cmd_len);		/* Chip-op length in words */
	buf[1] = cpu_to_be32(SBEFIFO_CMD_PUT_OCC_SRAM);
	buf[4 + idx] = cpu_to_be32(8);		/* Data length in bytes */
	buf[5 + idx] = cpu_to_be32(0x20010000);	/* Trigger OCC attention */
	buf[6 + idx] = 0;

	rc = sbefifo_submit(occ->sbefifo, buf, cmd_len, buf, &resp_len);
	if (rc)
		return rc;

	rc = sbefifo_parse_status(occ->sbefifo, SBEFIFO_CMD_PUT_OCC_SRAM,
				  buf, resp_len, &parsed_len);
	if (rc > 0) {
		dev_err(occ->dev, "SRAM attn returned failure status: %08x\n",
			rc);
		occ_save_ffdc(occ, buf, parsed_len, resp_len);
		return -ECOMM;
	} else if (rc) {
		return rc;
	}

	if (parsed_len != 1) {
		dev_err(occ->dev, "SRAM attn response length invalid: %zd\n",
			parsed_len);
		rc = -EBADMSG;
	} else {
		resp_data_len = be32_to_cpu(buf[0]);
		if (resp_data_len != 8) {
			dev_err(occ->dev,
				"SRAM attn expected 8 bytes got %zd\n",
				resp_data_len);
			rc = -EBADMSG;
		}
	}

	return rc;
}

static bool fsi_occ_response_not_ready(struct occ_response *resp, u8 seq_no,
				       u8 cmd_type)
{
	return resp->return_status == OCC_RESP_CMD_IN_PRG ||
		resp->return_status == OCC_RESP_CRIT_INIT ||
		resp->seq_no != seq_no || resp->cmd_type != cmd_type;
}

int fsi_occ_submit(struct device *dev, const void *request, size_t req_len,
		   void *response, size_t *resp_len)
{
	const unsigned long timeout = msecs_to_jiffies(OCC_TIMEOUT_MS);
	const unsigned long wait_time =
		msecs_to_jiffies(OCC_CMD_IN_PRG_WAIT_MS);
	struct occ *occ = dev_get_drvdata(dev);
	struct occ_response *resp = response;
	size_t user_resp_len = *resp_len;
	u8 seq_no;
<<<<<<< HEAD
	u8 cmd_type;
	u16 checksum = 0;
	u16 resp_data_length;
	const u8 *byte_request = (const u8 *)request;
	unsigned long end;
	int rc;
	size_t i;

	*resp_len = 0;
=======
	u16 checksum = 0;
	u16 resp_data_length;
	const u8 *byte_request = (const u8 *)request;
	unsigned long start;
	int rc;
	size_t i;
>>>>>>> 5827ddaf

	if (!occ)
		return -ENODEV;

	if (user_resp_len < 7) {
		dev_dbg(dev, "Bad resplen %zd\n", user_resp_len);
		return -EINVAL;
	}

<<<<<<< HEAD
	cmd_type = byte_request[1];

=======
>>>>>>> 5827ddaf
	/* Checksum the request, ignoring first byte (sequence number). */
	for (i = 1; i < req_len - 2; ++i)
		checksum += byte_request[i];

<<<<<<< HEAD
	rc = mutex_lock_interruptible(&occ->occ_lock);
	if (rc)
		return rc;

	occ->client_buffer = response;
	occ->client_buffer_size = user_resp_len;
	occ->client_response_size = 0;

	if (!occ->buffer) {
		rc = -ENOENT;
		goto done;
	}

	/*
	 * Get a sequence number and update the counter. Avoid a sequence
	 * number of 0 which would pass the response check below even if the
	 * OCC response is uninitialized. Any sequence number the user is
	 * trying to send is overwritten since this function is the only common
	 * interface to the OCC and therefore the only place we can guarantee
	 * unique sequence numbers.
	 */
	seq_no = occ->sequence_number++;
	if (!occ->sequence_number)
		occ->sequence_number = 1;
	checksum += seq_no;

=======
	mutex_lock(&occ->occ_lock);

	/*
	 * Get a sequence number and update the counter. Avoid a sequence
	 * number of 0 which would pass the response check below even if the
	 * OCC response is uninitialized. Any sequence number the user is
	 * trying to send is overwritten since this function is the only common
	 * interface to the OCC and therefore the only place we can guarantee
	 * unique sequence numbers.
	 */
	seq_no = occ->sequence_number++;
	if (!occ->sequence_number)
		occ->sequence_number = 1;
	checksum += seq_no;

>>>>>>> 5827ddaf
	rc = occ_putsram(occ, request, req_len, seq_no, checksum);
	if (rc)
		goto done;

	rc = occ_trigger_attn(occ);
	if (rc)
		goto done;

	end = jiffies + timeout;
	while (true) {
		/* Read occ response header */
		rc = occ_getsram(occ, 0, resp, 8);
		if (rc)
			goto done;

		if (fsi_occ_response_not_ready(resp, seq_no, cmd_type)) {
			if (time_after(jiffies, end)) {
				dev_err(occ->dev,
					"resp timeout status=%02x seq=%d cmd=%d, our seq=%d cmd=%d\n",
					resp->return_status, resp->seq_no,
					resp->cmd_type, seq_no, cmd_type);
				rc = -ETIMEDOUT;
				goto done;
			}

			set_current_state(TASK_UNINTERRUPTIBLE);
			schedule_timeout(wait_time);
		} else {
			/* Extract size of response data */
			resp_data_length =
				get_unaligned_be16(&resp->data_length);

			/*
			 * Message size is data length + 5 bytes header + 2
			 * bytes checksum
			 */
			if ((resp_data_length + 7) > user_resp_len) {
				rc = -EMSGSIZE;
				goto done;
			}

			/*
			 * Get the entire response including the header again,
			 * in case it changed
			 */
			if (resp_data_length > 1) {
				rc = occ_getsram(occ, 0, resp,
						 resp_data_length + 7);
				if (rc)
					goto done;

				if (!fsi_occ_response_not_ready(resp, seq_no,
								cmd_type))
					break;
			} else {
				break;
			}
		}
	}

	dev_dbg(dev, "resp_status=%02x resp_data_len=%d\n",
		resp->return_status, resp_data_length);

	rc = occ_verify_checksum(occ, resp, resp_data_length);
	if (rc)
		goto done;

	occ->client_response_size = resp_data_length + 7;

 done:
	*resp_len = occ->client_response_size;
	mutex_unlock(&occ->occ_lock);

	return rc;
}
EXPORT_SYMBOL_GPL(fsi_occ_submit);

static int occ_unregister_child(struct device *dev, void *data)
{
	struct platform_device *hwmon_dev = to_platform_device(dev);

	platform_device_unregister(hwmon_dev);

	return 0;
}

static int occ_probe(struct platform_device *pdev)
{
	int rc;
	u32 reg;
	struct occ *occ;
	struct platform_device *hwmon_dev;
	struct device *dev = &pdev->dev;
	struct platform_device_info hwmon_dev_info = {
		.parent = dev,
		.name = "occ-hwmon",
	};

	occ = devm_kzalloc(dev, sizeof(*occ), GFP_KERNEL);
	if (!occ)
		return -ENOMEM;

	/* SBE words are always four bytes */
	occ->buffer = kvmalloc(OCC_MAX_RESP_WORDS * 4, GFP_KERNEL);
	if (!occ->buffer)
		return -ENOMEM;

	occ->version = (uintptr_t)of_device_get_match_data(dev);
	occ->dev = dev;
	occ->sbefifo = dev->parent;
<<<<<<< HEAD
	/*
	 * Quickly derive a pseudo-random number from jiffies so that
	 * re-probing the driver doesn't accidentally overlap sequence numbers.
	 */
	occ->sequence_number = (u8)((jiffies % 0xff) + 1);
=======
	occ->sequence_number = 1;
>>>>>>> 5827ddaf
	mutex_init(&occ->occ_lock);

	if (dev->of_node) {
		rc = of_property_read_u32(dev->of_node, "reg", &reg);
		if (!rc) {
			/* make sure we don't have a duplicate from dts */
			occ->idx = ida_simple_get(&occ_ida, reg, reg + 1,
						  GFP_KERNEL);
			if (occ->idx < 0)
				occ->idx = ida_simple_get(&occ_ida, 1, INT_MAX,
							  GFP_KERNEL);
		} else {
			occ->idx = ida_simple_get(&occ_ida, 1, INT_MAX,
						  GFP_KERNEL);
		}
	} else {
		occ->idx = ida_simple_get(&occ_ida, 1, INT_MAX, GFP_KERNEL);
	}

	platform_set_drvdata(pdev, occ);

	snprintf(occ->name, sizeof(occ->name), "occ%d", occ->idx);
	occ->mdev.fops = &occ_fops;
	occ->mdev.minor = MISC_DYNAMIC_MINOR;
	occ->mdev.name = occ->name;
	occ->mdev.parent = dev;

	rc = misc_register(&occ->mdev);
	if (rc) {
		dev_err(dev, "failed to register miscdevice: %d\n", rc);
		ida_simple_remove(&occ_ida, occ->idx);
		kvfree(occ->buffer);
		return rc;
	}

	hwmon_dev_info.id = occ->idx;
	hwmon_dev = platform_device_register_full(&hwmon_dev_info);
	if (IS_ERR(hwmon_dev))
		dev_warn(dev, "failed to create hwmon device\n");

	return 0;
}

static int occ_remove(struct platform_device *pdev)
{
	struct occ *occ = platform_get_drvdata(pdev);

	misc_deregister(&occ->mdev);

	mutex_lock(&occ->occ_lock);
	kvfree(occ->buffer);
	occ->buffer = NULL;
	mutex_unlock(&occ->occ_lock);

	device_for_each_child(&pdev->dev, NULL, occ_unregister_child);

	ida_simple_remove(&occ_ida, occ->idx);

	return 0;
}

static const struct of_device_id occ_match[] = {
	{
		.compatible = "ibm,p9-occ",
		.data = (void *)occ_p9
	},
	{
		.compatible = "ibm,p10-occ",
		.data = (void *)occ_p10
	},
	{ },
};
MODULE_DEVICE_TABLE(of, occ_match);

static struct platform_driver occ_driver = {
	.driver = {
		.name = "occ",
		.of_match_table	= occ_match,
	},
	.probe	= occ_probe,
	.remove = occ_remove,
};

static int occ_init(void)
{
	return platform_driver_register(&occ_driver);
}

static void occ_exit(void)
{
	platform_driver_unregister(&occ_driver);

	ida_destroy(&occ_ida);
}

module_init(occ_init);
module_exit(occ_exit);

MODULE_AUTHOR("Eddie James <eajames@linux.ibm.com>");
MODULE_DESCRIPTION("BMC P9 OCC driver");
MODULE_LICENSE("GPL");<|MERGE_RESOLUTION|>--- conflicted
+++ resolved
@@ -45,13 +45,6 @@
 	char name[32];
 	int idx;
 	u8 sequence_number;
-<<<<<<< HEAD
-	void *buffer;
-	void *client_buffer;
-	size_t client_buffer_size;
-	size_t client_response_size;
-=======
->>>>>>> 5827ddaf
 	enum versions version;
 	struct miscdevice mdev;
 	struct mutex occ_lock;
@@ -321,13 +314,7 @@
 		       u8 seq_no, u16 checksum)
 {
 	u32 data_len = ((len + 7) / 8) * 8;	/* must be multiples of 8 B */
-<<<<<<< HEAD
-	size_t cmd_len, parsed_len, resp_data_len;
-	size_t resp_len = OCC_MAX_RESP_WORDS;
-	__be32 *buf = occ->buffer;
-=======
 	__be32 *buf;
->>>>>>> 5827ddaf
 	u8 *byte_buf;
 	int idx = 0, rc;
 
@@ -478,24 +465,12 @@
 	struct occ_response *resp = response;
 	size_t user_resp_len = *resp_len;
 	u8 seq_no;
-<<<<<<< HEAD
-	u8 cmd_type;
-	u16 checksum = 0;
-	u16 resp_data_length;
-	const u8 *byte_request = (const u8 *)request;
-	unsigned long end;
-	int rc;
-	size_t i;
-
-	*resp_len = 0;
-=======
 	u16 checksum = 0;
 	u16 resp_data_length;
 	const u8 *byte_request = (const u8 *)request;
 	unsigned long start;
 	int rc;
 	size_t i;
->>>>>>> 5827ddaf
 
 	if (!occ)
 		return -ENODEV;
@@ -505,28 +480,11 @@
 		return -EINVAL;
 	}
 
-<<<<<<< HEAD
-	cmd_type = byte_request[1];
-
-=======
->>>>>>> 5827ddaf
 	/* Checksum the request, ignoring first byte (sequence number). */
 	for (i = 1; i < req_len - 2; ++i)
 		checksum += byte_request[i];
 
-<<<<<<< HEAD
-	rc = mutex_lock_interruptible(&occ->occ_lock);
-	if (rc)
-		return rc;
-
-	occ->client_buffer = response;
-	occ->client_buffer_size = user_resp_len;
-	occ->client_response_size = 0;
-
-	if (!occ->buffer) {
-		rc = -ENOENT;
-		goto done;
-	}
+	mutex_lock(&occ->occ_lock);
 
 	/*
 	 * Get a sequence number and update the counter. Avoid a sequence
@@ -541,23 +499,6 @@
 		occ->sequence_number = 1;
 	checksum += seq_no;
 
-=======
-	mutex_lock(&occ->occ_lock);
-
-	/*
-	 * Get a sequence number and update the counter. Avoid a sequence
-	 * number of 0 which would pass the response check below even if the
-	 * OCC response is uninitialized. Any sequence number the user is
-	 * trying to send is overwritten since this function is the only common
-	 * interface to the OCC and therefore the only place we can guarantee
-	 * unique sequence numbers.
-	 */
-	seq_no = occ->sequence_number++;
-	if (!occ->sequence_number)
-		occ->sequence_number = 1;
-	checksum += seq_no;
-
->>>>>>> 5827ddaf
 	rc = occ_putsram(occ, request, req_len, seq_no, checksum);
 	if (rc)
 		goto done;
@@ -668,15 +609,7 @@
 	occ->version = (uintptr_t)of_device_get_match_data(dev);
 	occ->dev = dev;
 	occ->sbefifo = dev->parent;
-<<<<<<< HEAD
-	/*
-	 * Quickly derive a pseudo-random number from jiffies so that
-	 * re-probing the driver doesn't accidentally overlap sequence numbers.
-	 */
-	occ->sequence_number = (u8)((jiffies % 0xff) + 1);
-=======
 	occ->sequence_number = 1;
->>>>>>> 5827ddaf
 	mutex_init(&occ->occ_lock);
 
 	if (dev->of_node) {
