--- conflicted
+++ resolved
@@ -198,14 +198,11 @@
 	  SMBus controller found in the Intel Cherry Trail Whiskey Cove PMIC
 	  found on some Intel Cherry Trail systems.
 
-<<<<<<< HEAD
-=======
 	  Note this controller is hooked up to a TI bq24292i charger-IC,
 	  combined with a FUSB302 Type-C port-controller as such it is advised
 	  to also select CONFIG_CHARGER_BQ24190=m and CONFIG_TYPEC_FUSB302=m
 	  (the fusb302 driver currently is in drivers/staging).
 
->>>>>>> 9abd04af
 config I2C_NFORCE2
 	tristate "Nvidia nForce2, nForce3 and nForce4"
 	depends on PCI
