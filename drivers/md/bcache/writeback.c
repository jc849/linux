// SPDX-License-Identifier: GPL-2.0
/*
 * background writeback - scan btree for dirty data and write it to the backing
 * device
 *
 * Copyright 2010, 2011 Kent Overstreet <kent.overstreet@gmail.com>
 * Copyright 2012 Google, Inc.
 */

#include "bcache.h"
#include "btree.h"
#include "debug.h"
#include "writeback.h"

#include <linux/delay.h>
#include <linux/kthread.h>
#include <linux/sched/clock.h>
#include <trace/events/bcache.h>

/* Rate limiting */

static void __update_writeback_rate(struct cached_dev *dc)
{
	struct cache_set *c = dc->disk.c;
	uint64_t cache_sectors = c->nbuckets * c->sb.bucket_size -
				bcache_flash_devs_sectors_dirty(c);
	uint64_t cache_dirty_target =
		div_u64(cache_sectors * dc->writeback_percent, 100);
	int64_t target = div64_u64(cache_dirty_target * bdev_sectors(dc->bdev),
				   c->cached_dev_sectors);

	/*
	 * PI controller:
	 * Figures out the amount that should be written per second.
	 *
	 * First, the error (number of sectors that are dirty beyond our
	 * target) is calculated.  The error is accumulated (numerically
	 * integrated).
	 *
	 * Then, the proportional value and integral value are scaled
	 * based on configured values.  These are stored as inverses to
	 * avoid fixed point math and to make configuration easy-- e.g.
	 * the default value of 40 for writeback_rate_p_term_inverse
	 * attempts to write at a rate that would retire all the dirty
	 * blocks in 40 seconds.
	 *
	 * The writeback_rate_i_inverse value of 10000 means that 1/10000th
	 * of the error is accumulated in the integral term per second.
	 * This acts as a slow, long-term average that is not subject to
	 * variations in usage like the p term.
	 */
	int64_t dirty = bcache_dev_sectors_dirty(&dc->disk);
	int64_t error = dirty - target;
	int64_t proportional_scaled =
		div_s64(error, dc->writeback_rate_p_term_inverse);
	int64_t integral_scaled;
	uint32_t new_rate;

	if ((error < 0 && dc->writeback_rate_integral > 0) ||
	    (error > 0 && time_before64(local_clock(),
			 dc->writeback_rate.next + NSEC_PER_MSEC))) {
		/*
		 * Only decrease the integral term if it's more than
		 * zero.  Only increase the integral term if the device
		 * is keeping up.  (Don't wind up the integral
		 * ineffectively in either case).
		 *
		 * It's necessary to scale this by
		 * writeback_rate_update_seconds to keep the integral
		 * term dimensioned properly.
		 */
		dc->writeback_rate_integral += error *
			dc->writeback_rate_update_seconds;
	}

	integral_scaled = div_s64(dc->writeback_rate_integral,
			dc->writeback_rate_i_term_inverse);

	new_rate = clamp_t(int32_t, (proportional_scaled + integral_scaled),
			dc->writeback_rate_minimum, NSEC_PER_SEC);

	dc->writeback_rate_proportional = proportional_scaled;
	dc->writeback_rate_integral_scaled = integral_scaled;
	dc->writeback_rate_change = new_rate - dc->writeback_rate.rate;
	dc->writeback_rate.rate = new_rate;
	dc->writeback_rate_target = target;
}

static void update_writeback_rate(struct work_struct *work)
{
	struct cached_dev *dc = container_of(to_delayed_work(work),
					     struct cached_dev,
					     writeback_rate_update);

	down_read(&dc->writeback_lock);

	if (atomic_read(&dc->has_dirty) &&
	    dc->writeback_percent)
		__update_writeback_rate(dc);

	up_read(&dc->writeback_lock);

	schedule_delayed_work(&dc->writeback_rate_update,
			      dc->writeback_rate_update_seconds * HZ);
}

static unsigned writeback_delay(struct cached_dev *dc, unsigned sectors)
{
	if (test_bit(BCACHE_DEV_DETACHING, &dc->disk.flags) ||
	    !dc->writeback_percent)
		return 0;

	return bch_next_delay(&dc->writeback_rate, sectors);
}

struct dirty_io {
	struct closure		cl;
	struct cached_dev	*dc;
	struct bio		bio;
};

static void dirty_init(struct keybuf_key *w)
{
	struct dirty_io *io = w->private;
	struct bio *bio = &io->bio;

	bio_init(bio, bio->bi_inline_vecs,
		 DIV_ROUND_UP(KEY_SIZE(&w->key), PAGE_SECTORS));
	if (!io->dc->writeback_percent)
		bio_set_prio(bio, IOPRIO_PRIO_VALUE(IOPRIO_CLASS_IDLE, 0));

	bio->bi_iter.bi_size	= KEY_SIZE(&w->key) << 9;
	bio->bi_private		= w;
	bch_bio_map(bio, NULL);
}

static void dirty_io_destructor(struct closure *cl)
{
	struct dirty_io *io = container_of(cl, struct dirty_io, cl);
	kfree(io);
}

static void write_dirty_finish(struct closure *cl)
{
	struct dirty_io *io = container_of(cl, struct dirty_io, cl);
	struct keybuf_key *w = io->bio.bi_private;
	struct cached_dev *dc = io->dc;

	bio_free_pages(&io->bio);

	/* This is kind of a dumb way of signalling errors. */
	if (KEY_DIRTY(&w->key)) {
		int ret;
		unsigned i;
		struct keylist keys;

		bch_keylist_init(&keys);

		bkey_copy(keys.top, &w->key);
		SET_KEY_DIRTY(keys.top, false);
		bch_keylist_push(&keys);

		for (i = 0; i < KEY_PTRS(&w->key); i++)
			atomic_inc(&PTR_BUCKET(dc->disk.c, &w->key, i)->pin);

		ret = bch_btree_insert(dc->disk.c, &keys, NULL, &w->key);

		if (ret)
			trace_bcache_writeback_collision(&w->key);

		atomic_long_inc(ret
				? &dc->disk.c->writeback_keys_failed
				: &dc->disk.c->writeback_keys_done);
	}

	bch_keybuf_del(&dc->writeback_keys, w);
	up(&dc->in_flight);

	closure_return_with_destructor(cl, dirty_io_destructor);
}

static void dirty_endio(struct bio *bio)
{
	struct keybuf_key *w = bio->bi_private;
	struct dirty_io *io = w->private;

	if (bio->bi_status)
		SET_KEY_DIRTY(&w->key, false);

	closure_put(&io->cl);
}

static void write_dirty(struct closure *cl)
{
	struct dirty_io *io = container_of(cl, struct dirty_io, cl);
	struct keybuf_key *w = io->bio.bi_private;

<<<<<<< HEAD
	dirty_init(w);
	bio_set_op_attrs(&io->bio, REQ_OP_WRITE, 0);
	io->bio.bi_iter.bi_sector = KEY_START(&w->key);
	bio_set_dev(&io->bio, io->dc->bdev);
	io->bio.bi_end_io	= dirty_endio;
=======
	/*
	 * IO errors are signalled using the dirty bit on the key.
	 * If we failed to read, we should not attempt to write to the
	 * backing device.  Instead, immediately go to write_dirty_finish
	 * to clean up.
	 */
	if (KEY_DIRTY(&w->key)) {
		dirty_init(w);
		bio_set_op_attrs(&io->bio, REQ_OP_WRITE, 0);
		io->bio.bi_iter.bi_sector = KEY_START(&w->key);
		bio_set_dev(&io->bio, io->dc->bdev);
		io->bio.bi_end_io	= dirty_endio;
>>>>>>> 9abd04af

		closure_bio_submit(&io->bio, cl);
	}

	continue_at(cl, write_dirty_finish, io->dc->writeback_write_wq);
}

static void read_dirty_endio(struct bio *bio)
{
	struct keybuf_key *w = bio->bi_private;
	struct dirty_io *io = w->private;

	bch_count_io_errors(PTR_CACHE(io->dc->disk.c, &w->key, 0),
			    bio->bi_status, "reading dirty data from cache");

	dirty_endio(bio);
}

static void read_dirty_submit(struct closure *cl)
{
	struct dirty_io *io = container_of(cl, struct dirty_io, cl);

	closure_bio_submit(&io->bio, cl);

	continue_at(cl, write_dirty, io->dc->writeback_write_wq);
}

static void read_dirty(struct cached_dev *dc)
{
	unsigned delay = 0;
	struct keybuf_key *w;
	struct dirty_io *io;
	struct closure cl;

	closure_init_stack(&cl);

	/*
	 * XXX: if we error, background writeback just spins. Should use some
	 * mempools.
	 */

	while (!kthread_should_stop()) {

		w = bch_keybuf_next(&dc->writeback_keys);
		if (!w)
			break;

		BUG_ON(ptr_stale(dc->disk.c, &w->key, 0));

		if (KEY_START(&w->key) != dc->last_read ||
		    jiffies_to_msecs(delay) > 50)
			while (!kthread_should_stop() && delay)
				delay = schedule_timeout_interruptible(delay);

		dc->last_read	= KEY_OFFSET(&w->key);

		io = kzalloc(sizeof(struct dirty_io) + sizeof(struct bio_vec)
			     * DIV_ROUND_UP(KEY_SIZE(&w->key), PAGE_SECTORS),
			     GFP_KERNEL);
		if (!io)
			goto err;

		w->private	= io;
		io->dc		= dc;

		dirty_init(w);
		bio_set_op_attrs(&io->bio, REQ_OP_READ, 0);
		io->bio.bi_iter.bi_sector = PTR_OFFSET(&w->key, 0);
		bio_set_dev(&io->bio, PTR_CACHE(dc->disk.c, &w->key, 0)->bdev);
		io->bio.bi_end_io	= read_dirty_endio;

		if (bio_alloc_pages(&io->bio, GFP_KERNEL))
			goto err_free;

		trace_bcache_writeback(&w->key);

		down(&dc->in_flight);
		closure_call(&io->cl, read_dirty_submit, NULL, &cl);

		delay = writeback_delay(dc, KEY_SIZE(&w->key));
	}

	if (0) {
err_free:
		kfree(w->private);
err:
		bch_keybuf_del(&dc->writeback_keys, w);
	}

	/*
	 * Wait for outstanding writeback IOs to finish (and keybuf slots to be
	 * freed) before refilling again
	 */
	closure_sync(&cl);
}

/* Scan for dirty data */

void bcache_dev_sectors_dirty_add(struct cache_set *c, unsigned inode,
				  uint64_t offset, int nr_sectors)
{
	struct bcache_device *d = c->devices[inode];
	unsigned stripe_offset, stripe, sectors_dirty;

	if (!d)
		return;

	stripe = offset_to_stripe(d, offset);
	stripe_offset = offset & (d->stripe_size - 1);

	while (nr_sectors) {
		int s = min_t(unsigned, abs(nr_sectors),
			      d->stripe_size - stripe_offset);

		if (nr_sectors < 0)
			s = -s;

		if (stripe >= d->nr_stripes)
			return;

		sectors_dirty = atomic_add_return(s,
					d->stripe_sectors_dirty + stripe);
		if (sectors_dirty == d->stripe_size)
			set_bit(stripe, d->full_dirty_stripes);
		else
			clear_bit(stripe, d->full_dirty_stripes);

		nr_sectors -= s;
		stripe_offset = 0;
		stripe++;
	}
}

static bool dirty_pred(struct keybuf *buf, struct bkey *k)
{
	struct cached_dev *dc = container_of(buf, struct cached_dev, writeback_keys);

	BUG_ON(KEY_INODE(k) != dc->disk.id);

	return KEY_DIRTY(k);
}

static void refill_full_stripes(struct cached_dev *dc)
{
	struct keybuf *buf = &dc->writeback_keys;
	unsigned start_stripe, stripe, next_stripe;
	bool wrapped = false;

	stripe = offset_to_stripe(&dc->disk, KEY_OFFSET(&buf->last_scanned));

	if (stripe >= dc->disk.nr_stripes)
		stripe = 0;

	start_stripe = stripe;

	while (1) {
		stripe = find_next_bit(dc->disk.full_dirty_stripes,
				       dc->disk.nr_stripes, stripe);

		if (stripe == dc->disk.nr_stripes)
			goto next;

		next_stripe = find_next_zero_bit(dc->disk.full_dirty_stripes,
						 dc->disk.nr_stripes, stripe);

		buf->last_scanned = KEY(dc->disk.id,
					stripe * dc->disk.stripe_size, 0);

		bch_refill_keybuf(dc->disk.c, buf,
				  &KEY(dc->disk.id,
				       next_stripe * dc->disk.stripe_size, 0),
				  dirty_pred);

		if (array_freelist_empty(&buf->freelist))
			return;

		stripe = next_stripe;
next:
		if (wrapped && stripe > start_stripe)
			return;

		if (stripe == dc->disk.nr_stripes) {
			stripe = 0;
			wrapped = true;
		}
	}
}

/*
 * Returns true if we scanned the entire disk
 */
static bool refill_dirty(struct cached_dev *dc)
{
	struct keybuf *buf = &dc->writeback_keys;
	struct bkey start = KEY(dc->disk.id, 0, 0);
	struct bkey end = KEY(dc->disk.id, MAX_KEY_OFFSET, 0);
	struct bkey start_pos;

	/*
	 * make sure keybuf pos is inside the range for this disk - at bringup
	 * we might not be attached yet so this disk's inode nr isn't
	 * initialized then
	 */
	if (bkey_cmp(&buf->last_scanned, &start) < 0 ||
	    bkey_cmp(&buf->last_scanned, &end) > 0)
		buf->last_scanned = start;

	if (dc->partial_stripes_expensive) {
		refill_full_stripes(dc);
		if (array_freelist_empty(&buf->freelist))
			return false;
	}

	start_pos = buf->last_scanned;
	bch_refill_keybuf(dc->disk.c, buf, &end, dirty_pred);

	if (bkey_cmp(&buf->last_scanned, &end) < 0)
		return false;

	/*
	 * If we get to the end start scanning again from the beginning, and
	 * only scan up to where we initially started scanning from:
	 */
	buf->last_scanned = start;
	bch_refill_keybuf(dc->disk.c, buf, &start_pos, dirty_pred);

	return bkey_cmp(&buf->last_scanned, &start_pos) >= 0;
}

static int bch_writeback_thread(void *arg)
{
	struct cached_dev *dc = arg;
	bool searched_full_index;

	bch_ratelimit_reset(&dc->writeback_rate);

	while (!kthread_should_stop()) {
		down_write(&dc->writeback_lock);
		if (!atomic_read(&dc->has_dirty) ||
		    (!test_bit(BCACHE_DEV_DETACHING, &dc->disk.flags) &&
		     !dc->writeback_running)) {
			up_write(&dc->writeback_lock);
			set_current_state(TASK_INTERRUPTIBLE);

			if (kthread_should_stop())
				return 0;

			schedule();
			continue;
		}

		searched_full_index = refill_dirty(dc);

		if (searched_full_index &&
		    RB_EMPTY_ROOT(&dc->writeback_keys.keys)) {
			atomic_set(&dc->has_dirty, 0);
			cached_dev_put(dc);
			SET_BDEV_STATE(&dc->sb, BDEV_STATE_CLEAN);
			bch_write_bdev_super(dc, NULL);
		}

		up_write(&dc->writeback_lock);

		read_dirty(dc);

		if (searched_full_index) {
			unsigned delay = dc->writeback_delay * HZ;

			while (delay &&
			       !kthread_should_stop() &&
			       !test_bit(BCACHE_DEV_DETACHING, &dc->disk.flags))
				delay = schedule_timeout_interruptible(delay);

			bch_ratelimit_reset(&dc->writeback_rate);
		}
	}

	return 0;
}

/* Init */

struct sectors_dirty_init {
	struct btree_op	op;
	unsigned	inode;
};

static int sectors_dirty_init_fn(struct btree_op *_op, struct btree *b,
				 struct bkey *k)
{
	struct sectors_dirty_init *op = container_of(_op,
						struct sectors_dirty_init, op);
	if (KEY_INODE(k) > op->inode)
		return MAP_DONE;

	if (KEY_DIRTY(k))
		bcache_dev_sectors_dirty_add(b->c, KEY_INODE(k),
					     KEY_START(k), KEY_SIZE(k));

	return MAP_CONTINUE;
}

void bch_sectors_dirty_init(struct bcache_device *d)
{
	struct sectors_dirty_init op;

	bch_btree_op_init(&op.op, -1);
	op.inode = d->id;

	bch_btree_map_keys(&op.op, d->c, &KEY(op.inode, 0, 0),
			   sectors_dirty_init_fn, 0);
<<<<<<< HEAD

	d->sectors_dirty_last = bcache_dev_sectors_dirty(d);
=======
>>>>>>> 9abd04af
}

void bch_cached_dev_writeback_init(struct cached_dev *dc)
{
	sema_init(&dc->in_flight, 64);
	init_rwsem(&dc->writeback_lock);
	bch_keybuf_init(&dc->writeback_keys);

	dc->writeback_metadata		= true;
	dc->writeback_running		= true;
	dc->writeback_percent		= 10;
	dc->writeback_delay		= 30;
	dc->writeback_rate.rate		= 1024;
	dc->writeback_rate_minimum	= 8;

	dc->writeback_rate_update_seconds = 5;
	dc->writeback_rate_p_term_inverse = 40;
	dc->writeback_rate_i_term_inverse = 10000;

	INIT_DELAYED_WORK(&dc->writeback_rate_update, update_writeback_rate);
}

int bch_cached_dev_writeback_start(struct cached_dev *dc)
{
	dc->writeback_write_wq = alloc_workqueue("bcache_writeback_wq",
						WQ_MEM_RECLAIM, 0);
	if (!dc->writeback_write_wq)
		return -ENOMEM;

	dc->writeback_thread = kthread_create(bch_writeback_thread, dc,
					      "bcache_writeback");
	if (IS_ERR(dc->writeback_thread))
		return PTR_ERR(dc->writeback_thread);

	schedule_delayed_work(&dc->writeback_rate_update,
			      dc->writeback_rate_update_seconds * HZ);

	bch_writeback_queue(dc);

	return 0;
}<|MERGE_RESOLUTION|>--- conflicted
+++ resolved
@@ -195,13 +195,6 @@
 	struct dirty_io *io = container_of(cl, struct dirty_io, cl);
 	struct keybuf_key *w = io->bio.bi_private;
 
-<<<<<<< HEAD
-	dirty_init(w);
-	bio_set_op_attrs(&io->bio, REQ_OP_WRITE, 0);
-	io->bio.bi_iter.bi_sector = KEY_START(&w->key);
-	bio_set_dev(&io->bio, io->dc->bdev);
-	io->bio.bi_end_io	= dirty_endio;
-=======
 	/*
 	 * IO errors are signalled using the dirty bit on the key.
 	 * If we failed to read, we should not attempt to write to the
@@ -214,7 +207,6 @@
 		io->bio.bi_iter.bi_sector = KEY_START(&w->key);
 		bio_set_dev(&io->bio, io->dc->bdev);
 		io->bio.bi_end_io	= dirty_endio;
->>>>>>> 9abd04af
 
 		closure_bio_submit(&io->bio, cl);
 	}
@@ -526,11 +518,6 @@
 
 	bch_btree_map_keys(&op.op, d->c, &KEY(op.inode, 0, 0),
 			   sectors_dirty_init_fn, 0);
-<<<<<<< HEAD
-
-	d->sectors_dirty_last = bcache_dev_sectors_dirty(d);
-=======
->>>>>>> 9abd04af
 }
 
 void bch_cached_dev_writeback_init(struct cached_dev *dc)
