/*
 * Copyright (c) 2009-2010 Chelsio, Inc. All rights reserved.
 *
 * This software is available to you under a choice of one of two
 * licenses.  You may choose to be licensed under the terms of the GNU
 * General Public License (GPL) Version 2, available from the file
 * COPYING in the main directory of this source tree, or the
 * OpenIB.org BSD license below:
 *
 *     Redistribution and use in source and binary forms, with or
 *     without modification, are permitted provided that the following
 *     conditions are met:
 *
 *      - Redistributions of source code must retain the above
 *        copyright notice, this list of conditions and the following
 *        disclaimer.
 *
 *      - Redistributions in binary form must reproduce the above
 *        copyright notice, this list of conditions and the following
 *        disclaimer in the documentation and/or other materials
 *        provided with the distribution.
 *
 * THE SOFTWARE IS PROVIDED "AS IS", WITHOUT WARRANTY OF ANY KIND,
 * EXPRESS OR IMPLIED, INCLUDING BUT NOT LIMITED TO THE WARRANTIES OF
 * MERCHANTABILITY, FITNESS FOR A PARTICULAR PURPOSE AND
 * NONINFRINGEMENT. IN NO EVENT SHALL THE AUTHORS OR COPYRIGHT HOLDERS
 * BE LIABLE FOR ANY CLAIM, DAMAGES OR OTHER LIABILITY, WHETHER IN AN
 * ACTION OF CONTRACT, TORT OR OTHERWISE, ARISING FROM, OUT OF OR IN
 * CONNECTION WITH THE SOFTWARE OR THE USE OR OTHER DEALINGS IN THE
 * SOFTWARE.
 */

#include <linux/module.h>

#include "iw_cxgb4.h"

static int db_delay_usecs = 1;
module_param(db_delay_usecs, int, 0644);
MODULE_PARM_DESC(db_delay_usecs, "Usecs to delay awaiting db fifo to drain");

static int ocqp_support = 1;
module_param(ocqp_support, int, 0644);
MODULE_PARM_DESC(ocqp_support, "Support on-chip SQs (default=1)");

int db_fc_threshold = 1000;
module_param(db_fc_threshold, int, 0644);
MODULE_PARM_DESC(db_fc_threshold,
		 "QP count/threshold that triggers"
		 " automatic db flow control mode (default = 1000)");

int db_coalescing_threshold;
module_param(db_coalescing_threshold, int, 0644);
MODULE_PARM_DESC(db_coalescing_threshold,
		 "QP count/threshold that triggers"
		 " disabling db coalescing (default = 0)");

static int max_fr_immd = T4_MAX_FR_IMMD;
module_param(max_fr_immd, int, 0644);
MODULE_PARM_DESC(max_fr_immd, "fastreg threshold for using DSGL instead of immedate");

static void set_state(struct c4iw_qp *qhp, enum c4iw_qp_state state)
{
	unsigned long flag;
	spin_lock_irqsave(&qhp->lock, flag);
	qhp->attr.state = state;
	spin_unlock_irqrestore(&qhp->lock, flag);
}

static void dealloc_oc_sq(struct c4iw_rdev *rdev, struct t4_sq *sq)
{
	c4iw_ocqp_pool_free(rdev, sq->dma_addr, sq->memsize);
}

static void dealloc_host_sq(struct c4iw_rdev *rdev, struct t4_sq *sq)
{
	dma_free_coherent(&(rdev->lldi.pdev->dev), sq->memsize, sq->queue,
			  pci_unmap_addr(sq, mapping));
}

static void dealloc_sq(struct c4iw_rdev *rdev, struct t4_sq *sq)
{
	if (t4_sq_onchip(sq))
		dealloc_oc_sq(rdev, sq);
	else
		dealloc_host_sq(rdev, sq);
}

static int alloc_oc_sq(struct c4iw_rdev *rdev, struct t4_sq *sq)
{
	if (!ocqp_support || !ocqp_supported(&rdev->lldi))
		return -ENOSYS;
	sq->dma_addr = c4iw_ocqp_pool_alloc(rdev, sq->memsize);
	if (!sq->dma_addr)
		return -ENOMEM;
	sq->phys_addr = rdev->oc_mw_pa + sq->dma_addr -
			rdev->lldi.vr->ocq.start;
	sq->queue = (__force union t4_wr *)(rdev->oc_mw_kva + sq->dma_addr -
					    rdev->lldi.vr->ocq.start);
	sq->flags |= T4_SQ_ONCHIP;
	return 0;
}

static int alloc_host_sq(struct c4iw_rdev *rdev, struct t4_sq *sq)
{
	sq->queue = dma_alloc_coherent(&(rdev->lldi.pdev->dev), sq->memsize,
				       &(sq->dma_addr), GFP_KERNEL);
	if (!sq->queue)
		return -ENOMEM;
	sq->phys_addr = virt_to_phys(sq->queue);
	pci_unmap_addr_set(sq, mapping, sq->dma_addr);
	return 0;
}

static int alloc_sq(struct c4iw_rdev *rdev, struct t4_sq *sq, int user)
{
	int ret = -ENOSYS;
	if (user)
		ret = alloc_oc_sq(rdev, sq);
	if (ret)
		ret = alloc_host_sq(rdev, sq);
	return ret;
}

static int destroy_qp(struct c4iw_rdev *rdev, struct t4_wq *wq,
		      struct c4iw_dev_ucontext *uctx)
{
	/*
	 * uP clears EQ contexts when the connection exits rdma mode,
	 * so no need to post a RESET WR for these EQs.
	 */
	dma_free_coherent(&(rdev->lldi.pdev->dev),
			  wq->rq.memsize, wq->rq.queue,
			  dma_unmap_addr(&wq->rq, mapping));
	dealloc_sq(rdev, &wq->sq);
	c4iw_rqtpool_free(rdev, wq->rq.rqt_hwaddr, wq->rq.rqt_size);
	kfree(wq->rq.sw_rq);
	kfree(wq->sq.sw_sq);
	c4iw_put_qpid(rdev, wq->rq.qid, uctx);
	c4iw_put_qpid(rdev, wq->sq.qid, uctx);
	return 0;
}

static int create_qp(struct c4iw_rdev *rdev, struct t4_wq *wq,
		     struct t4_cq *rcq, struct t4_cq *scq,
		     struct c4iw_dev_ucontext *uctx)
{
	int user = (uctx != &rdev->uctx);
	struct fw_ri_res_wr *res_wr;
	struct fw_ri_res *res;
	int wr_len;
	struct c4iw_wr_wait wr_wait;
	struct sk_buff *skb;
	int ret = 0;
	int eqsize;

	wq->sq.qid = c4iw_get_qpid(rdev, uctx);
	if (!wq->sq.qid)
		return -ENOMEM;

	wq->rq.qid = c4iw_get_qpid(rdev, uctx);
	if (!wq->rq.qid) {
		ret = -ENOMEM;
		goto free_sq_qid;
	}

	if (!user) {
		wq->sq.sw_sq = kzalloc(wq->sq.size * sizeof *wq->sq.sw_sq,
				 GFP_KERNEL);
		if (!wq->sq.sw_sq) {
			ret = -ENOMEM;
			goto free_rq_qid;
		}

		wq->rq.sw_rq = kzalloc(wq->rq.size * sizeof *wq->rq.sw_rq,
				 GFP_KERNEL);
		if (!wq->rq.sw_rq) {
			ret = -ENOMEM;
			goto free_sw_sq;
		}
	}

	/*
	 * RQT must be a power of 2.
	 */
	wq->rq.rqt_size = roundup_pow_of_two(wq->rq.size);
	wq->rq.rqt_hwaddr = c4iw_rqtpool_alloc(rdev, wq->rq.rqt_size);
	if (!wq->rq.rqt_hwaddr) {
		ret = -ENOMEM;
		goto free_sw_rq;
	}

<<<<<<< HEAD
	if (user) {
		if (alloc_oc_sq(rdev, &wq->sq) && alloc_host_sq(rdev, &wq->sq))
			goto free_hwaddr;
	} else {
		ret = alloc_host_sq(rdev, &wq->sq);
		if (ret)
			goto free_hwaddr;
	}

=======
	ret = alloc_sq(rdev, &wq->sq, user);
	if (ret)
		goto free_hwaddr;
>>>>>>> ea9627c8
	memset(wq->sq.queue, 0, wq->sq.memsize);
	dma_unmap_addr_set(&wq->sq, mapping, wq->sq.dma_addr);

	wq->rq.queue = dma_alloc_coherent(&(rdev->lldi.pdev->dev),
					  wq->rq.memsize, &(wq->rq.dma_addr),
					  GFP_KERNEL);
	if (!wq->rq.queue) {
		ret = -ENOMEM;
		goto free_sq;
	}
	PDBG("%s sq base va 0x%p pa 0x%llx rq base va 0x%p pa 0x%llx\n",
		__func__, wq->sq.queue,
		(unsigned long long)virt_to_phys(wq->sq.queue),
		wq->rq.queue,
		(unsigned long long)virt_to_phys(wq->rq.queue));
	memset(wq->rq.queue, 0, wq->rq.memsize);
	dma_unmap_addr_set(&wq->rq, mapping, wq->rq.dma_addr);

	wq->db = rdev->lldi.db_reg;
	wq->gts = rdev->lldi.gts_reg;
	if (user) {
		wq->sq.udb = (u64)pci_resource_start(rdev->lldi.pdev, 2) +
					(wq->sq.qid << rdev->qpshift);
		wq->sq.udb &= PAGE_MASK;
		wq->rq.udb = (u64)pci_resource_start(rdev->lldi.pdev, 2) +
					(wq->rq.qid << rdev->qpshift);
		wq->rq.udb &= PAGE_MASK;
	}
	wq->rdev = rdev;
	wq->rq.msn = 1;

	/* build fw_ri_res_wr */
	wr_len = sizeof *res_wr + 2 * sizeof *res;

	skb = alloc_skb(wr_len, GFP_KERNEL);
	if (!skb) {
		ret = -ENOMEM;
		goto free_dma;
	}
	set_wr_txq(skb, CPL_PRIORITY_CONTROL, 0);

	res_wr = (struct fw_ri_res_wr *)__skb_put(skb, wr_len);
	memset(res_wr, 0, wr_len);
	res_wr->op_nres = cpu_to_be32(
			FW_WR_OP(FW_RI_RES_WR) |
			V_FW_RI_RES_WR_NRES(2) |
			FW_WR_COMPL(1));
	res_wr->len16_pkd = cpu_to_be32(DIV_ROUND_UP(wr_len, 16));
	res_wr->cookie = (unsigned long) &wr_wait;
	res = res_wr->res;
	res->u.sqrq.restype = FW_RI_RES_TYPE_SQ;
	res->u.sqrq.op = FW_RI_RES_OP_WRITE;

	/*
	 * eqsize is the number of 64B entries plus the status page size.
	 */
	eqsize = wq->sq.size * T4_SQ_NUM_SLOTS + T4_EQ_STATUS_ENTRIES;

	res->u.sqrq.fetchszm_to_iqid = cpu_to_be32(
		V_FW_RI_RES_WR_HOSTFCMODE(0) |	/* no host cidx updates */
		V_FW_RI_RES_WR_CPRIO(0) |	/* don't keep in chip cache */
		V_FW_RI_RES_WR_PCIECHN(0) |	/* set by uP at ri_init time */
		(t4_sq_onchip(&wq->sq) ? F_FW_RI_RES_WR_ONCHIP : 0) |
		V_FW_RI_RES_WR_IQID(scq->cqid));
	res->u.sqrq.dcaen_to_eqsize = cpu_to_be32(
		V_FW_RI_RES_WR_DCAEN(0) |
		V_FW_RI_RES_WR_DCACPU(0) |
		V_FW_RI_RES_WR_FBMIN(2) |
		V_FW_RI_RES_WR_FBMAX(2) |
		V_FW_RI_RES_WR_CIDXFTHRESHO(0) |
		V_FW_RI_RES_WR_CIDXFTHRESH(0) |
		V_FW_RI_RES_WR_EQSIZE(eqsize));
	res->u.sqrq.eqid = cpu_to_be32(wq->sq.qid);
	res->u.sqrq.eqaddr = cpu_to_be64(wq->sq.dma_addr);
	res++;
	res->u.sqrq.restype = FW_RI_RES_TYPE_RQ;
	res->u.sqrq.op = FW_RI_RES_OP_WRITE;

	/*
	 * eqsize is the number of 64B entries plus the status page size.
	 */
	eqsize = wq->rq.size * T4_RQ_NUM_SLOTS + T4_EQ_STATUS_ENTRIES;
	res->u.sqrq.fetchszm_to_iqid = cpu_to_be32(
		V_FW_RI_RES_WR_HOSTFCMODE(0) |	/* no host cidx updates */
		V_FW_RI_RES_WR_CPRIO(0) |	/* don't keep in chip cache */
		V_FW_RI_RES_WR_PCIECHN(0) |	/* set by uP at ri_init time */
		V_FW_RI_RES_WR_IQID(rcq->cqid));
	res->u.sqrq.dcaen_to_eqsize = cpu_to_be32(
		V_FW_RI_RES_WR_DCAEN(0) |
		V_FW_RI_RES_WR_DCACPU(0) |
		V_FW_RI_RES_WR_FBMIN(2) |
		V_FW_RI_RES_WR_FBMAX(2) |
		V_FW_RI_RES_WR_CIDXFTHRESHO(0) |
		V_FW_RI_RES_WR_CIDXFTHRESH(0) |
		V_FW_RI_RES_WR_EQSIZE(eqsize));
	res->u.sqrq.eqid = cpu_to_be32(wq->rq.qid);
	res->u.sqrq.eqaddr = cpu_to_be64(wq->rq.dma_addr);

	c4iw_init_wr_wait(&wr_wait);

	ret = c4iw_ofld_send(rdev, skb);
	if (ret)
		goto free_dma;
	ret = c4iw_wait_for_reply(rdev, &wr_wait, 0, wq->sq.qid, __func__);
	if (ret)
		goto free_dma;

	PDBG("%s sqid 0x%x rqid 0x%x kdb 0x%p squdb 0x%llx rqudb 0x%llx\n",
	     __func__, wq->sq.qid, wq->rq.qid, wq->db,
	     (unsigned long long)wq->sq.udb, (unsigned long long)wq->rq.udb);

	return 0;
free_dma:
	dma_free_coherent(&(rdev->lldi.pdev->dev),
			  wq->rq.memsize, wq->rq.queue,
			  dma_unmap_addr(&wq->rq, mapping));
free_sq:
	dealloc_sq(rdev, &wq->sq);
free_hwaddr:
	c4iw_rqtpool_free(rdev, wq->rq.rqt_hwaddr, wq->rq.rqt_size);
free_sw_rq:
	kfree(wq->rq.sw_rq);
free_sw_sq:
	kfree(wq->sq.sw_sq);
free_rq_qid:
	c4iw_put_qpid(rdev, wq->rq.qid, uctx);
free_sq_qid:
	c4iw_put_qpid(rdev, wq->sq.qid, uctx);
	return ret;
}

static int build_immd(struct t4_sq *sq, struct fw_ri_immd *immdp,
		      struct ib_send_wr *wr, int max, u32 *plenp)
{
	u8 *dstp, *srcp;
	u32 plen = 0;
	int i;
	int rem, len;

	dstp = (u8 *)immdp->data;
	for (i = 0; i < wr->num_sge; i++) {
		if ((plen + wr->sg_list[i].length) > max)
			return -EMSGSIZE;
		srcp = (u8 *)(unsigned long)wr->sg_list[i].addr;
		plen += wr->sg_list[i].length;
		rem = wr->sg_list[i].length;
		while (rem) {
			if (dstp == (u8 *)&sq->queue[sq->size])
				dstp = (u8 *)sq->queue;
			if (rem <= (u8 *)&sq->queue[sq->size] - dstp)
				len = rem;
			else
				len = (u8 *)&sq->queue[sq->size] - dstp;
			memcpy(dstp, srcp, len);
			dstp += len;
			srcp += len;
			rem -= len;
		}
	}
	len = roundup(plen + sizeof *immdp, 16) - (plen + sizeof *immdp);
	if (len)
		memset(dstp, 0, len);
	immdp->op = FW_RI_DATA_IMMD;
	immdp->r1 = 0;
	immdp->r2 = 0;
	immdp->immdlen = cpu_to_be32(plen);
	*plenp = plen;
	return 0;
}

static int build_isgl(__be64 *queue_start, __be64 *queue_end,
		      struct fw_ri_isgl *isglp, struct ib_sge *sg_list,
		      int num_sge, u32 *plenp)

{
	int i;
	u32 plen = 0;
	__be64 *flitp = (__be64 *)isglp->sge;

	for (i = 0; i < num_sge; i++) {
		if ((plen + sg_list[i].length) < plen)
			return -EMSGSIZE;
		plen += sg_list[i].length;
		*flitp = cpu_to_be64(((u64)sg_list[i].lkey << 32) |
				     sg_list[i].length);
		if (++flitp == queue_end)
			flitp = queue_start;
		*flitp = cpu_to_be64(sg_list[i].addr);
		if (++flitp == queue_end)
			flitp = queue_start;
	}
	*flitp = (__force __be64)0;
	isglp->op = FW_RI_DATA_ISGL;
	isglp->r1 = 0;
	isglp->nsge = cpu_to_be16(num_sge);
	isglp->r2 = 0;
	if (plenp)
		*plenp = plen;
	return 0;
}

static int build_rdma_send(struct t4_sq *sq, union t4_wr *wqe,
			   struct ib_send_wr *wr, u8 *len16)
{
	u32 plen;
	int size;
	int ret;

	if (wr->num_sge > T4_MAX_SEND_SGE)
		return -EINVAL;
	switch (wr->opcode) {
	case IB_WR_SEND:
		if (wr->send_flags & IB_SEND_SOLICITED)
			wqe->send.sendop_pkd = cpu_to_be32(
				V_FW_RI_SEND_WR_SENDOP(FW_RI_SEND_WITH_SE));
		else
			wqe->send.sendop_pkd = cpu_to_be32(
				V_FW_RI_SEND_WR_SENDOP(FW_RI_SEND));
		wqe->send.stag_inv = 0;
		break;
	case IB_WR_SEND_WITH_INV:
		if (wr->send_flags & IB_SEND_SOLICITED)
			wqe->send.sendop_pkd = cpu_to_be32(
				V_FW_RI_SEND_WR_SENDOP(FW_RI_SEND_WITH_SE_INV));
		else
			wqe->send.sendop_pkd = cpu_to_be32(
				V_FW_RI_SEND_WR_SENDOP(FW_RI_SEND_WITH_INV));
		wqe->send.stag_inv = cpu_to_be32(wr->ex.invalidate_rkey);
		break;

	default:
		return -EINVAL;
	}

	plen = 0;
	if (wr->num_sge) {
		if (wr->send_flags & IB_SEND_INLINE) {
			ret = build_immd(sq, wqe->send.u.immd_src, wr,
					 T4_MAX_SEND_INLINE, &plen);
			if (ret)
				return ret;
			size = sizeof wqe->send + sizeof(struct fw_ri_immd) +
			       plen;
		} else {
			ret = build_isgl((__be64 *)sq->queue,
					 (__be64 *)&sq->queue[sq->size],
					 wqe->send.u.isgl_src,
					 wr->sg_list, wr->num_sge, &plen);
			if (ret)
				return ret;
			size = sizeof wqe->send + sizeof(struct fw_ri_isgl) +
			       wr->num_sge * sizeof(struct fw_ri_sge);
		}
	} else {
		wqe->send.u.immd_src[0].op = FW_RI_DATA_IMMD;
		wqe->send.u.immd_src[0].r1 = 0;
		wqe->send.u.immd_src[0].r2 = 0;
		wqe->send.u.immd_src[0].immdlen = 0;
		size = sizeof wqe->send + sizeof(struct fw_ri_immd);
		plen = 0;
	}
	*len16 = DIV_ROUND_UP(size, 16);
	wqe->send.plen = cpu_to_be32(plen);
	return 0;
}

static int build_rdma_write(struct t4_sq *sq, union t4_wr *wqe,
			    struct ib_send_wr *wr, u8 *len16)
{
	u32 plen;
	int size;
	int ret;

	if (wr->num_sge > T4_MAX_SEND_SGE)
		return -EINVAL;
	wqe->write.r2 = 0;
	wqe->write.stag_sink = cpu_to_be32(wr->wr.rdma.rkey);
	wqe->write.to_sink = cpu_to_be64(wr->wr.rdma.remote_addr);
	if (wr->num_sge) {
		if (wr->send_flags & IB_SEND_INLINE) {
			ret = build_immd(sq, wqe->write.u.immd_src, wr,
					 T4_MAX_WRITE_INLINE, &plen);
			if (ret)
				return ret;
			size = sizeof wqe->write + sizeof(struct fw_ri_immd) +
			       plen;
		} else {
			ret = build_isgl((__be64 *)sq->queue,
					 (__be64 *)&sq->queue[sq->size],
					 wqe->write.u.isgl_src,
					 wr->sg_list, wr->num_sge, &plen);
			if (ret)
				return ret;
			size = sizeof wqe->write + sizeof(struct fw_ri_isgl) +
			       wr->num_sge * sizeof(struct fw_ri_sge);
		}
	} else {
		wqe->write.u.immd_src[0].op = FW_RI_DATA_IMMD;
		wqe->write.u.immd_src[0].r1 = 0;
		wqe->write.u.immd_src[0].r2 = 0;
		wqe->write.u.immd_src[0].immdlen = 0;
		size = sizeof wqe->write + sizeof(struct fw_ri_immd);
		plen = 0;
	}
	*len16 = DIV_ROUND_UP(size, 16);
	wqe->write.plen = cpu_to_be32(plen);
	return 0;
}

static int build_rdma_read(union t4_wr *wqe, struct ib_send_wr *wr, u8 *len16)
{
	if (wr->num_sge > 1)
		return -EINVAL;
	if (wr->num_sge) {
		wqe->read.stag_src = cpu_to_be32(wr->wr.rdma.rkey);
		wqe->read.to_src_hi = cpu_to_be32((u32)(wr->wr.rdma.remote_addr
							>> 32));
		wqe->read.to_src_lo = cpu_to_be32((u32)wr->wr.rdma.remote_addr);
		wqe->read.stag_sink = cpu_to_be32(wr->sg_list[0].lkey);
		wqe->read.plen = cpu_to_be32(wr->sg_list[0].length);
		wqe->read.to_sink_hi = cpu_to_be32((u32)(wr->sg_list[0].addr
							 >> 32));
		wqe->read.to_sink_lo = cpu_to_be32((u32)(wr->sg_list[0].addr));
	} else {
		wqe->read.stag_src = cpu_to_be32(2);
		wqe->read.to_src_hi = 0;
		wqe->read.to_src_lo = 0;
		wqe->read.stag_sink = cpu_to_be32(2);
		wqe->read.plen = 0;
		wqe->read.to_sink_hi = 0;
		wqe->read.to_sink_lo = 0;
	}
	wqe->read.r2 = 0;
	wqe->read.r5 = 0;
	*len16 = DIV_ROUND_UP(sizeof wqe->read, 16);
	return 0;
}

static int build_rdma_recv(struct c4iw_qp *qhp, union t4_recv_wr *wqe,
			   struct ib_recv_wr *wr, u8 *len16)
{
	int ret;

	ret = build_isgl((__be64 *)qhp->wq.rq.queue,
			 (__be64 *)&qhp->wq.rq.queue[qhp->wq.rq.size],
			 &wqe->recv.isgl, wr->sg_list, wr->num_sge, NULL);
	if (ret)
		return ret;
	*len16 = DIV_ROUND_UP(sizeof wqe->recv +
			      wr->num_sge * sizeof(struct fw_ri_sge), 16);
	return 0;
}

static int build_fastreg(struct t4_sq *sq, union t4_wr *wqe,
			 struct ib_send_wr *wr, u8 *len16, u8 t5dev)
{

	struct fw_ri_immd *imdp;
	__be64 *p;
	int i;
	int pbllen = roundup(wr->wr.fast_reg.page_list_len * sizeof(u64), 32);
	int rem;

	if (wr->wr.fast_reg.page_list_len > T4_MAX_FR_DEPTH)
		return -EINVAL;

	wqe->fr.qpbinde_to_dcacpu = 0;
	wqe->fr.pgsz_shift = wr->wr.fast_reg.page_shift - 12;
	wqe->fr.addr_type = FW_RI_VA_BASED_TO;
	wqe->fr.mem_perms = c4iw_ib_to_tpt_access(wr->wr.fast_reg.access_flags);
	wqe->fr.len_hi = 0;
	wqe->fr.len_lo = cpu_to_be32(wr->wr.fast_reg.length);
	wqe->fr.stag = cpu_to_be32(wr->wr.fast_reg.rkey);
	wqe->fr.va_hi = cpu_to_be32(wr->wr.fast_reg.iova_start >> 32);
	wqe->fr.va_lo_fbo = cpu_to_be32(wr->wr.fast_reg.iova_start &
					0xffffffff);

	if (t5dev && use_dsgl && (pbllen > max_fr_immd)) {
		struct c4iw_fr_page_list *c4pl =
			to_c4iw_fr_page_list(wr->wr.fast_reg.page_list);
		struct fw_ri_dsgl *sglp;

		for (i = 0; i < wr->wr.fast_reg.page_list_len; i++) {
			wr->wr.fast_reg.page_list->page_list[i] = (__force u64)
				cpu_to_be64((u64)
				wr->wr.fast_reg.page_list->page_list[i]);
		}

		sglp = (struct fw_ri_dsgl *)(&wqe->fr + 1);
		sglp->op = FW_RI_DATA_DSGL;
		sglp->r1 = 0;
		sglp->nsge = cpu_to_be16(1);
		sglp->addr0 = cpu_to_be64(c4pl->dma_addr);
		sglp->len0 = cpu_to_be32(pbllen);

		*len16 = DIV_ROUND_UP(sizeof(wqe->fr) + sizeof(*sglp), 16);
	} else {
		imdp = (struct fw_ri_immd *)(&wqe->fr + 1);
		imdp->op = FW_RI_DATA_IMMD;
		imdp->r1 = 0;
		imdp->r2 = 0;
		imdp->immdlen = cpu_to_be32(pbllen);
		p = (__be64 *)(imdp + 1);
		rem = pbllen;
		for (i = 0; i < wr->wr.fast_reg.page_list_len; i++) {
			*p = cpu_to_be64(
				(u64)wr->wr.fast_reg.page_list->page_list[i]);
			rem -= sizeof(*p);
			if (++p == (__be64 *)&sq->queue[sq->size])
				p = (__be64 *)sq->queue;
		}
		BUG_ON(rem < 0);
		while (rem) {
			*p = 0;
			rem -= sizeof(*p);
			if (++p == (__be64 *)&sq->queue[sq->size])
				p = (__be64 *)sq->queue;
		}
		*len16 = DIV_ROUND_UP(sizeof(wqe->fr) + sizeof(*imdp)
				      + pbllen, 16);
	}
	return 0;
}

static int build_inv_stag(union t4_wr *wqe, struct ib_send_wr *wr,
			  u8 *len16)
{
	wqe->inv.stag_inv = cpu_to_be32(wr->ex.invalidate_rkey);
	wqe->inv.r2 = 0;
	*len16 = DIV_ROUND_UP(sizeof wqe->inv, 16);
	return 0;
}

void c4iw_qp_add_ref(struct ib_qp *qp)
{
	PDBG("%s ib_qp %p\n", __func__, qp);
	atomic_inc(&(to_c4iw_qp(qp)->refcnt));
}

void c4iw_qp_rem_ref(struct ib_qp *qp)
{
	PDBG("%s ib_qp %p\n", __func__, qp);
	if (atomic_dec_and_test(&(to_c4iw_qp(qp)->refcnt)))
		wake_up(&(to_c4iw_qp(qp)->wait));
}

int c4iw_post_send(struct ib_qp *ibqp, struct ib_send_wr *wr,
		   struct ib_send_wr **bad_wr)
{
	int err = 0;
	u8 len16 = 0;
	enum fw_wr_opcodes fw_opcode = 0;
	enum fw_ri_wr_flags fw_flags;
	struct c4iw_qp *qhp;
	union t4_wr *wqe;
	u32 num_wrs;
	struct t4_swsqe *swsqe;
	unsigned long flag;
	u16 idx = 0;

	qhp = to_c4iw_qp(ibqp);
	spin_lock_irqsave(&qhp->lock, flag);
	if (t4_wq_in_error(&qhp->wq)) {
		spin_unlock_irqrestore(&qhp->lock, flag);
		return -EINVAL;
	}
	num_wrs = t4_sq_avail(&qhp->wq);
	if (num_wrs == 0) {
		spin_unlock_irqrestore(&qhp->lock, flag);
		return -ENOMEM;
	}
	while (wr) {
		if (num_wrs == 0) {
			err = -ENOMEM;
			*bad_wr = wr;
			break;
		}
		wqe = (union t4_wr *)((u8 *)qhp->wq.sq.queue +
		      qhp->wq.sq.wq_pidx * T4_EQ_ENTRY_SIZE);

		fw_flags = 0;
		if (wr->send_flags & IB_SEND_SOLICITED)
			fw_flags |= FW_RI_SOLICITED_EVENT_FLAG;
		if (wr->send_flags & IB_SEND_SIGNALED)
			fw_flags |= FW_RI_COMPLETION_FLAG;
		swsqe = &qhp->wq.sq.sw_sq[qhp->wq.sq.pidx];
		switch (wr->opcode) {
		case IB_WR_SEND_WITH_INV:
		case IB_WR_SEND:
			if (wr->send_flags & IB_SEND_FENCE)
				fw_flags |= FW_RI_READ_FENCE_FLAG;
			fw_opcode = FW_RI_SEND_WR;
			if (wr->opcode == IB_WR_SEND)
				swsqe->opcode = FW_RI_SEND;
			else
				swsqe->opcode = FW_RI_SEND_WITH_INV;
			err = build_rdma_send(&qhp->wq.sq, wqe, wr, &len16);
			break;
		case IB_WR_RDMA_WRITE:
			fw_opcode = FW_RI_RDMA_WRITE_WR;
			swsqe->opcode = FW_RI_RDMA_WRITE;
			err = build_rdma_write(&qhp->wq.sq, wqe, wr, &len16);
			break;
		case IB_WR_RDMA_READ:
		case IB_WR_RDMA_READ_WITH_INV:
			fw_opcode = FW_RI_RDMA_READ_WR;
			swsqe->opcode = FW_RI_READ_REQ;
			if (wr->opcode == IB_WR_RDMA_READ_WITH_INV)
				fw_flags = FW_RI_RDMA_READ_INVALIDATE;
			else
				fw_flags = 0;
			err = build_rdma_read(wqe, wr, &len16);
			if (err)
				break;
			swsqe->read_len = wr->sg_list[0].length;
			if (!qhp->wq.sq.oldest_read)
				qhp->wq.sq.oldest_read = swsqe;
			break;
		case IB_WR_FAST_REG_MR:
			fw_opcode = FW_RI_FR_NSMR_WR;
			swsqe->opcode = FW_RI_FAST_REGISTER;
			err = build_fastreg(&qhp->wq.sq, wqe, wr, &len16,
					    is_t5(
					    qhp->rhp->rdev.lldi.adapter_type) ?
					    1 : 0);
			break;
		case IB_WR_LOCAL_INV:
			if (wr->send_flags & IB_SEND_FENCE)
				fw_flags |= FW_RI_LOCAL_FENCE_FLAG;
			fw_opcode = FW_RI_INV_LSTAG_WR;
			swsqe->opcode = FW_RI_LOCAL_INV;
			err = build_inv_stag(wqe, wr, &len16);
			break;
		default:
			PDBG("%s post of type=%d TBD!\n", __func__,
			     wr->opcode);
			err = -EINVAL;
		}
		if (err) {
			*bad_wr = wr;
			break;
		}
		swsqe->idx = qhp->wq.sq.pidx;
		swsqe->complete = 0;
		swsqe->signaled = (wr->send_flags & IB_SEND_SIGNALED);
		swsqe->wr_id = wr->wr_id;

		init_wr_hdr(wqe, qhp->wq.sq.pidx, fw_opcode, fw_flags, len16);

		PDBG("%s cookie 0x%llx pidx 0x%x opcode 0x%x read_len %u\n",
		     __func__, (unsigned long long)wr->wr_id, qhp->wq.sq.pidx,
		     swsqe->opcode, swsqe->read_len);
		wr = wr->next;
		num_wrs--;
		t4_sq_produce(&qhp->wq, len16);
		idx += DIV_ROUND_UP(len16*16, T4_EQ_ENTRY_SIZE);
	}
	if (t4_wq_db_enabled(&qhp->wq))
		t4_ring_sq_db(&qhp->wq, idx);
	spin_unlock_irqrestore(&qhp->lock, flag);
	return err;
}

int c4iw_post_receive(struct ib_qp *ibqp, struct ib_recv_wr *wr,
		      struct ib_recv_wr **bad_wr)
{
	int err = 0;
	struct c4iw_qp *qhp;
	union t4_recv_wr *wqe;
	u32 num_wrs;
	u8 len16 = 0;
	unsigned long flag;
	u16 idx = 0;

	qhp = to_c4iw_qp(ibqp);
	spin_lock_irqsave(&qhp->lock, flag);
	if (t4_wq_in_error(&qhp->wq)) {
		spin_unlock_irqrestore(&qhp->lock, flag);
		return -EINVAL;
	}
	num_wrs = t4_rq_avail(&qhp->wq);
	if (num_wrs == 0) {
		spin_unlock_irqrestore(&qhp->lock, flag);
		return -ENOMEM;
	}
	while (wr) {
		if (wr->num_sge > T4_MAX_RECV_SGE) {
			err = -EINVAL;
			*bad_wr = wr;
			break;
		}
		wqe = (union t4_recv_wr *)((u8 *)qhp->wq.rq.queue +
					   qhp->wq.rq.wq_pidx *
					   T4_EQ_ENTRY_SIZE);
		if (num_wrs)
			err = build_rdma_recv(qhp, wqe, wr, &len16);
		else
			err = -ENOMEM;
		if (err) {
			*bad_wr = wr;
			break;
		}

		qhp->wq.rq.sw_rq[qhp->wq.rq.pidx].wr_id = wr->wr_id;

		wqe->recv.opcode = FW_RI_RECV_WR;
		wqe->recv.r1 = 0;
		wqe->recv.wrid = qhp->wq.rq.pidx;
		wqe->recv.r2[0] = 0;
		wqe->recv.r2[1] = 0;
		wqe->recv.r2[2] = 0;
		wqe->recv.len16 = len16;
		PDBG("%s cookie 0x%llx pidx %u\n", __func__,
		     (unsigned long long) wr->wr_id, qhp->wq.rq.pidx);
		t4_rq_produce(&qhp->wq, len16);
		idx += DIV_ROUND_UP(len16*16, T4_EQ_ENTRY_SIZE);
		wr = wr->next;
		num_wrs--;
	}
	if (t4_wq_db_enabled(&qhp->wq))
		t4_ring_rq_db(&qhp->wq, idx);
	spin_unlock_irqrestore(&qhp->lock, flag);
	return err;
}

int c4iw_bind_mw(struct ib_qp *qp, struct ib_mw *mw, struct ib_mw_bind *mw_bind)
{
	return -ENOSYS;
}

static inline void build_term_codes(struct t4_cqe *err_cqe, u8 *layer_type,
				    u8 *ecode)
{
	int status;
	int tagged;
	int opcode;
	int rqtype;
	int send_inv;

	if (!err_cqe) {
		*layer_type = LAYER_RDMAP|DDP_LOCAL_CATA;
		*ecode = 0;
		return;
	}

	status = CQE_STATUS(err_cqe);
	opcode = CQE_OPCODE(err_cqe);
	rqtype = RQ_TYPE(err_cqe);
	send_inv = (opcode == FW_RI_SEND_WITH_INV) ||
		   (opcode == FW_RI_SEND_WITH_SE_INV);
	tagged = (opcode == FW_RI_RDMA_WRITE) ||
		 (rqtype && (opcode == FW_RI_READ_RESP));

	switch (status) {
	case T4_ERR_STAG:
		if (send_inv) {
			*layer_type = LAYER_RDMAP|RDMAP_REMOTE_OP;
			*ecode = RDMAP_CANT_INV_STAG;
		} else {
			*layer_type = LAYER_RDMAP|RDMAP_REMOTE_PROT;
			*ecode = RDMAP_INV_STAG;
		}
		break;
	case T4_ERR_PDID:
		*layer_type = LAYER_RDMAP|RDMAP_REMOTE_PROT;
		if ((opcode == FW_RI_SEND_WITH_INV) ||
		    (opcode == FW_RI_SEND_WITH_SE_INV))
			*ecode = RDMAP_CANT_INV_STAG;
		else
			*ecode = RDMAP_STAG_NOT_ASSOC;
		break;
	case T4_ERR_QPID:
		*layer_type = LAYER_RDMAP|RDMAP_REMOTE_PROT;
		*ecode = RDMAP_STAG_NOT_ASSOC;
		break;
	case T4_ERR_ACCESS:
		*layer_type = LAYER_RDMAP|RDMAP_REMOTE_PROT;
		*ecode = RDMAP_ACC_VIOL;
		break;
	case T4_ERR_WRAP:
		*layer_type = LAYER_RDMAP|RDMAP_REMOTE_PROT;
		*ecode = RDMAP_TO_WRAP;
		break;
	case T4_ERR_BOUND:
		if (tagged) {
			*layer_type = LAYER_DDP|DDP_TAGGED_ERR;
			*ecode = DDPT_BASE_BOUNDS;
		} else {
			*layer_type = LAYER_RDMAP|RDMAP_REMOTE_PROT;
			*ecode = RDMAP_BASE_BOUNDS;
		}
		break;
	case T4_ERR_INVALIDATE_SHARED_MR:
	case T4_ERR_INVALIDATE_MR_WITH_MW_BOUND:
		*layer_type = LAYER_RDMAP|RDMAP_REMOTE_OP;
		*ecode = RDMAP_CANT_INV_STAG;
		break;
	case T4_ERR_ECC:
	case T4_ERR_ECC_PSTAG:
	case T4_ERR_INTERNAL_ERR:
		*layer_type = LAYER_RDMAP|RDMAP_LOCAL_CATA;
		*ecode = 0;
		break;
	case T4_ERR_OUT_OF_RQE:
		*layer_type = LAYER_DDP|DDP_UNTAGGED_ERR;
		*ecode = DDPU_INV_MSN_NOBUF;
		break;
	case T4_ERR_PBL_ADDR_BOUND:
		*layer_type = LAYER_DDP|DDP_TAGGED_ERR;
		*ecode = DDPT_BASE_BOUNDS;
		break;
	case T4_ERR_CRC:
		*layer_type = LAYER_MPA|DDP_LLP;
		*ecode = MPA_CRC_ERR;
		break;
	case T4_ERR_MARKER:
		*layer_type = LAYER_MPA|DDP_LLP;
		*ecode = MPA_MARKER_ERR;
		break;
	case T4_ERR_PDU_LEN_ERR:
		*layer_type = LAYER_DDP|DDP_UNTAGGED_ERR;
		*ecode = DDPU_MSG_TOOBIG;
		break;
	case T4_ERR_DDP_VERSION:
		if (tagged) {
			*layer_type = LAYER_DDP|DDP_TAGGED_ERR;
			*ecode = DDPT_INV_VERS;
		} else {
			*layer_type = LAYER_DDP|DDP_UNTAGGED_ERR;
			*ecode = DDPU_INV_VERS;
		}
		break;
	case T4_ERR_RDMA_VERSION:
		*layer_type = LAYER_RDMAP|RDMAP_REMOTE_OP;
		*ecode = RDMAP_INV_VERS;
		break;
	case T4_ERR_OPCODE:
		*layer_type = LAYER_RDMAP|RDMAP_REMOTE_OP;
		*ecode = RDMAP_INV_OPCODE;
		break;
	case T4_ERR_DDP_QUEUE_NUM:
		*layer_type = LAYER_DDP|DDP_UNTAGGED_ERR;
		*ecode = DDPU_INV_QN;
		break;
	case T4_ERR_MSN:
	case T4_ERR_MSN_GAP:
	case T4_ERR_MSN_RANGE:
	case T4_ERR_IRD_OVERFLOW:
		*layer_type = LAYER_DDP|DDP_UNTAGGED_ERR;
		*ecode = DDPU_INV_MSN_RANGE;
		break;
	case T4_ERR_TBIT:
		*layer_type = LAYER_DDP|DDP_LOCAL_CATA;
		*ecode = 0;
		break;
	case T4_ERR_MO:
		*layer_type = LAYER_DDP|DDP_UNTAGGED_ERR;
		*ecode = DDPU_INV_MO;
		break;
	default:
		*layer_type = LAYER_RDMAP|DDP_LOCAL_CATA;
		*ecode = 0;
		break;
	}
}

static void post_terminate(struct c4iw_qp *qhp, struct t4_cqe *err_cqe,
			   gfp_t gfp)
{
	struct fw_ri_wr *wqe;
	struct sk_buff *skb;
	struct terminate_message *term;

	PDBG("%s qhp %p qid 0x%x tid %u\n", __func__, qhp, qhp->wq.sq.qid,
	     qhp->ep->hwtid);

	skb = alloc_skb(sizeof *wqe, gfp);
	if (!skb)
		return;
	set_wr_txq(skb, CPL_PRIORITY_DATA, qhp->ep->txq_idx);

	wqe = (struct fw_ri_wr *)__skb_put(skb, sizeof(*wqe));
	memset(wqe, 0, sizeof *wqe);
	wqe->op_compl = cpu_to_be32(FW_WR_OP(FW_RI_INIT_WR));
	wqe->flowid_len16 = cpu_to_be32(
		FW_WR_FLOWID(qhp->ep->hwtid) |
		FW_WR_LEN16(DIV_ROUND_UP(sizeof *wqe, 16)));

	wqe->u.terminate.type = FW_RI_TYPE_TERMINATE;
	wqe->u.terminate.immdlen = cpu_to_be32(sizeof *term);
	term = (struct terminate_message *)wqe->u.terminate.termmsg;
	if (qhp->attr.layer_etype == (LAYER_MPA|DDP_LLP)) {
		term->layer_etype = qhp->attr.layer_etype;
		term->ecode = qhp->attr.ecode;
	} else
		build_term_codes(err_cqe, &term->layer_etype, &term->ecode);
	c4iw_ofld_send(&qhp->rhp->rdev, skb);
}

/*
 * Assumes qhp lock is held.
 */
static void __flush_qp(struct c4iw_qp *qhp, struct c4iw_cq *rchp,
		       struct c4iw_cq *schp)
{
	int count;
	int flushed;
	unsigned long flag;

	PDBG("%s qhp %p rchp %p schp %p\n", __func__, qhp, rchp, schp);

	/* locking hierarchy: cq lock first, then qp lock. */
	spin_lock_irqsave(&rchp->lock, flag);
	spin_lock(&qhp->lock);
	c4iw_flush_hw_cq(&rchp->cq);
	c4iw_count_rcqes(&rchp->cq, &qhp->wq, &count);
	flushed = c4iw_flush_rq(&qhp->wq, &rchp->cq, count);
	spin_unlock(&qhp->lock);
	spin_unlock_irqrestore(&rchp->lock, flag);
	if (flushed) {
		spin_lock_irqsave(&rchp->comp_handler_lock, flag);
		(*rchp->ibcq.comp_handler)(&rchp->ibcq, rchp->ibcq.cq_context);
		spin_unlock_irqrestore(&rchp->comp_handler_lock, flag);
	}

	/* locking hierarchy: cq lock first, then qp lock. */
	spin_lock_irqsave(&schp->lock, flag);
	spin_lock(&qhp->lock);
	c4iw_flush_hw_cq(&schp->cq);
	c4iw_count_scqes(&schp->cq, &qhp->wq, &count);
	flushed = c4iw_flush_sq(&qhp->wq, &schp->cq, count);
	spin_unlock(&qhp->lock);
	spin_unlock_irqrestore(&schp->lock, flag);
	if (flushed) {
		spin_lock_irqsave(&schp->comp_handler_lock, flag);
		(*schp->ibcq.comp_handler)(&schp->ibcq, schp->ibcq.cq_context);
		spin_unlock_irqrestore(&schp->comp_handler_lock, flag);
	}
}

static void flush_qp(struct c4iw_qp *qhp)
{
	struct c4iw_cq *rchp, *schp;
	unsigned long flag;

	rchp = get_chp(qhp->rhp, qhp->attr.rcq);
	schp = get_chp(qhp->rhp, qhp->attr.scq);

	if (qhp->ibqp.uobject) {
		t4_set_wq_in_error(&qhp->wq);
		t4_set_cq_in_error(&rchp->cq);
		spin_lock_irqsave(&rchp->comp_handler_lock, flag);
		(*rchp->ibcq.comp_handler)(&rchp->ibcq, rchp->ibcq.cq_context);
		spin_unlock_irqrestore(&rchp->comp_handler_lock, flag);
		if (schp != rchp) {
			t4_set_cq_in_error(&schp->cq);
			spin_lock_irqsave(&schp->comp_handler_lock, flag);
			(*schp->ibcq.comp_handler)(&schp->ibcq,
					schp->ibcq.cq_context);
			spin_unlock_irqrestore(&schp->comp_handler_lock, flag);
		}
		return;
	}
	__flush_qp(qhp, rchp, schp);
}

static int rdma_fini(struct c4iw_dev *rhp, struct c4iw_qp *qhp,
		     struct c4iw_ep *ep)
{
	struct fw_ri_wr *wqe;
	int ret;
	struct sk_buff *skb;

	PDBG("%s qhp %p qid 0x%x tid %u\n", __func__, qhp, qhp->wq.sq.qid,
	     ep->hwtid);

	skb = alloc_skb(sizeof *wqe, GFP_KERNEL);
	if (!skb)
		return -ENOMEM;
	set_wr_txq(skb, CPL_PRIORITY_DATA, ep->txq_idx);

	wqe = (struct fw_ri_wr *)__skb_put(skb, sizeof(*wqe));
	memset(wqe, 0, sizeof *wqe);
	wqe->op_compl = cpu_to_be32(
		FW_WR_OP(FW_RI_INIT_WR) |
		FW_WR_COMPL(1));
	wqe->flowid_len16 = cpu_to_be32(
		FW_WR_FLOWID(ep->hwtid) |
		FW_WR_LEN16(DIV_ROUND_UP(sizeof *wqe, 16)));
	wqe->cookie = (unsigned long) &ep->com.wr_wait;

	wqe->u.fini.type = FW_RI_TYPE_FINI;
	ret = c4iw_ofld_send(&rhp->rdev, skb);
	if (ret)
		goto out;

	ret = c4iw_wait_for_reply(&rhp->rdev, &ep->com.wr_wait, qhp->ep->hwtid,
			     qhp->wq.sq.qid, __func__);
out:
	PDBG("%s ret %d\n", __func__, ret);
	return ret;
}

static void build_rtr_msg(u8 p2p_type, struct fw_ri_init *init)
{
	PDBG("%s p2p_type = %d\n", __func__, p2p_type);
	memset(&init->u, 0, sizeof init->u);
	switch (p2p_type) {
	case FW_RI_INIT_P2PTYPE_RDMA_WRITE:
		init->u.write.opcode = FW_RI_RDMA_WRITE_WR;
		init->u.write.stag_sink = cpu_to_be32(1);
		init->u.write.to_sink = cpu_to_be64(1);
		init->u.write.u.immd_src[0].op = FW_RI_DATA_IMMD;
		init->u.write.len16 = DIV_ROUND_UP(sizeof init->u.write +
						   sizeof(struct fw_ri_immd),
						   16);
		break;
	case FW_RI_INIT_P2PTYPE_READ_REQ:
		init->u.write.opcode = FW_RI_RDMA_READ_WR;
		init->u.read.stag_src = cpu_to_be32(1);
		init->u.read.to_src_lo = cpu_to_be32(1);
		init->u.read.stag_sink = cpu_to_be32(1);
		init->u.read.to_sink_lo = cpu_to_be32(1);
		init->u.read.len16 = DIV_ROUND_UP(sizeof init->u.read, 16);
		break;
	}
}

static int rdma_init(struct c4iw_dev *rhp, struct c4iw_qp *qhp)
{
	struct fw_ri_wr *wqe;
	int ret;
	struct sk_buff *skb;

	PDBG("%s qhp %p qid 0x%x tid %u\n", __func__, qhp, qhp->wq.sq.qid,
	     qhp->ep->hwtid);

	skb = alloc_skb(sizeof *wqe, GFP_KERNEL);
	if (!skb)
		return -ENOMEM;
	set_wr_txq(skb, CPL_PRIORITY_DATA, qhp->ep->txq_idx);

	wqe = (struct fw_ri_wr *)__skb_put(skb, sizeof(*wqe));
	memset(wqe, 0, sizeof *wqe);
	wqe->op_compl = cpu_to_be32(
		FW_WR_OP(FW_RI_INIT_WR) |
		FW_WR_COMPL(1));
	wqe->flowid_len16 = cpu_to_be32(
		FW_WR_FLOWID(qhp->ep->hwtid) |
		FW_WR_LEN16(DIV_ROUND_UP(sizeof *wqe, 16)));

	wqe->cookie = (unsigned long) &qhp->ep->com.wr_wait;

	wqe->u.init.type = FW_RI_TYPE_INIT;
	wqe->u.init.mpareqbit_p2ptype =
		V_FW_RI_WR_MPAREQBIT(qhp->attr.mpa_attr.initiator) |
		V_FW_RI_WR_P2PTYPE(qhp->attr.mpa_attr.p2p_type);
	wqe->u.init.mpa_attrs = FW_RI_MPA_IETF_ENABLE;
	if (qhp->attr.mpa_attr.recv_marker_enabled)
		wqe->u.init.mpa_attrs |= FW_RI_MPA_RX_MARKER_ENABLE;
	if (qhp->attr.mpa_attr.xmit_marker_enabled)
		wqe->u.init.mpa_attrs |= FW_RI_MPA_TX_MARKER_ENABLE;
	if (qhp->attr.mpa_attr.crc_enabled)
		wqe->u.init.mpa_attrs |= FW_RI_MPA_CRC_ENABLE;

	wqe->u.init.qp_caps = FW_RI_QP_RDMA_READ_ENABLE |
			    FW_RI_QP_RDMA_WRITE_ENABLE |
			    FW_RI_QP_BIND_ENABLE;
	if (!qhp->ibqp.uobject)
		wqe->u.init.qp_caps |= FW_RI_QP_FAST_REGISTER_ENABLE |
				     FW_RI_QP_STAG0_ENABLE;
	wqe->u.init.nrqe = cpu_to_be16(t4_rqes_posted(&qhp->wq));
	wqe->u.init.pdid = cpu_to_be32(qhp->attr.pd);
	wqe->u.init.qpid = cpu_to_be32(qhp->wq.sq.qid);
	wqe->u.init.sq_eqid = cpu_to_be32(qhp->wq.sq.qid);
	wqe->u.init.rq_eqid = cpu_to_be32(qhp->wq.rq.qid);
	wqe->u.init.scqid = cpu_to_be32(qhp->attr.scq);
	wqe->u.init.rcqid = cpu_to_be32(qhp->attr.rcq);
	wqe->u.init.ord_max = cpu_to_be32(qhp->attr.max_ord);
	wqe->u.init.ird_max = cpu_to_be32(qhp->attr.max_ird);
	wqe->u.init.iss = cpu_to_be32(qhp->ep->snd_seq);
	wqe->u.init.irs = cpu_to_be32(qhp->ep->rcv_seq);
	wqe->u.init.hwrqsize = cpu_to_be32(qhp->wq.rq.rqt_size);
	wqe->u.init.hwrqaddr = cpu_to_be32(qhp->wq.rq.rqt_hwaddr -
					 rhp->rdev.lldi.vr->rq.start);
	if (qhp->attr.mpa_attr.initiator)
		build_rtr_msg(qhp->attr.mpa_attr.p2p_type, &wqe->u.init);

	ret = c4iw_ofld_send(&rhp->rdev, skb);
	if (ret)
		goto out;

	ret = c4iw_wait_for_reply(&rhp->rdev, &qhp->ep->com.wr_wait,
				  qhp->ep->hwtid, qhp->wq.sq.qid, __func__);
out:
	PDBG("%s ret %d\n", __func__, ret);
	return ret;
}

/*
 * Called by the library when the qp has user dbs disabled due to
 * a DB_FULL condition.  This function will single-thread all user
 * DB rings to avoid overflowing the hw db-fifo.
 */
static int ring_kernel_db(struct c4iw_qp *qhp, u32 qid, u16 inc)
{
	int delay = db_delay_usecs;

	mutex_lock(&qhp->rhp->db_mutex);
	do {

		/*
		 * The interrupt threshold is dbfifo_int_thresh << 6. So
		 * make sure we don't cross that and generate an interrupt.
		 */
		if (cxgb4_dbfifo_count(qhp->rhp->rdev.lldi.ports[0], 1) <
		    (qhp->rhp->rdev.lldi.dbfifo_int_thresh << 5)) {
			writel(QID(qid) | PIDX(inc), qhp->wq.db);
			break;
		}
		set_current_state(TASK_UNINTERRUPTIBLE);
		schedule_timeout(usecs_to_jiffies(delay));
		delay = min(delay << 1, 2000);
	} while (1);
	mutex_unlock(&qhp->rhp->db_mutex);
	return 0;
}

int c4iw_modify_qp(struct c4iw_dev *rhp, struct c4iw_qp *qhp,
		   enum c4iw_qp_attr_mask mask,
		   struct c4iw_qp_attributes *attrs,
		   int internal)
{
	int ret = 0;
	struct c4iw_qp_attributes newattr = qhp->attr;
	int disconnect = 0;
	int terminate = 0;
	int abort = 0;
	int free = 0;
	struct c4iw_ep *ep = NULL;

	PDBG("%s qhp %p sqid 0x%x rqid 0x%x ep %p state %d -> %d\n", __func__,
	     qhp, qhp->wq.sq.qid, qhp->wq.rq.qid, qhp->ep, qhp->attr.state,
	     (mask & C4IW_QP_ATTR_NEXT_STATE) ? attrs->next_state : -1);

	mutex_lock(&qhp->mutex);

	/* Process attr changes if in IDLE */
	if (mask & C4IW_QP_ATTR_VALID_MODIFY) {
		if (qhp->attr.state != C4IW_QP_STATE_IDLE) {
			ret = -EIO;
			goto out;
		}
		if (mask & C4IW_QP_ATTR_ENABLE_RDMA_READ)
			newattr.enable_rdma_read = attrs->enable_rdma_read;
		if (mask & C4IW_QP_ATTR_ENABLE_RDMA_WRITE)
			newattr.enable_rdma_write = attrs->enable_rdma_write;
		if (mask & C4IW_QP_ATTR_ENABLE_RDMA_BIND)
			newattr.enable_bind = attrs->enable_bind;
		if (mask & C4IW_QP_ATTR_MAX_ORD) {
			if (attrs->max_ord > c4iw_max_read_depth) {
				ret = -EINVAL;
				goto out;
			}
			newattr.max_ord = attrs->max_ord;
		}
		if (mask & C4IW_QP_ATTR_MAX_IRD) {
			if (attrs->max_ird > c4iw_max_read_depth) {
				ret = -EINVAL;
				goto out;
			}
			newattr.max_ird = attrs->max_ird;
		}
		qhp->attr = newattr;
	}

	if (mask & C4IW_QP_ATTR_SQ_DB) {
		ret = ring_kernel_db(qhp, qhp->wq.sq.qid, attrs->sq_db_inc);
		goto out;
	}
	if (mask & C4IW_QP_ATTR_RQ_DB) {
		ret = ring_kernel_db(qhp, qhp->wq.rq.qid, attrs->rq_db_inc);
		goto out;
	}

	if (!(mask & C4IW_QP_ATTR_NEXT_STATE))
		goto out;
	if (qhp->attr.state == attrs->next_state)
		goto out;

	switch (qhp->attr.state) {
	case C4IW_QP_STATE_IDLE:
		switch (attrs->next_state) {
		case C4IW_QP_STATE_RTS:
			if (!(mask & C4IW_QP_ATTR_LLP_STREAM_HANDLE)) {
				ret = -EINVAL;
				goto out;
			}
			if (!(mask & C4IW_QP_ATTR_MPA_ATTR)) {
				ret = -EINVAL;
				goto out;
			}
			qhp->attr.mpa_attr = attrs->mpa_attr;
			qhp->attr.llp_stream_handle = attrs->llp_stream_handle;
			qhp->ep = qhp->attr.llp_stream_handle;
			set_state(qhp, C4IW_QP_STATE_RTS);

			/*
			 * Ref the endpoint here and deref when we
			 * disassociate the endpoint from the QP.  This
			 * happens in CLOSING->IDLE transition or *->ERROR
			 * transition.
			 */
			c4iw_get_ep(&qhp->ep->com);
			ret = rdma_init(rhp, qhp);
			if (ret)
				goto err;
			break;
		case C4IW_QP_STATE_ERROR:
			set_state(qhp, C4IW_QP_STATE_ERROR);
			flush_qp(qhp);
			break;
		default:
			ret = -EINVAL;
			goto out;
		}
		break;
	case C4IW_QP_STATE_RTS:
		switch (attrs->next_state) {
		case C4IW_QP_STATE_CLOSING:
			BUG_ON(atomic_read(&qhp->ep->com.kref.refcount) < 2);
			set_state(qhp, C4IW_QP_STATE_CLOSING);
			ep = qhp->ep;
			if (!internal) {
				abort = 0;
				disconnect = 1;
				c4iw_get_ep(&qhp->ep->com);
			}
			if (qhp->ibqp.uobject)
				t4_set_wq_in_error(&qhp->wq);
			ret = rdma_fini(rhp, qhp, ep);
			if (ret)
				goto err;
			break;
		case C4IW_QP_STATE_TERMINATE:
			set_state(qhp, C4IW_QP_STATE_TERMINATE);
			qhp->attr.layer_etype = attrs->layer_etype;
			qhp->attr.ecode = attrs->ecode;
			if (qhp->ibqp.uobject)
				t4_set_wq_in_error(&qhp->wq);
			ep = qhp->ep;
			if (!internal)
				terminate = 1;
			disconnect = 1;
			c4iw_get_ep(&qhp->ep->com);
			break;
		case C4IW_QP_STATE_ERROR:
			set_state(qhp, C4IW_QP_STATE_ERROR);
			if (qhp->ibqp.uobject)
				t4_set_wq_in_error(&qhp->wq);
			if (!internal) {
				abort = 1;
				disconnect = 1;
				ep = qhp->ep;
				c4iw_get_ep(&qhp->ep->com);
			}
			goto err;
			break;
		default:
			ret = -EINVAL;
			goto out;
		}
		break;
	case C4IW_QP_STATE_CLOSING:
		if (!internal) {
			ret = -EINVAL;
			goto out;
		}
		switch (attrs->next_state) {
		case C4IW_QP_STATE_IDLE:
			flush_qp(qhp);
			set_state(qhp, C4IW_QP_STATE_IDLE);
			qhp->attr.llp_stream_handle = NULL;
			c4iw_put_ep(&qhp->ep->com);
			qhp->ep = NULL;
			wake_up(&qhp->wait);
			break;
		case C4IW_QP_STATE_ERROR:
			goto err;
		default:
			ret = -EINVAL;
			goto err;
		}
		break;
	case C4IW_QP_STATE_ERROR:
		if (attrs->next_state != C4IW_QP_STATE_IDLE) {
			ret = -EINVAL;
			goto out;
		}
		if (!t4_sq_empty(&qhp->wq) || !t4_rq_empty(&qhp->wq)) {
			ret = -EINVAL;
			goto out;
		}
		set_state(qhp, C4IW_QP_STATE_IDLE);
		break;
	case C4IW_QP_STATE_TERMINATE:
		if (!internal) {
			ret = -EINVAL;
			goto out;
		}
		goto err;
		break;
	default:
		printk(KERN_ERR "%s in a bad state %d\n",
		       __func__, qhp->attr.state);
		ret = -EINVAL;
		goto err;
		break;
	}
	goto out;
err:
	PDBG("%s disassociating ep %p qpid 0x%x\n", __func__, qhp->ep,
	     qhp->wq.sq.qid);

	/* disassociate the LLP connection */
	qhp->attr.llp_stream_handle = NULL;
	if (!ep)
		ep = qhp->ep;
	qhp->ep = NULL;
	set_state(qhp, C4IW_QP_STATE_ERROR);
	free = 1;
	abort = 1;
	wake_up(&qhp->wait);
	BUG_ON(!ep);
	flush_qp(qhp);
out:
	mutex_unlock(&qhp->mutex);

	if (terminate)
		post_terminate(qhp, NULL, internal ? GFP_ATOMIC : GFP_KERNEL);

	/*
	 * If disconnect is 1, then we need to initiate a disconnect
	 * on the EP.  This can be a normal close (RTS->CLOSING) or
	 * an abnormal close (RTS/CLOSING->ERROR).
	 */
	if (disconnect) {
		c4iw_ep_disconnect(ep, abort, internal ? GFP_ATOMIC :
							 GFP_KERNEL);
		c4iw_put_ep(&ep->com);
	}

	/*
	 * If free is 1, then we've disassociated the EP from the QP
	 * and we need to dereference the EP.
	 */
	if (free)
		c4iw_put_ep(&ep->com);
	PDBG("%s exit state %d\n", __func__, qhp->attr.state);
	return ret;
}

static int enable_qp_db(int id, void *p, void *data)
{
	struct c4iw_qp *qp = p;

	t4_enable_wq_db(&qp->wq);
	return 0;
}

int c4iw_destroy_qp(struct ib_qp *ib_qp)
{
	struct c4iw_dev *rhp;
	struct c4iw_qp *qhp;
	struct c4iw_qp_attributes attrs;
	struct c4iw_ucontext *ucontext;

	qhp = to_c4iw_qp(ib_qp);
	rhp = qhp->rhp;

	attrs.next_state = C4IW_QP_STATE_ERROR;
	if (qhp->attr.state == C4IW_QP_STATE_TERMINATE)
		c4iw_modify_qp(rhp, qhp, C4IW_QP_ATTR_NEXT_STATE, &attrs, 1);
	else
		c4iw_modify_qp(rhp, qhp, C4IW_QP_ATTR_NEXT_STATE, &attrs, 0);
	wait_event(qhp->wait, !qhp->ep);

	spin_lock_irq(&rhp->lock);
	remove_handle_nolock(rhp, &rhp->qpidr, qhp->wq.sq.qid);
	rhp->qpcnt--;
	BUG_ON(rhp->qpcnt < 0);
	if (rhp->qpcnt <= db_fc_threshold && rhp->db_state == FLOW_CONTROL) {
		rhp->rdev.stats.db_state_transitions++;
		rhp->db_state = NORMAL;
		idr_for_each(&rhp->qpidr, enable_qp_db, NULL);
	}
	if (db_coalescing_threshold >= 0)
		if (rhp->qpcnt <= db_coalescing_threshold)
			cxgb4_enable_db_coalescing(rhp->rdev.lldi.ports[0]);
	spin_unlock_irq(&rhp->lock);
	atomic_dec(&qhp->refcnt);
	wait_event(qhp->wait, !atomic_read(&qhp->refcnt));

	ucontext = ib_qp->uobject ?
		   to_c4iw_ucontext(ib_qp->uobject->context) : NULL;
	destroy_qp(&rhp->rdev, &qhp->wq,
		   ucontext ? &ucontext->uctx : &rhp->rdev.uctx);

	PDBG("%s ib_qp %p qpid 0x%0x\n", __func__, ib_qp, qhp->wq.sq.qid);
	kfree(qhp);
	return 0;
}

static int disable_qp_db(int id, void *p, void *data)
{
	struct c4iw_qp *qp = p;

	t4_disable_wq_db(&qp->wq);
	return 0;
}

struct ib_qp *c4iw_create_qp(struct ib_pd *pd, struct ib_qp_init_attr *attrs,
			     struct ib_udata *udata)
{
	struct c4iw_dev *rhp;
	struct c4iw_qp *qhp;
	struct c4iw_pd *php;
	struct c4iw_cq *schp;
	struct c4iw_cq *rchp;
	struct c4iw_create_qp_resp uresp;
	int sqsize, rqsize;
	struct c4iw_ucontext *ucontext;
	int ret;
	struct c4iw_mm_entry *mm1, *mm2, *mm3, *mm4, *mm5 = NULL;

	PDBG("%s ib_pd %p\n", __func__, pd);

	if (attrs->qp_type != IB_QPT_RC)
		return ERR_PTR(-EINVAL);

	php = to_c4iw_pd(pd);
	rhp = php->rhp;
	schp = get_chp(rhp, ((struct c4iw_cq *)attrs->send_cq)->cq.cqid);
	rchp = get_chp(rhp, ((struct c4iw_cq *)attrs->recv_cq)->cq.cqid);
	if (!schp || !rchp)
		return ERR_PTR(-EINVAL);

	if (attrs->cap.max_inline_data > T4_MAX_SEND_INLINE)
		return ERR_PTR(-EINVAL);

	rqsize = roundup(attrs->cap.max_recv_wr + 1, 16);
	if (rqsize > T4_MAX_RQ_SIZE)
		return ERR_PTR(-E2BIG);

	sqsize = roundup(attrs->cap.max_send_wr + 1, 16);
	if (sqsize > T4_MAX_SQ_SIZE)
		return ERR_PTR(-E2BIG);

	ucontext = pd->uobject ? to_c4iw_ucontext(pd->uobject->context) : NULL;


	qhp = kzalloc(sizeof(*qhp), GFP_KERNEL);
	if (!qhp)
		return ERR_PTR(-ENOMEM);
	qhp->wq.sq.size = sqsize;
	qhp->wq.sq.memsize = (sqsize + 1) * sizeof *qhp->wq.sq.queue;
	qhp->wq.rq.size = rqsize;
	qhp->wq.rq.memsize = (rqsize + 1) * sizeof *qhp->wq.rq.queue;

	if (ucontext) {
		qhp->wq.sq.memsize = roundup(qhp->wq.sq.memsize, PAGE_SIZE);
		qhp->wq.rq.memsize = roundup(qhp->wq.rq.memsize, PAGE_SIZE);
	}

	PDBG("%s sqsize %u sqmemsize %zu rqsize %u rqmemsize %zu\n",
	     __func__, sqsize, qhp->wq.sq.memsize, rqsize, qhp->wq.rq.memsize);

	ret = create_qp(&rhp->rdev, &qhp->wq, &schp->cq, &rchp->cq,
			ucontext ? &ucontext->uctx : &rhp->rdev.uctx);
	if (ret)
		goto err1;

	attrs->cap.max_recv_wr = rqsize - 1;
	attrs->cap.max_send_wr = sqsize - 1;
	attrs->cap.max_inline_data = T4_MAX_SEND_INLINE;

	qhp->rhp = rhp;
	qhp->attr.pd = php->pdid;
	qhp->attr.scq = ((struct c4iw_cq *) attrs->send_cq)->cq.cqid;
	qhp->attr.rcq = ((struct c4iw_cq *) attrs->recv_cq)->cq.cqid;
	qhp->attr.sq_num_entries = attrs->cap.max_send_wr;
	qhp->attr.rq_num_entries = attrs->cap.max_recv_wr;
	qhp->attr.sq_max_sges = attrs->cap.max_send_sge;
	qhp->attr.sq_max_sges_rdma_write = attrs->cap.max_send_sge;
	qhp->attr.rq_max_sges = attrs->cap.max_recv_sge;
	qhp->attr.state = C4IW_QP_STATE_IDLE;
	qhp->attr.next_state = C4IW_QP_STATE_IDLE;
	qhp->attr.enable_rdma_read = 1;
	qhp->attr.enable_rdma_write = 1;
	qhp->attr.enable_bind = 1;
	qhp->attr.max_ord = 1;
	qhp->attr.max_ird = 1;
	spin_lock_init(&qhp->lock);
	mutex_init(&qhp->mutex);
	init_waitqueue_head(&qhp->wait);
	atomic_set(&qhp->refcnt, 1);

	spin_lock_irq(&rhp->lock);
	if (rhp->db_state != NORMAL)
		t4_disable_wq_db(&qhp->wq);
	rhp->qpcnt++;
	if (rhp->qpcnt > db_fc_threshold && rhp->db_state == NORMAL) {
		rhp->rdev.stats.db_state_transitions++;
		rhp->db_state = FLOW_CONTROL;
		idr_for_each(&rhp->qpidr, disable_qp_db, NULL);
	}
	if (db_coalescing_threshold >= 0)
		if (rhp->qpcnt > db_coalescing_threshold)
			cxgb4_disable_db_coalescing(rhp->rdev.lldi.ports[0]);
	ret = insert_handle_nolock(rhp, &rhp->qpidr, qhp, qhp->wq.sq.qid);
	spin_unlock_irq(&rhp->lock);
	if (ret)
		goto err2;

	if (udata) {
		mm1 = kmalloc(sizeof *mm1, GFP_KERNEL);
		if (!mm1) {
			ret = -ENOMEM;
			goto err3;
		}
		mm2 = kmalloc(sizeof *mm2, GFP_KERNEL);
		if (!mm2) {
			ret = -ENOMEM;
			goto err4;
		}
		mm3 = kmalloc(sizeof *mm3, GFP_KERNEL);
		if (!mm3) {
			ret = -ENOMEM;
			goto err5;
		}
		mm4 = kmalloc(sizeof *mm4, GFP_KERNEL);
		if (!mm4) {
			ret = -ENOMEM;
			goto err6;
		}
		if (t4_sq_onchip(&qhp->wq.sq)) {
			mm5 = kmalloc(sizeof *mm5, GFP_KERNEL);
			if (!mm5) {
				ret = -ENOMEM;
				goto err7;
			}
			uresp.flags = C4IW_QPF_ONCHIP;
		} else
			uresp.flags = 0;
		uresp.qid_mask = rhp->rdev.qpmask;
		uresp.sqid = qhp->wq.sq.qid;
		uresp.sq_size = qhp->wq.sq.size;
		uresp.sq_memsize = qhp->wq.sq.memsize;
		uresp.rqid = qhp->wq.rq.qid;
		uresp.rq_size = qhp->wq.rq.size;
		uresp.rq_memsize = qhp->wq.rq.memsize;
		spin_lock(&ucontext->mmap_lock);
		if (mm5) {
			uresp.ma_sync_key = ucontext->key;
			ucontext->key += PAGE_SIZE;
		}
		uresp.sq_key = ucontext->key;
		ucontext->key += PAGE_SIZE;
		uresp.rq_key = ucontext->key;
		ucontext->key += PAGE_SIZE;
		uresp.sq_db_gts_key = ucontext->key;
		ucontext->key += PAGE_SIZE;
		uresp.rq_db_gts_key = ucontext->key;
		ucontext->key += PAGE_SIZE;
		spin_unlock(&ucontext->mmap_lock);
		ret = ib_copy_to_udata(udata, &uresp, sizeof uresp);
		if (ret)
			goto err8;
		mm1->key = uresp.sq_key;
		mm1->addr = qhp->wq.sq.phys_addr;
		mm1->len = PAGE_ALIGN(qhp->wq.sq.memsize);
		insert_mmap(ucontext, mm1);
		mm2->key = uresp.rq_key;
		mm2->addr = virt_to_phys(qhp->wq.rq.queue);
		mm2->len = PAGE_ALIGN(qhp->wq.rq.memsize);
		insert_mmap(ucontext, mm2);
		mm3->key = uresp.sq_db_gts_key;
		mm3->addr = qhp->wq.sq.udb;
		mm3->len = PAGE_SIZE;
		insert_mmap(ucontext, mm3);
		mm4->key = uresp.rq_db_gts_key;
		mm4->addr = qhp->wq.rq.udb;
		mm4->len = PAGE_SIZE;
		insert_mmap(ucontext, mm4);
		if (mm5) {
			mm5->key = uresp.ma_sync_key;
			mm5->addr = (pci_resource_start(rhp->rdev.lldi.pdev, 0)
				    + A_PCIE_MA_SYNC) & PAGE_MASK;
			mm5->len = PAGE_SIZE;
			insert_mmap(ucontext, mm5);
		}
	}
	qhp->ibqp.qp_num = qhp->wq.sq.qid;
	init_timer(&(qhp->timer));
	PDBG("%s qhp %p sq_num_entries %d, rq_num_entries %d qpid 0x%0x\n",
	     __func__, qhp, qhp->attr.sq_num_entries, qhp->attr.rq_num_entries,
	     qhp->wq.sq.qid);
	return &qhp->ibqp;
err8:
	kfree(mm5);
err7:
	kfree(mm4);
err6:
	kfree(mm3);
err5:
	kfree(mm2);
err4:
	kfree(mm1);
err3:
	remove_handle(rhp, &rhp->qpidr, qhp->wq.sq.qid);
err2:
	destroy_qp(&rhp->rdev, &qhp->wq,
		   ucontext ? &ucontext->uctx : &rhp->rdev.uctx);
err1:
	kfree(qhp);
	return ERR_PTR(ret);
}

int c4iw_ib_modify_qp(struct ib_qp *ibqp, struct ib_qp_attr *attr,
		      int attr_mask, struct ib_udata *udata)
{
	struct c4iw_dev *rhp;
	struct c4iw_qp *qhp;
	enum c4iw_qp_attr_mask mask = 0;
	struct c4iw_qp_attributes attrs;

	PDBG("%s ib_qp %p\n", __func__, ibqp);

	/* iwarp does not support the RTR state */
	if ((attr_mask & IB_QP_STATE) && (attr->qp_state == IB_QPS_RTR))
		attr_mask &= ~IB_QP_STATE;

	/* Make sure we still have something left to do */
	if (!attr_mask)
		return 0;

	memset(&attrs, 0, sizeof attrs);
	qhp = to_c4iw_qp(ibqp);
	rhp = qhp->rhp;

	attrs.next_state = c4iw_convert_state(attr->qp_state);
	attrs.enable_rdma_read = (attr->qp_access_flags &
			       IB_ACCESS_REMOTE_READ) ?  1 : 0;
	attrs.enable_rdma_write = (attr->qp_access_flags &
				IB_ACCESS_REMOTE_WRITE) ? 1 : 0;
	attrs.enable_bind = (attr->qp_access_flags & IB_ACCESS_MW_BIND) ? 1 : 0;


	mask |= (attr_mask & IB_QP_STATE) ? C4IW_QP_ATTR_NEXT_STATE : 0;
	mask |= (attr_mask & IB_QP_ACCESS_FLAGS) ?
			(C4IW_QP_ATTR_ENABLE_RDMA_READ |
			 C4IW_QP_ATTR_ENABLE_RDMA_WRITE |
			 C4IW_QP_ATTR_ENABLE_RDMA_BIND) : 0;

	/*
	 * Use SQ_PSN and RQ_PSN to pass in IDX_INC values for
	 * ringing the queue db when we're in DB_FULL mode.
	 */
	attrs.sq_db_inc = attr->sq_psn;
	attrs.rq_db_inc = attr->rq_psn;
	mask |= (attr_mask & IB_QP_SQ_PSN) ? C4IW_QP_ATTR_SQ_DB : 0;
	mask |= (attr_mask & IB_QP_RQ_PSN) ? C4IW_QP_ATTR_RQ_DB : 0;

	return c4iw_modify_qp(rhp, qhp, mask, &attrs, 0);
}

struct ib_qp *c4iw_get_qp(struct ib_device *dev, int qpn)
{
	PDBG("%s ib_dev %p qpn 0x%x\n", __func__, dev, qpn);
	return (struct ib_qp *)get_qhp(to_c4iw_dev(dev), qpn);
}

int c4iw_ib_query_qp(struct ib_qp *ibqp, struct ib_qp_attr *attr,
		     int attr_mask, struct ib_qp_init_attr *init_attr)
{
	struct c4iw_qp *qhp = to_c4iw_qp(ibqp);

	memset(attr, 0, sizeof *attr);
	memset(init_attr, 0, sizeof *init_attr);
	attr->qp_state = to_ib_qp_state(qhp->attr.state);
	return 0;
}<|MERGE_RESOLUTION|>--- conflicted
+++ resolved
@@ -189,21 +189,9 @@
 		goto free_sw_rq;
 	}
 
-<<<<<<< HEAD
-	if (user) {
-		if (alloc_oc_sq(rdev, &wq->sq) && alloc_host_sq(rdev, &wq->sq))
-			goto free_hwaddr;
-	} else {
-		ret = alloc_host_sq(rdev, &wq->sq);
-		if (ret)
-			goto free_hwaddr;
-	}
-
-=======
 	ret = alloc_sq(rdev, &wq->sq, user);
 	if (ret)
 		goto free_hwaddr;
->>>>>>> ea9627c8
 	memset(wq->sq.queue, 0, wq->sq.memsize);
 	dma_unmap_addr_set(&wq->sq, mapping, wq->sq.dma_addr);
 
