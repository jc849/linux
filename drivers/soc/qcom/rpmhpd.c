// SPDX-License-Identifier: GPL-2.0
/* Copyright (c) 2018, The Linux Foundation. All rights reserved.*/

#include <linux/err.h>
#include <linux/init.h>
#include <linux/kernel.h>
#include <linux/module.h>
#include <linux/mutex.h>
#include <linux/pm_domain.h>
#include <linux/slab.h>
#include <linux/of.h>
#include <linux/of_device.h>
#include <linux/platform_device.h>
#include <linux/pm_opp.h>
#include <soc/qcom/cmd-db.h>
#include <soc/qcom/rpmh.h>
#include <dt-bindings/power/qcom-rpmpd.h>

#define domain_to_rpmhpd(domain) container_of(domain, struct rpmhpd, pd)

#define RPMH_ARC_MAX_LEVELS	16

/**
 * struct rpmhpd - top level RPMh power domain resource data structure
 * @dev:		rpmh power domain controller device
 * @pd:			generic_pm_domain corrresponding to the power domain
 * @parent:		generic_pm_domain corrresponding to the parent's power domain
 * @peer:		A peer power domain in case Active only Voting is
 *			supported
 * @active_only:	True if it represents an Active only peer
 * @corner:		current corner
 * @active_corner:	current active corner
 * @enable_corner:	lowest non-zero corner
 * @level:		An array of level (vlvl) to corner (hlvl) mappings
 *			derived from cmd-db
 * @level_count:	Number of levels supported by the power domain. max
 *			being 16 (0 - 15)
 * @enabled:		true if the power domain is enabled
 * @res_name:		Resource name used for cmd-db lookup
 * @addr:		Resource address as looped up using resource name from
 *			cmd-db
 */
struct rpmhpd {
	struct device	*dev;
	struct generic_pm_domain pd;
	struct generic_pm_domain *parent;
	struct rpmhpd	*peer;
	const bool	active_only;
	unsigned int	corner;
	unsigned int	active_corner;
	unsigned int	enable_corner;
	u32		level[RPMH_ARC_MAX_LEVELS];
	size_t		level_count;
	bool		enabled;
	const char	*res_name;
	u32		addr;
};

struct rpmhpd_desc {
	struct rpmhpd **rpmhpds;
	size_t num_pds;
};

static DEFINE_MUTEX(rpmhpd_lock);

/* RPMH powerdomains */

static struct rpmhpd cx_ao;
static struct rpmhpd mx;
static struct rpmhpd mx_ao;
static struct rpmhpd cx = {
	.pd = { .name = "cx", },
	.peer = &cx_ao,
	.res_name = "cx.lvl",
};

static struct rpmhpd cx_ao = {
	.pd = { .name = "cx_ao", },
	.active_only = true,
	.peer = &cx,
	.res_name = "cx.lvl",
};

static struct rpmhpd cx_ao_w_mx_parent;
static struct rpmhpd cx_w_mx_parent = {
	.pd = { .name = "cx", },
	.peer = &cx_ao_w_mx_parent,
	.parent = &mx.pd,
	.res_name = "cx.lvl",
};

static struct rpmhpd cx_ao_w_mx_parent = {
	.pd = { .name = "cx_ao", },
	.active_only = true,
	.peer = &cx_w_mx_parent,
	.parent = &mx_ao.pd,
	.res_name = "cx.lvl",
};

static struct rpmhpd ebi = {
	.pd = { .name = "ebi", },
	.res_name = "ebi.lvl",
};

static struct rpmhpd gfx = {
	.pd = { .name = "gfx", },
	.res_name = "gfx.lvl",
};

static struct rpmhpd lcx = {
	.pd = { .name = "lcx", },
	.res_name = "lcx.lvl",
};

static struct rpmhpd lmx = {
	.pd = { .name = "lmx", },
	.res_name = "lmx.lvl",
};

static struct rpmhpd mmcx_ao;
static struct rpmhpd mmcx = {
	.pd = { .name = "mmcx", },
	.peer = &mmcx_ao,
	.res_name = "mmcx.lvl",
};

static struct rpmhpd mmcx_ao = {
	.pd = { .name = "mmcx_ao", },
	.active_only = true,
	.peer = &mmcx,
	.res_name = "mmcx.lvl",
};

static struct rpmhpd mmcx_ao_w_cx_parent;
static struct rpmhpd mmcx_w_cx_parent = {
	.pd = { .name = "mmcx", },
	.peer = &mmcx_ao_w_cx_parent,
	.parent = &cx.pd,
	.res_name = "mmcx.lvl",
};

static struct rpmhpd mmcx_ao_w_cx_parent = {
	.pd = { .name = "mmcx_ao", },
	.active_only = true,
	.peer = &mmcx_w_cx_parent,
	.parent = &cx_ao.pd,
	.res_name = "mmcx.lvl",
};

static struct rpmhpd mss = {
	.pd = { .name = "mss", },
	.res_name = "mss.lvl",
};

static struct rpmhpd mx_ao;
static struct rpmhpd mx = {
	.pd = { .name = "mx", },
	.peer = &mx_ao,
	.res_name = "mx.lvl",
};

static struct rpmhpd mx_ao = {
	.pd = { .name = "mx_ao", },
	.active_only = true,
	.peer = &mx,
	.res_name = "mx.lvl",
};

static struct rpmhpd mxc_ao;
static struct rpmhpd mxc = {
	.pd = { .name = "mxc", },
	.peer = &mxc_ao,
	.res_name = "mxc.lvl",
};

static struct rpmhpd mxc_ao = {
	.pd = { .name = "mxc_ao", },
	.active_only = true,
	.peer = &mxc,
	.res_name = "mxc.lvl",
};

/* SDM845 RPMH powerdomains */
static struct rpmhpd *sdm845_rpmhpds[] = {
	[SDM845_CX] = &cx_w_mx_parent,
	[SDM845_CX_AO] = &cx_ao_w_mx_parent,
	[SDM845_EBI] = &ebi,
	[SDM845_GFX] = &gfx,
	[SDM845_LCX] = &lcx,
	[SDM845_LMX] = &lmx,
	[SDM845_MSS] = &mss,
	[SDM845_MX] = &mx,
	[SDM845_MX_AO] = &mx_ao,
};

static const struct rpmhpd_desc sdm845_desc = {
	.rpmhpds = sdm845_rpmhpds,
	.num_pds = ARRAY_SIZE(sdm845_rpmhpds),
};

/* SDX55 RPMH powerdomains */
static struct rpmhpd *sdx55_rpmhpds[] = {
	[SDX55_CX] = &cx_w_mx_parent,
	[SDX55_MSS] = &mss,
	[SDX55_MX] = &mx,
};

static const struct rpmhpd_desc sdx55_desc = {
	.rpmhpds = sdx55_rpmhpds,
	.num_pds = ARRAY_SIZE(sdx55_rpmhpds),
};

/* SM6350 RPMH powerdomains */
static struct rpmhpd *sm6350_rpmhpds[] = {
<<<<<<< HEAD
	[SM6350_CX] = &sdm845_cx,
	[SM6350_GFX] = &sdm845_gfx,
	[SM6350_LCX] = &sdm845_lcx,
	[SM6350_LMX] = &sdm845_lmx,
	[SM6350_MSS] = &sdm845_mss,
	[SM6350_MX] = &sdm845_mx,
};

static const struct rpmhpd_desc sm6350_desc = {
	.rpmhpds = sm6350_rpmhpds,
	.num_pds = ARRAY_SIZE(sm6350_rpmhpds),
};

/* SM8150 RPMH powerdomains */

static struct rpmhpd sm8150_mmcx_ao;
static struct rpmhpd sm8150_mmcx = {
	.pd = { .name = "mmcx", },
	.peer = &sm8150_mmcx_ao,
	.res_name = "mmcx.lvl",
=======
	[SM6350_CX] = &cx_w_mx_parent,
	[SM6350_GFX] = &gfx,
	[SM6350_LCX] = &lcx,
	[SM6350_LMX] = &lmx,
	[SM6350_MSS] = &mss,
	[SM6350_MX] = &mx,
>>>>>>> 754e0b0e
};

static const struct rpmhpd_desc sm6350_desc = {
	.rpmhpds = sm6350_rpmhpds,
	.num_pds = ARRAY_SIZE(sm6350_rpmhpds),
};

/* SM8150 RPMH powerdomains */
static struct rpmhpd *sm8150_rpmhpds[] = {
	[SM8150_CX] = &cx_w_mx_parent,
	[SM8150_CX_AO] = &cx_ao_w_mx_parent,
	[SM8150_EBI] = &ebi,
	[SM8150_GFX] = &gfx,
	[SM8150_LCX] = &lcx,
	[SM8150_LMX] = &lmx,
	[SM8150_MMCX] = &mmcx,
	[SM8150_MMCX_AO] = &mmcx_ao,
	[SM8150_MSS] = &mss,
	[SM8150_MX] = &mx,
	[SM8150_MX_AO] = &mx_ao,
};

static const struct rpmhpd_desc sm8150_desc = {
	.rpmhpds = sm8150_rpmhpds,
	.num_pds = ARRAY_SIZE(sm8150_rpmhpds),
};

/* SM8250 RPMH powerdomains */
static struct rpmhpd *sm8250_rpmhpds[] = {
	[SM8250_CX] = &cx_w_mx_parent,
	[SM8250_CX_AO] = &cx_ao_w_mx_parent,
	[SM8250_EBI] = &ebi,
	[SM8250_GFX] = &gfx,
	[SM8250_LCX] = &lcx,
	[SM8250_LMX] = &lmx,
	[SM8250_MMCX] = &mmcx,
	[SM8250_MMCX_AO] = &mmcx_ao,
	[SM8250_MX] = &mx,
	[SM8250_MX_AO] = &mx_ao,
};

static const struct rpmhpd_desc sm8250_desc = {
	.rpmhpds = sm8250_rpmhpds,
	.num_pds = ARRAY_SIZE(sm8250_rpmhpds),
};

/* SM8350 Power domains */
<<<<<<< HEAD
static struct rpmhpd sm8350_mxc_ao;
static struct rpmhpd sm8350_mxc = {
	.pd = { .name = "mxc", },
	.peer = &sm8350_mxc_ao,
	.res_name = "mxc.lvl",
};

static struct rpmhpd sm8350_mxc_ao = {
	.pd = { .name = "mxc_ao", },
	.active_only = true,
	.peer = &sm8350_mxc,
	.res_name = "mxc.lvl",
};

=======
>>>>>>> 754e0b0e
static struct rpmhpd *sm8350_rpmhpds[] = {
	[SM8350_CX] = &cx_w_mx_parent,
	[SM8350_CX_AO] = &cx_ao_w_mx_parent,
	[SM8350_EBI] = &ebi,
	[SM8350_GFX] = &gfx,
	[SM8350_LCX] = &lcx,
	[SM8350_LMX] = &lmx,
	[SM8350_MMCX] = &mmcx,
	[SM8350_MMCX_AO] = &mmcx_ao,
	[SM8350_MSS] = &mss,
	[SM8350_MX] = &mx,
	[SM8350_MX_AO] = &mx_ao,
	[SM8350_MXC] = &mxc,
	[SM8350_MXC_AO] = &mxc_ao,
};

static const struct rpmhpd_desc sm8350_desc = {
	.rpmhpds = sm8350_rpmhpds,
	.num_pds = ARRAY_SIZE(sm8350_rpmhpds),
};

/* SM8450 RPMH powerdomains */
static struct rpmhpd *sm8450_rpmhpds[] = {
	[SM8450_CX] = &cx,
	[SM8450_CX_AO] = &cx_ao,
	[SM8450_EBI] = &ebi,
	[SM8450_GFX] = &gfx,
	[SM8450_LCX] = &lcx,
	[SM8450_LMX] = &lmx,
	[SM8450_MMCX] = &mmcx_w_cx_parent,
	[SM8450_MMCX_AO] = &mmcx_ao_w_cx_parent,
	[SM8450_MSS] = &mss,
	[SM8450_MX] = &mx,
	[SM8450_MX_AO] = &mx_ao,
	[SM8450_MXC] = &mxc,
	[SM8450_MXC_AO] = &mxc_ao,
};

static const struct rpmhpd_desc sm8450_desc = {
	.rpmhpds = sm8450_rpmhpds,
	.num_pds = ARRAY_SIZE(sm8450_rpmhpds),
};

/* SC7180 RPMH powerdomains */
static struct rpmhpd *sc7180_rpmhpds[] = {
	[SC7180_CX] = &cx_w_mx_parent,
	[SC7180_CX_AO] = &cx_ao_w_mx_parent,
	[SC7180_GFX] = &gfx,
	[SC7180_LCX] = &lcx,
	[SC7180_LMX] = &lmx,
	[SC7180_MSS] = &mss,
	[SC7180_MX] = &mx,
	[SC7180_MX_AO] = &mx_ao,
};

static const struct rpmhpd_desc sc7180_desc = {
	.rpmhpds = sc7180_rpmhpds,
	.num_pds = ARRAY_SIZE(sc7180_rpmhpds),
};

/* SC7280 RPMH powerdomains */
static struct rpmhpd *sc7280_rpmhpds[] = {
	[SC7280_CX] = &cx,
	[SC7280_CX_AO] = &cx_ao,
	[SC7280_EBI] = &ebi,
	[SC7280_GFX] = &gfx,
	[SC7280_LCX] = &lcx,
	[SC7280_LMX] = &lmx,
	[SC7280_MSS] = &mss,
	[SC7280_MX] = &mx,
	[SC7280_MX_AO] = &mx_ao,
};

static const struct rpmhpd_desc sc7280_desc = {
	.rpmhpds = sc7280_rpmhpds,
	.num_pds = ARRAY_SIZE(sc7280_rpmhpds),
};

/* SC8180x RPMH powerdomains */
static struct rpmhpd *sc8180x_rpmhpds[] = {
	[SC8180X_CX] = &cx_w_mx_parent,
	[SC8180X_CX_AO] = &cx_ao_w_mx_parent,
	[SC8180X_EBI] = &ebi,
	[SC8180X_GFX] = &gfx,
	[SC8180X_LCX] = &lcx,
	[SC8180X_LMX] = &lmx,
	[SC8180X_MMCX] = &mmcx,
	[SC8180X_MMCX_AO] = &mmcx_ao,
	[SC8180X_MSS] = &mss,
	[SC8180X_MX] = &mx,
	[SC8180X_MX_AO] = &mx_ao,
};

static const struct rpmhpd_desc sc8180x_desc = {
	.rpmhpds = sc8180x_rpmhpds,
	.num_pds = ARRAY_SIZE(sc8180x_rpmhpds),
};

static const struct of_device_id rpmhpd_match_table[] = {
	{ .compatible = "qcom,sc7180-rpmhpd", .data = &sc7180_desc },
	{ .compatible = "qcom,sc7280-rpmhpd", .data = &sc7280_desc },
	{ .compatible = "qcom,sc8180x-rpmhpd", .data = &sc8180x_desc },
	{ .compatible = "qcom,sdm845-rpmhpd", .data = &sdm845_desc },
	{ .compatible = "qcom,sdx55-rpmhpd", .data = &sdx55_desc},
	{ .compatible = "qcom,sm6350-rpmhpd", .data = &sm6350_desc },
	{ .compatible = "qcom,sm8150-rpmhpd", .data = &sm8150_desc },
	{ .compatible = "qcom,sm8250-rpmhpd", .data = &sm8250_desc },
	{ .compatible = "qcom,sm8350-rpmhpd", .data = &sm8350_desc },
	{ .compatible = "qcom,sm8450-rpmhpd", .data = &sm8450_desc },
	{ }
};
MODULE_DEVICE_TABLE(of, rpmhpd_match_table);

static int rpmhpd_send_corner(struct rpmhpd *pd, int state,
			      unsigned int corner, bool sync)
{
	struct tcs_cmd cmd = {
		.addr = pd->addr,
		.data = corner,
	};

	/*
	 * Wait for an ack only when we are increasing the
	 * perf state of the power domain
	 */
	if (sync)
		return rpmh_write(pd->dev, state, &cmd, 1);
	else
		return rpmh_write_async(pd->dev, state, &cmd, 1);
}

static void to_active_sleep(struct rpmhpd *pd, unsigned int corner,
			    unsigned int *active, unsigned int *sleep)
{
	*active = corner;

	if (pd->active_only)
		*sleep = 0;
	else
		*sleep = *active;
}

/*
 * This function is used to aggregate the votes across the active only
 * resources and its peers. The aggregated votes are sent to RPMh as
 * ACTIVE_ONLY votes (which take effect immediately), as WAKE_ONLY votes
 * (applied by RPMh on system wakeup) and as SLEEP votes (applied by RPMh
 * on system sleep).
 * We send ACTIVE_ONLY votes for resources without any peers. For others,
 * which have an active only peer, all 3 votes are sent.
 */
static int rpmhpd_aggregate_corner(struct rpmhpd *pd, unsigned int corner)
{
	int ret;
	struct rpmhpd *peer = pd->peer;
	unsigned int active_corner, sleep_corner;
	unsigned int this_active_corner = 0, this_sleep_corner = 0;
	unsigned int peer_active_corner = 0, peer_sleep_corner = 0;

	to_active_sleep(pd, corner, &this_active_corner, &this_sleep_corner);

	if (peer && peer->enabled)
		to_active_sleep(peer, peer->corner, &peer_active_corner,
				&peer_sleep_corner);

	active_corner = max(this_active_corner, peer_active_corner);

	ret = rpmhpd_send_corner(pd, RPMH_ACTIVE_ONLY_STATE, active_corner,
				 active_corner > pd->active_corner);
	if (ret)
		return ret;

	pd->active_corner = active_corner;

	if (peer) {
		peer->active_corner = active_corner;

		ret = rpmhpd_send_corner(pd, RPMH_WAKE_ONLY_STATE,
					 active_corner, false);
		if (ret)
			return ret;

		sleep_corner = max(this_sleep_corner, peer_sleep_corner);

		return rpmhpd_send_corner(pd, RPMH_SLEEP_STATE, sleep_corner,
					  false);
	}

	return ret;
}

static int rpmhpd_power_on(struct generic_pm_domain *domain)
{
	struct rpmhpd *pd = domain_to_rpmhpd(domain);
	unsigned int corner;
	int ret;

	mutex_lock(&rpmhpd_lock);

	corner = max(pd->corner, pd->enable_corner);
	ret = rpmhpd_aggregate_corner(pd, corner);
	if (!ret)
		pd->enabled = true;

	mutex_unlock(&rpmhpd_lock);

	return ret;
}

static int rpmhpd_power_off(struct generic_pm_domain *domain)
{
	struct rpmhpd *pd = domain_to_rpmhpd(domain);
	int ret;

	mutex_lock(&rpmhpd_lock);

	ret = rpmhpd_aggregate_corner(pd, 0);
	if (!ret)
		pd->enabled = false;

	mutex_unlock(&rpmhpd_lock);

	return ret;
}

static int rpmhpd_set_performance_state(struct generic_pm_domain *domain,
					unsigned int level)
{
	struct rpmhpd *pd = domain_to_rpmhpd(domain);
	int ret = 0, i;

	mutex_lock(&rpmhpd_lock);

	for (i = 0; i < pd->level_count; i++)
		if (level <= pd->level[i])
			break;

	/*
	 * If the level requested is more than that supported by the
	 * max corner, just set it to max anyway.
	 */
	if (i == pd->level_count)
		i--;

	if (pd->enabled) {
		/* Ensure that the domain isn't turn off */
		if (i < pd->enable_corner)
			i = pd->enable_corner;

		ret = rpmhpd_aggregate_corner(pd, i);
		if (ret)
			goto out;
	}

	pd->corner = i;
out:
	mutex_unlock(&rpmhpd_lock);

	return ret;
}

static unsigned int rpmhpd_get_performance_state(struct generic_pm_domain *genpd,
						 struct dev_pm_opp *opp)
{
	return dev_pm_opp_get_level(opp);
}

static int rpmhpd_update_level_mapping(struct rpmhpd *rpmhpd)
{
	int i;
	const u16 *buf;

	buf = cmd_db_read_aux_data(rpmhpd->res_name, &rpmhpd->level_count);
	if (IS_ERR(buf))
		return PTR_ERR(buf);

	/* 2 bytes used for each command DB aux data entry */
	rpmhpd->level_count >>= 1;

	if (rpmhpd->level_count > RPMH_ARC_MAX_LEVELS)
		return -EINVAL;

	for (i = 0; i < rpmhpd->level_count; i++) {
		rpmhpd->level[i] = buf[i];

		/* Remember the first corner with non-zero level */
		if (!rpmhpd->level[rpmhpd->enable_corner] && rpmhpd->level[i])
			rpmhpd->enable_corner = i;

		/*
		 * The AUX data may be zero padded.  These 0 valued entries at
		 * the end of the map must be ignored.
		 */
		if (i > 0 && rpmhpd->level[i] == 0) {
			rpmhpd->level_count = i;
			break;
		}
		pr_debug("%s: ARC hlvl=%2d --> vlvl=%4u\n", rpmhpd->res_name, i,
			 rpmhpd->level[i]);
	}

	return 0;
}

static int rpmhpd_probe(struct platform_device *pdev)
{
	int i, ret;
	size_t num_pds;
	struct device *dev = &pdev->dev;
	struct genpd_onecell_data *data;
	struct rpmhpd **rpmhpds;
	const struct rpmhpd_desc *desc;

	desc = of_device_get_match_data(dev);
	if (!desc)
		return -EINVAL;

	rpmhpds = desc->rpmhpds;
	num_pds = desc->num_pds;

	data = devm_kzalloc(dev, sizeof(*data), GFP_KERNEL);
	if (!data)
		return -ENOMEM;

	data->domains = devm_kcalloc(dev, num_pds, sizeof(*data->domains),
				     GFP_KERNEL);
	if (!data->domains)
		return -ENOMEM;

	data->num_domains = num_pds;

	for (i = 0; i < num_pds; i++) {
		if (!rpmhpds[i]) {
			dev_warn(dev, "rpmhpds[%d] is empty\n", i);
			continue;
		}

		rpmhpds[i]->dev = dev;
		rpmhpds[i]->addr = cmd_db_read_addr(rpmhpds[i]->res_name);
		if (!rpmhpds[i]->addr) {
			dev_err(dev, "Could not find RPMh address for resource %s\n",
				rpmhpds[i]->res_name);
			return -ENODEV;
		}

		ret = cmd_db_read_slave_id(rpmhpds[i]->res_name);
		if (ret != CMD_DB_HW_ARC) {
			dev_err(dev, "RPMh slave ID mismatch\n");
			return -EINVAL;
		}

		ret = rpmhpd_update_level_mapping(rpmhpds[i]);
		if (ret)
			return ret;

		rpmhpds[i]->pd.power_off = rpmhpd_power_off;
		rpmhpds[i]->pd.power_on = rpmhpd_power_on;
		rpmhpds[i]->pd.set_performance_state = rpmhpd_set_performance_state;
		rpmhpds[i]->pd.opp_to_performance_state = rpmhpd_get_performance_state;
		pm_genpd_init(&rpmhpds[i]->pd, NULL, true);

		data->domains[i] = &rpmhpds[i]->pd;
	}

	/* Add subdomains */
	for (i = 0; i < num_pds; i++) {
		if (!rpmhpds[i])
			continue;
		if (rpmhpds[i]->parent)
			pm_genpd_add_subdomain(rpmhpds[i]->parent,
					       &rpmhpds[i]->pd);
	}

	return of_genpd_add_provider_onecell(pdev->dev.of_node, data);
}

static struct platform_driver rpmhpd_driver = {
	.driver = {
		.name = "qcom-rpmhpd",
		.of_match_table = rpmhpd_match_table,
		.suppress_bind_attrs = true,
	},
	.probe = rpmhpd_probe,
};

static int __init rpmhpd_init(void)
{
	return platform_driver_register(&rpmhpd_driver);
}
core_initcall(rpmhpd_init);

MODULE_DESCRIPTION("Qualcomm Technologies, Inc. RPMh Power Domain Driver");
MODULE_LICENSE("GPL v2");<|MERGE_RESOLUTION|>--- conflicted
+++ resolved
@@ -212,35 +212,12 @@
 
 /* SM6350 RPMH powerdomains */
 static struct rpmhpd *sm6350_rpmhpds[] = {
-<<<<<<< HEAD
-	[SM6350_CX] = &sdm845_cx,
-	[SM6350_GFX] = &sdm845_gfx,
-	[SM6350_LCX] = &sdm845_lcx,
-	[SM6350_LMX] = &sdm845_lmx,
-	[SM6350_MSS] = &sdm845_mss,
-	[SM6350_MX] = &sdm845_mx,
-};
-
-static const struct rpmhpd_desc sm6350_desc = {
-	.rpmhpds = sm6350_rpmhpds,
-	.num_pds = ARRAY_SIZE(sm6350_rpmhpds),
-};
-
-/* SM8150 RPMH powerdomains */
-
-static struct rpmhpd sm8150_mmcx_ao;
-static struct rpmhpd sm8150_mmcx = {
-	.pd = { .name = "mmcx", },
-	.peer = &sm8150_mmcx_ao,
-	.res_name = "mmcx.lvl",
-=======
 	[SM6350_CX] = &cx_w_mx_parent,
 	[SM6350_GFX] = &gfx,
 	[SM6350_LCX] = &lcx,
 	[SM6350_LMX] = &lmx,
 	[SM6350_MSS] = &mss,
 	[SM6350_MX] = &mx,
->>>>>>> 754e0b0e
 };
 
 static const struct rpmhpd_desc sm6350_desc = {
@@ -288,23 +265,6 @@
 };
 
 /* SM8350 Power domains */
-<<<<<<< HEAD
-static struct rpmhpd sm8350_mxc_ao;
-static struct rpmhpd sm8350_mxc = {
-	.pd = { .name = "mxc", },
-	.peer = &sm8350_mxc_ao,
-	.res_name = "mxc.lvl",
-};
-
-static struct rpmhpd sm8350_mxc_ao = {
-	.pd = { .name = "mxc_ao", },
-	.active_only = true,
-	.peer = &sm8350_mxc,
-	.res_name = "mxc.lvl",
-};
-
-=======
->>>>>>> 754e0b0e
 static struct rpmhpd *sm8350_rpmhpds[] = {
 	[SM8350_CX] = &cx_w_mx_parent,
 	[SM8350_CX_AO] = &cx_ao_w_mx_parent,
