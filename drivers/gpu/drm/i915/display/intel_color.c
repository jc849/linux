/*
 * Copyright © 2016 Intel Corporation
 *
 * Permission is hereby granted, free of charge, to any person obtaining a
 * copy of this software and associated documentation files (the "Software"),
 * to deal in the Software without restriction, including without limitation
 * the rights to use, copy, modify, merge, publish, distribute, sublicense,
 * and/or sell copies of the Software, and to permit persons to whom the
 * Software is furnished to do so, subject to the following conditions:
 *
 * The above copyright notice and this permission notice (including the next
 * paragraph) shall be included in all copies or substantial portions of the
 * Software.
 *
 * THE SOFTWARE IS PROVIDED "AS IS", WITHOUT WARRANTY OF ANY KIND, EXPRESS OR
 * IMPLIED, INCLUDING BUT NOT LIMITED TO THE WARRANTIES OF MERCHANTABILITY,
 * FITNESS FOR A PARTICULAR PURPOSE AND NONINFRINGEMENT.  IN NO EVENT SHALL
 * THE AUTHORS OR COPYRIGHT HOLDERS BE LIABLE FOR ANY CLAIM, DAMAGES OR OTHER
 * LIABILITY, WHETHER IN AN ACTION OF CONTRACT, TORT OR OTHERWISE, ARISING
 * FROM, OUT OF OR IN CONNECTION WITH THE SOFTWARE OR THE USE OR OTHER
 * DEALINGS IN THE SOFTWARE.
 *
 */

#include "intel_color.h"
#include "intel_de.h"
#include "intel_display_types.h"
#include "intel_dpll.h"
#include "intel_dsi.h"

#define CTM_COEFF_SIGN	(1ULL << 63)

#define CTM_COEFF_1_0	(1ULL << 32)
#define CTM_COEFF_2_0	(CTM_COEFF_1_0 << 1)
#define CTM_COEFF_4_0	(CTM_COEFF_2_0 << 1)
#define CTM_COEFF_8_0	(CTM_COEFF_4_0 << 1)
#define CTM_COEFF_0_5	(CTM_COEFF_1_0 >> 1)
#define CTM_COEFF_0_25	(CTM_COEFF_0_5 >> 1)
#define CTM_COEFF_0_125	(CTM_COEFF_0_25 >> 1)

#define CTM_COEFF_LIMITED_RANGE ((235ULL - 16ULL) * CTM_COEFF_1_0 / 255)

#define CTM_COEFF_NEGATIVE(coeff)	(((coeff) & CTM_COEFF_SIGN) != 0)
#define CTM_COEFF_ABS(coeff)		((coeff) & (CTM_COEFF_SIGN - 1))

#define LEGACY_LUT_LENGTH		256

/*
 * ILK+ csc matrix:
 *
 * |R/Cr|   | c0 c1 c2 |   ( |R/Cr|   |preoff0| )   |postoff0|
 * |G/Y | = | c3 c4 c5 | x ( |G/Y | + |preoff1| ) + |postoff1|
 * |B/Cb|   | c6 c7 c8 |   ( |B/Cb|   |preoff2| )   |postoff2|
 *
 * ILK/SNB don't have explicit post offsets, and instead
 * CSC_MODE_YUV_TO_RGB and CSC_BLACK_SCREEN_OFFSET are used:
 *  CSC_MODE_YUV_TO_RGB=0 + CSC_BLACK_SCREEN_OFFSET=0 -> 1/2, 0, 1/2
 *  CSC_MODE_YUV_TO_RGB=0 + CSC_BLACK_SCREEN_OFFSET=1 -> 1/2, 1/16, 1/2
 *  CSC_MODE_YUV_TO_RGB=1 + CSC_BLACK_SCREEN_OFFSET=0 -> 0, 0, 0
 *  CSC_MODE_YUV_TO_RGB=1 + CSC_BLACK_SCREEN_OFFSET=1 -> 1/16, 1/16, 1/16
 */

/*
 * Extract the CSC coefficient from a CTM coefficient (in U32.32 fixed point
 * format). This macro takes the coefficient we want transformed and the
 * number of fractional bits.
 *
 * We only have a 9 bits precision window which slides depending on the value
 * of the CTM coefficient and we write the value from bit 3. We also round the
 * value.
 */
#define ILK_CSC_COEFF_FP(coeff, fbits)	\
	(clamp_val(((coeff) >> (32 - (fbits) - 3)) + 4, 0, 0xfff) & 0xff8)

#define ILK_CSC_COEFF_LIMITED_RANGE 0x0dc0
#define ILK_CSC_COEFF_1_0 0x7800

#define ILK_CSC_POSTOFF_LIMITED_RANGE (16 * (1 << 12) / 255)

/* Nop pre/post offsets */
static const u16 ilk_csc_off_zero[3] = {};

/* Identity matrix */
static const u16 ilk_csc_coeff_identity[9] = {
	ILK_CSC_COEFF_1_0, 0, 0,
	0, ILK_CSC_COEFF_1_0, 0,
	0, 0, ILK_CSC_COEFF_1_0,
};

/* Limited range RGB post offsets */
static const u16 ilk_csc_postoff_limited_range[3] = {
	ILK_CSC_POSTOFF_LIMITED_RANGE,
	ILK_CSC_POSTOFF_LIMITED_RANGE,
	ILK_CSC_POSTOFF_LIMITED_RANGE,
};

/* Full range RGB -> limited range RGB matrix */
static const u16 ilk_csc_coeff_limited_range[9] = {
	ILK_CSC_COEFF_LIMITED_RANGE, 0, 0,
	0, ILK_CSC_COEFF_LIMITED_RANGE, 0,
	0, 0, ILK_CSC_COEFF_LIMITED_RANGE,
};

/* BT.709 full range RGB -> limited range YCbCr matrix */
static const u16 ilk_csc_coeff_rgb_to_ycbcr[9] = {
	0x1e08, 0x9cc0, 0xb528,
	0x2ba8, 0x09d8, 0x37e8,
	0xbce8, 0x9ad8, 0x1e08,
};

/* Limited range YCbCr post offsets */
static const u16 ilk_csc_postoff_rgb_to_ycbcr[3] = {
	0x0800, 0x0100, 0x0800,
};

static bool lut_is_legacy(const struct drm_property_blob *lut)
{
	return drm_color_lut_size(lut) == LEGACY_LUT_LENGTH;
}

static bool crtc_state_is_legacy_gamma(const struct intel_crtc_state *crtc_state)
{
	return !crtc_state->hw.degamma_lut &&
		!crtc_state->hw.ctm &&
		crtc_state->hw.gamma_lut &&
		lut_is_legacy(crtc_state->hw.gamma_lut);
}

/*
 * When using limited range, multiply the matrix given by userspace by
 * the matrix that we would use for the limited range.
 */
static u64 *ctm_mult_by_limited(u64 *result, const u64 *input)
{
	int i;

	for (i = 0; i < 9; i++) {
		u64 user_coeff = input[i];
		u32 limited_coeff = CTM_COEFF_LIMITED_RANGE;
		u32 abs_coeff = clamp_val(CTM_COEFF_ABS(user_coeff), 0,
					  CTM_COEFF_4_0 - 1) >> 2;

		/*
		 * By scaling every co-efficient with limited range (16-235)
		 * vs full range (0-255) the final o/p will be scaled down to
		 * fit in the limited range supported by the panel.
		 */
		result[i] = mul_u32_u32(limited_coeff, abs_coeff) >> 30;
		result[i] |= user_coeff & CTM_COEFF_SIGN;
	}

	return result;
}

static void ilk_update_pipe_csc(struct intel_crtc *crtc,
				const u16 preoff[3],
				const u16 coeff[9],
				const u16 postoff[3])
{
	struct drm_i915_private *dev_priv = to_i915(crtc->base.dev);
	enum pipe pipe = crtc->pipe;

	intel_de_write(dev_priv, PIPE_CSC_PREOFF_HI(pipe), preoff[0]);
	intel_de_write(dev_priv, PIPE_CSC_PREOFF_ME(pipe), preoff[1]);
	intel_de_write(dev_priv, PIPE_CSC_PREOFF_LO(pipe), preoff[2]);

	intel_de_write(dev_priv, PIPE_CSC_COEFF_RY_GY(pipe),
		       coeff[0] << 16 | coeff[1]);
	intel_de_write(dev_priv, PIPE_CSC_COEFF_BY(pipe), coeff[2] << 16);

	intel_de_write(dev_priv, PIPE_CSC_COEFF_RU_GU(pipe),
		       coeff[3] << 16 | coeff[4]);
	intel_de_write(dev_priv, PIPE_CSC_COEFF_BU(pipe), coeff[5] << 16);

	intel_de_write(dev_priv, PIPE_CSC_COEFF_RV_GV(pipe),
		       coeff[6] << 16 | coeff[7]);
	intel_de_write(dev_priv, PIPE_CSC_COEFF_BV(pipe), coeff[8] << 16);

	if (DISPLAY_VER(dev_priv) >= 7) {
		intel_de_write(dev_priv, PIPE_CSC_POSTOFF_HI(pipe),
			       postoff[0]);
		intel_de_write(dev_priv, PIPE_CSC_POSTOFF_ME(pipe),
			       postoff[1]);
		intel_de_write(dev_priv, PIPE_CSC_POSTOFF_LO(pipe),
			       postoff[2]);
	}
}

static void icl_update_output_csc(struct intel_crtc *crtc,
				  const u16 preoff[3],
				  const u16 coeff[9],
				  const u16 postoff[3])
{
	struct drm_i915_private *dev_priv = to_i915(crtc->base.dev);
	enum pipe pipe = crtc->pipe;

	intel_de_write(dev_priv, PIPE_CSC_OUTPUT_PREOFF_HI(pipe), preoff[0]);
	intel_de_write(dev_priv, PIPE_CSC_OUTPUT_PREOFF_ME(pipe), preoff[1]);
	intel_de_write(dev_priv, PIPE_CSC_OUTPUT_PREOFF_LO(pipe), preoff[2]);

	intel_de_write(dev_priv, PIPE_CSC_OUTPUT_COEFF_RY_GY(pipe),
		       coeff[0] << 16 | coeff[1]);
	intel_de_write(dev_priv, PIPE_CSC_OUTPUT_COEFF_BY(pipe),
		       coeff[2] << 16);

	intel_de_write(dev_priv, PIPE_CSC_OUTPUT_COEFF_RU_GU(pipe),
		       coeff[3] << 16 | coeff[4]);
	intel_de_write(dev_priv, PIPE_CSC_OUTPUT_COEFF_BU(pipe),
		       coeff[5] << 16);

	intel_de_write(dev_priv, PIPE_CSC_OUTPUT_COEFF_RV_GV(pipe),
		       coeff[6] << 16 | coeff[7]);
	intel_de_write(dev_priv, PIPE_CSC_OUTPUT_COEFF_BV(pipe),
		       coeff[8] << 16);

	intel_de_write(dev_priv, PIPE_CSC_OUTPUT_POSTOFF_HI(pipe), postoff[0]);
	intel_de_write(dev_priv, PIPE_CSC_OUTPUT_POSTOFF_ME(pipe), postoff[1]);
	intel_de_write(dev_priv, PIPE_CSC_OUTPUT_POSTOFF_LO(pipe), postoff[2]);
}

static bool ilk_csc_limited_range(const struct intel_crtc_state *crtc_state)
{
	struct drm_i915_private *dev_priv = to_i915(crtc_state->uapi.crtc->dev);

	/*
	 * FIXME if there's a gamma LUT after the CSC, we should
	 * do the range compression using the gamma LUT instead.
	 */
	return crtc_state->limited_color_range &&
		(IS_HASWELL(dev_priv) || IS_BROADWELL(dev_priv) ||
		 IS_DISPLAY_VER(dev_priv, 9, 10));
}

static void ilk_csc_convert_ctm(const struct intel_crtc_state *crtc_state,
				u16 coeffs[9])
{
	const struct drm_color_ctm *ctm = crtc_state->hw.ctm->data;
	const u64 *input;
	u64 temp[9];
	int i;

	if (ilk_csc_limited_range(crtc_state))
		input = ctm_mult_by_limited(temp, ctm->matrix);
	else
		input = ctm->matrix;

	/*
	 * Convert fixed point S31.32 input to format supported by the
	 * hardware.
	 */
	for (i = 0; i < 9; i++) {
		u64 abs_coeff = ((1ULL << 63) - 1) & input[i];

		/*
		 * Clamp input value to min/max supported by
		 * hardware.
		 */
		abs_coeff = clamp_val(abs_coeff, 0, CTM_COEFF_4_0 - 1);

		coeffs[i] = 0;

		/* sign bit */
		if (CTM_COEFF_NEGATIVE(input[i]))
			coeffs[i] |= 1 << 15;

		if (abs_coeff < CTM_COEFF_0_125)
			coeffs[i] |= (3 << 12) |
				ILK_CSC_COEFF_FP(abs_coeff, 12);
		else if (abs_coeff < CTM_COEFF_0_25)
			coeffs[i] |= (2 << 12) |
				ILK_CSC_COEFF_FP(abs_coeff, 11);
		else if (abs_coeff < CTM_COEFF_0_5)
			coeffs[i] |= (1 << 12) |
				ILK_CSC_COEFF_FP(abs_coeff, 10);
		else if (abs_coeff < CTM_COEFF_1_0)
			coeffs[i] |= ILK_CSC_COEFF_FP(abs_coeff, 9);
		else if (abs_coeff < CTM_COEFF_2_0)
			coeffs[i] |= (7 << 12) |
				ILK_CSC_COEFF_FP(abs_coeff, 8);
		else
			coeffs[i] |= (6 << 12) |
				ILK_CSC_COEFF_FP(abs_coeff, 7);
	}
}

static void ilk_load_csc_matrix(const struct intel_crtc_state *crtc_state)
{
	struct intel_crtc *crtc = to_intel_crtc(crtc_state->uapi.crtc);
	struct drm_i915_private *dev_priv = to_i915(crtc->base.dev);
	bool limited_color_range = ilk_csc_limited_range(crtc_state);

	if (crtc_state->hw.ctm) {
		u16 coeff[9];

		ilk_csc_convert_ctm(crtc_state, coeff);
		ilk_update_pipe_csc(crtc, ilk_csc_off_zero, coeff,
				    limited_color_range ?
				    ilk_csc_postoff_limited_range :
				    ilk_csc_off_zero);
	} else if (crtc_state->output_format != INTEL_OUTPUT_FORMAT_RGB) {
		ilk_update_pipe_csc(crtc, ilk_csc_off_zero,
				    ilk_csc_coeff_rgb_to_ycbcr,
				    ilk_csc_postoff_rgb_to_ycbcr);
	} else if (limited_color_range) {
		ilk_update_pipe_csc(crtc, ilk_csc_off_zero,
				    ilk_csc_coeff_limited_range,
				    ilk_csc_postoff_limited_range);
	} else if (crtc_state->csc_enable) {
		/*
		 * On GLK both pipe CSC and degamma LUT are controlled
		 * by csc_enable. Hence for the cases where the degama
		 * LUT is needed but CSC is not we need to load an
		 * identity matrix.
		 */
		drm_WARN_ON(&dev_priv->drm, !IS_GEMINILAKE(dev_priv));

		ilk_update_pipe_csc(crtc, ilk_csc_off_zero,
				    ilk_csc_coeff_identity,
				    ilk_csc_off_zero);
	}

	intel_de_write(dev_priv, PIPE_CSC_MODE(crtc->pipe),
		       crtc_state->csc_mode);
}

static void icl_load_csc_matrix(const struct intel_crtc_state *crtc_state)
{
	struct intel_crtc *crtc = to_intel_crtc(crtc_state->uapi.crtc);
	struct drm_i915_private *dev_priv = to_i915(crtc->base.dev);

	if (crtc_state->hw.ctm) {
		u16 coeff[9];

		ilk_csc_convert_ctm(crtc_state, coeff);
		ilk_update_pipe_csc(crtc, ilk_csc_off_zero,
				    coeff, ilk_csc_off_zero);
	}

	if (crtc_state->output_format != INTEL_OUTPUT_FORMAT_RGB) {
		icl_update_output_csc(crtc, ilk_csc_off_zero,
				      ilk_csc_coeff_rgb_to_ycbcr,
				      ilk_csc_postoff_rgb_to_ycbcr);
	} else if (crtc_state->limited_color_range) {
		icl_update_output_csc(crtc, ilk_csc_off_zero,
				      ilk_csc_coeff_limited_range,
				      ilk_csc_postoff_limited_range);
	}

	intel_de_write(dev_priv, PIPE_CSC_MODE(crtc->pipe),
		       crtc_state->csc_mode);
}

static void chv_load_cgm_csc(struct intel_crtc *crtc,
			     const struct drm_property_blob *blob)
{
	struct drm_i915_private *dev_priv = to_i915(crtc->base.dev);
	const struct drm_color_ctm *ctm = blob->data;
	enum pipe pipe = crtc->pipe;
	u16 coeffs[9];
	int i;

	for (i = 0; i < ARRAY_SIZE(coeffs); i++) {
		u64 abs_coeff = ((1ULL << 63) - 1) & ctm->matrix[i];

		/* Round coefficient. */
		abs_coeff += 1 << (32 - 13);
		/* Clamp to hardware limits. */
		abs_coeff = clamp_val(abs_coeff, 0, CTM_COEFF_8_0 - 1);

		coeffs[i] = 0;

		/* Write coefficients in S3.12 format. */
		if (ctm->matrix[i] & (1ULL << 63))
			coeffs[i] |= 1 << 15;

		coeffs[i] |= ((abs_coeff >> 32) & 7) << 12;
		coeffs[i] |= (abs_coeff >> 20) & 0xfff;
	}

	intel_de_write(dev_priv, CGM_PIPE_CSC_COEFF01(pipe),
		       coeffs[1] << 16 | coeffs[0]);
	intel_de_write(dev_priv, CGM_PIPE_CSC_COEFF23(pipe),
		       coeffs[3] << 16 | coeffs[2]);
	intel_de_write(dev_priv, CGM_PIPE_CSC_COEFF45(pipe),
		       coeffs[5] << 16 | coeffs[4]);
	intel_de_write(dev_priv, CGM_PIPE_CSC_COEFF67(pipe),
		       coeffs[7] << 16 | coeffs[6]);
	intel_de_write(dev_priv, CGM_PIPE_CSC_COEFF8(pipe),
		       coeffs[8]);
}

/* convert hw value with given bit_precision to lut property val */
static u32 intel_color_lut_pack(u32 val, int bit_precision)
{
	u32 max = 0xffff >> (16 - bit_precision);

	val = clamp_val(val, 0, max);

	if (bit_precision < 16)
		val <<= 16 - bit_precision;

	return val;
}

static u32 i9xx_lut_8(const struct drm_color_lut *color)
{
	return drm_color_lut_extract(color->red, 8) << 16 |
		drm_color_lut_extract(color->green, 8) << 8 |
		drm_color_lut_extract(color->blue, 8);
}

static void i9xx_lut_8_pack(struct drm_color_lut *entry, u32 val)
{
	entry->red = intel_color_lut_pack(REG_FIELD_GET(LGC_PALETTE_RED_MASK, val), 8);
	entry->green = intel_color_lut_pack(REG_FIELD_GET(LGC_PALETTE_GREEN_MASK, val), 8);
	entry->blue = intel_color_lut_pack(REG_FIELD_GET(LGC_PALETTE_BLUE_MASK, val), 8);
}

/* i965+ "10.6" bit interpolated format "even DW" (low 8 bits) */
static u32 i965_lut_10p6_ldw(const struct drm_color_lut *color)
{
	return (color->red & 0xff) << 16 |
		(color->green & 0xff) << 8 |
		(color->blue & 0xff);
}

/* i965+ "10.6" interpolated format "odd DW" (high 8 bits) */
static u32 i965_lut_10p6_udw(const struct drm_color_lut *color)
{
	return (color->red >> 8) << 16 |
		(color->green >> 8) << 8 |
		(color->blue >> 8);
}

static void i965_lut_10p6_pack(struct drm_color_lut *entry, u32 ldw, u32 udw)
{
	entry->red = REG_FIELD_GET(PALETTE_RED_MASK, udw) << 8 |
		REG_FIELD_GET(PALETTE_RED_MASK, ldw);
	entry->green = REG_FIELD_GET(PALETTE_GREEN_MASK, udw) << 8 |
		REG_FIELD_GET(PALETTE_GREEN_MASK, ldw);
	entry->blue = REG_FIELD_GET(PALETTE_BLUE_MASK, udw) << 8 |
		REG_FIELD_GET(PALETTE_BLUE_MASK, ldw);
}

static u16 i965_lut_11p6_max_pack(u32 val)
{
	/* PIPEGCMAX is 11.6, clamp to 10.6 */
	return clamp_val(val, 0, 0xffff);
}

static u32 ilk_lut_10(const struct drm_color_lut *color)
{
	return drm_color_lut_extract(color->red, 10) << 20 |
		drm_color_lut_extract(color->green, 10) << 10 |
		drm_color_lut_extract(color->blue, 10);
}

static void ilk_lut_10_pack(struct drm_color_lut *entry, u32 val)
{
	entry->red = intel_color_lut_pack(REG_FIELD_GET(PREC_PALETTE_RED_MASK, val), 10);
	entry->green = intel_color_lut_pack(REG_FIELD_GET(PREC_PALETTE_GREEN_MASK, val), 10);
	entry->blue = intel_color_lut_pack(REG_FIELD_GET(PREC_PALETTE_BLUE_MASK, val), 10);
}

static void icl_lut_multi_seg_pack(struct drm_color_lut *entry, u32 ldw, u32 udw)
{
	entry->red = REG_FIELD_GET(PAL_PREC_MULTI_SEG_RED_UDW_MASK, udw) << 6 |
				   REG_FIELD_GET(PAL_PREC_MULTI_SEG_RED_LDW_MASK, ldw);
	entry->green = REG_FIELD_GET(PAL_PREC_MULTI_SEG_GREEN_UDW_MASK, udw) << 6 |
				     REG_FIELD_GET(PAL_PREC_MULTI_SEG_GREEN_LDW_MASK, ldw);
	entry->blue = REG_FIELD_GET(PAL_PREC_MULTI_SEG_BLUE_UDW_MASK, udw) << 6 |
				    REG_FIELD_GET(PAL_PREC_MULTI_SEG_BLUE_LDW_MASK, ldw);
}

static void i9xx_color_commit(const struct intel_crtc_state *crtc_state)
{
	struct intel_crtc *crtc = to_intel_crtc(crtc_state->uapi.crtc);
	struct drm_i915_private *dev_priv = to_i915(crtc->base.dev);
	enum pipe pipe = crtc->pipe;
	u32 val;

	val = intel_de_read(dev_priv, PIPECONF(pipe));
	val &= ~PIPECONF_GAMMA_MODE_MASK_I9XX;
	val |= PIPECONF_GAMMA_MODE(crtc_state->gamma_mode);
	intel_de_write(dev_priv, PIPECONF(pipe), val);
}

static void ilk_color_commit(const struct intel_crtc_state *crtc_state)
{
	struct intel_crtc *crtc = to_intel_crtc(crtc_state->uapi.crtc);
	struct drm_i915_private *dev_priv = to_i915(crtc->base.dev);
	enum pipe pipe = crtc->pipe;
	u32 val;

	val = intel_de_read(dev_priv, PIPECONF(pipe));
	val &= ~PIPECONF_GAMMA_MODE_MASK_ILK;
	val |= PIPECONF_GAMMA_MODE(crtc_state->gamma_mode);
	intel_de_write(dev_priv, PIPECONF(pipe), val);

	ilk_load_csc_matrix(crtc_state);
}

static void hsw_color_commit(const struct intel_crtc_state *crtc_state)
{
	struct intel_crtc *crtc = to_intel_crtc(crtc_state->uapi.crtc);
	struct drm_i915_private *dev_priv = to_i915(crtc->base.dev);

	intel_de_write(dev_priv, GAMMA_MODE(crtc->pipe),
		       crtc_state->gamma_mode);

	ilk_load_csc_matrix(crtc_state);
}

static void skl_color_commit(const struct intel_crtc_state *crtc_state)
{
	struct intel_crtc *crtc = to_intel_crtc(crtc_state->uapi.crtc);
	struct drm_i915_private *dev_priv = to_i915(crtc->base.dev);
	enum pipe pipe = crtc->pipe;
	u32 val = 0;

	/*
	 * We don't (yet) allow userspace to control the pipe background color,
	 * so force it to black, but apply pipe gamma and CSC appropriately
	 * so that its handling will match how we program our planes.
	 */
	if (crtc_state->gamma_enable)
		val |= SKL_BOTTOM_COLOR_GAMMA_ENABLE;
	if (crtc_state->csc_enable)
		val |= SKL_BOTTOM_COLOR_CSC_ENABLE;
	intel_de_write(dev_priv, SKL_BOTTOM_COLOR(pipe), val);

	intel_de_write(dev_priv, GAMMA_MODE(crtc->pipe),
		       crtc_state->gamma_mode);

	if (DISPLAY_VER(dev_priv) >= 11)
		icl_load_csc_matrix(crtc_state);
	else
		ilk_load_csc_matrix(crtc_state);
}

static void i9xx_load_lut_8(struct intel_crtc *crtc,
			    const struct drm_property_blob *blob)
{
	struct drm_i915_private *dev_priv = to_i915(crtc->base.dev);
	const struct drm_color_lut *lut;
	enum pipe pipe = crtc->pipe;
	int i;

	if (!blob)
		return;

	lut = blob->data;

	for (i = 0; i < 256; i++)
		intel_de_write(dev_priv, PALETTE(pipe, i),
			       i9xx_lut_8(&lut[i]));
}

static void i9xx_load_luts(const struct intel_crtc_state *crtc_state)
{
	struct intel_crtc *crtc = to_intel_crtc(crtc_state->uapi.crtc);
	struct drm_i915_private *dev_priv = to_i915(crtc->base.dev);
	const struct drm_property_blob *gamma_lut = crtc_state->hw.gamma_lut;

	assert_pll_enabled(dev_priv, crtc->pipe);

	i9xx_load_lut_8(crtc, gamma_lut);
}

static void i965_load_lut_10p6(struct intel_crtc *crtc,
			       const struct drm_property_blob *blob)
{
	struct drm_i915_private *dev_priv = to_i915(crtc->base.dev);
	const struct drm_color_lut *lut = blob->data;
	int i, lut_size = drm_color_lut_size(blob);
	enum pipe pipe = crtc->pipe;

	for (i = 0; i < lut_size - 1; i++) {
		intel_de_write(dev_priv, PALETTE(pipe, 2 * i + 0),
			       i965_lut_10p6_ldw(&lut[i]));
		intel_de_write(dev_priv, PALETTE(pipe, 2 * i + 1),
			       i965_lut_10p6_udw(&lut[i]));
	}

	intel_de_write(dev_priv, PIPEGCMAX(pipe, 0), lut[i].red);
	intel_de_write(dev_priv, PIPEGCMAX(pipe, 1), lut[i].green);
	intel_de_write(dev_priv, PIPEGCMAX(pipe, 2), lut[i].blue);
}

static void i965_load_luts(const struct intel_crtc_state *crtc_state)
{
	struct intel_crtc *crtc = to_intel_crtc(crtc_state->uapi.crtc);
	struct drm_i915_private *dev_priv = to_i915(crtc->base.dev);
	const struct drm_property_blob *gamma_lut = crtc_state->hw.gamma_lut;

	if (intel_crtc_has_type(crtc_state, INTEL_OUTPUT_DSI))
		assert_dsi_pll_enabled(dev_priv);
	else
		assert_pll_enabled(dev_priv, crtc->pipe);

	if (crtc_state->gamma_mode == GAMMA_MODE_MODE_8BIT)
		i9xx_load_lut_8(crtc, gamma_lut);
	else
		i965_load_lut_10p6(crtc, gamma_lut);
}

static void ilk_load_lut_8(struct intel_crtc *crtc,
			   const struct drm_property_blob *blob)
{
	struct drm_i915_private *dev_priv = to_i915(crtc->base.dev);
	const struct drm_color_lut *lut;
	enum pipe pipe = crtc->pipe;
	int i;

	if (!blob)
		return;

	lut = blob->data;

	for (i = 0; i < 256; i++)
		intel_de_write(dev_priv, LGC_PALETTE(pipe, i),
			       i9xx_lut_8(&lut[i]));
}

static void ilk_load_lut_10(struct intel_crtc *crtc,
			    const struct drm_property_blob *blob)
{
	struct drm_i915_private *dev_priv = to_i915(crtc->base.dev);
	const struct drm_color_lut *lut = blob->data;
	int i, lut_size = drm_color_lut_size(blob);
	enum pipe pipe = crtc->pipe;

	for (i = 0; i < lut_size; i++)
		intel_de_write(dev_priv, PREC_PALETTE(pipe, i),
			       ilk_lut_10(&lut[i]));
}

static void ilk_load_luts(const struct intel_crtc_state *crtc_state)
{
	struct intel_crtc *crtc = to_intel_crtc(crtc_state->uapi.crtc);
	const struct drm_property_blob *gamma_lut = crtc_state->hw.gamma_lut;

	switch (crtc_state->gamma_mode) {
	case GAMMA_MODE_MODE_8BIT:
		ilk_load_lut_8(crtc, gamma_lut);
		break;
	case GAMMA_MODE_MODE_10BIT:
		ilk_load_lut_10(crtc, gamma_lut);
		break;
	default:
		MISSING_CASE(crtc_state->gamma_mode);
		break;
	}
}

static int ivb_lut_10_size(u32 prec_index)
{
	if (prec_index & PAL_PREC_SPLIT_MODE)
		return 512;
	else
		return 1024;
}

/*
 * IVB/HSW Bspec / PAL_PREC_INDEX:
 * "Restriction : Index auto increment mode is not
 *  supported and must not be enabled."
 */
static void ivb_load_lut_10(struct intel_crtc *crtc,
			    const struct drm_property_blob *blob,
			    u32 prec_index)
{
	struct drm_i915_private *dev_priv = to_i915(crtc->base.dev);
	int hw_lut_size = ivb_lut_10_size(prec_index);
	const struct drm_color_lut *lut = blob->data;
	int i, lut_size = drm_color_lut_size(blob);
	enum pipe pipe = crtc->pipe;

	for (i = 0; i < hw_lut_size; i++) {
		/* We discard half the user entries in split gamma mode */
		const struct drm_color_lut *entry =
			&lut[i * (lut_size - 1) / (hw_lut_size - 1)];

		intel_de_write(dev_priv, PREC_PAL_INDEX(pipe), prec_index++);
		intel_de_write(dev_priv, PREC_PAL_DATA(pipe),
			       ilk_lut_10(entry));
	}

	/*
	 * Reset the index, otherwise it prevents the legacy palette to be
	 * written properly.
	 */
	intel_de_write(dev_priv, PREC_PAL_INDEX(pipe), 0);
}

/* On BDW+ the index auto increment mode actually works */
static void bdw_load_lut_10(struct intel_crtc *crtc,
			    const struct drm_property_blob *blob,
			    u32 prec_index)
{
	struct drm_i915_private *dev_priv = to_i915(crtc->base.dev);
	int hw_lut_size = ivb_lut_10_size(prec_index);
	const struct drm_color_lut *lut = blob->data;
	int i, lut_size = drm_color_lut_size(blob);
	enum pipe pipe = crtc->pipe;

	intel_de_write(dev_priv, PREC_PAL_INDEX(pipe),
		       prec_index | PAL_PREC_AUTO_INCREMENT);

	for (i = 0; i < hw_lut_size; i++) {
		/* We discard half the user entries in split gamma mode */
		const struct drm_color_lut *entry =
			&lut[i * (lut_size - 1) / (hw_lut_size - 1)];

		intel_de_write(dev_priv, PREC_PAL_DATA(pipe),
			       ilk_lut_10(entry));
	}

	/*
	 * Reset the index, otherwise it prevents the legacy palette to be
	 * written properly.
	 */
	intel_de_write(dev_priv, PREC_PAL_INDEX(pipe), 0);
}

static void ivb_load_lut_ext_max(const struct intel_crtc_state *crtc_state)
{
	struct intel_crtc *crtc = to_intel_crtc(crtc_state->uapi.crtc);
	struct drm_i915_private *dev_priv = to_i915(crtc->base.dev);
	enum pipe pipe = crtc->pipe;

	/* Program the max register to clamp values > 1.0. */
	intel_dsb_reg_write(crtc_state, PREC_PAL_EXT_GC_MAX(pipe, 0), 1 << 16);
	intel_dsb_reg_write(crtc_state, PREC_PAL_EXT_GC_MAX(pipe, 1), 1 << 16);
	intel_dsb_reg_write(crtc_state, PREC_PAL_EXT_GC_MAX(pipe, 2), 1 << 16);

	/*
	 * Program the gc max 2 register to clamp values > 1.0.
	 * ToDo: Extend the ABI to be able to program values
	 * from 3.0 to 7.0
	 */
	if (DISPLAY_VER(dev_priv) >= 10) {
		intel_dsb_reg_write(crtc_state, PREC_PAL_EXT2_GC_MAX(pipe, 0),
				    1 << 16);
		intel_dsb_reg_write(crtc_state, PREC_PAL_EXT2_GC_MAX(pipe, 1),
				    1 << 16);
		intel_dsb_reg_write(crtc_state, PREC_PAL_EXT2_GC_MAX(pipe, 2),
				    1 << 16);
	}
}

static void ivb_load_luts(const struct intel_crtc_state *crtc_state)
{
	struct intel_crtc *crtc = to_intel_crtc(crtc_state->uapi.crtc);
	const struct drm_property_blob *gamma_lut = crtc_state->hw.gamma_lut;
	const struct drm_property_blob *degamma_lut = crtc_state->hw.degamma_lut;
	const struct drm_property_blob *blob = gamma_lut ?: degamma_lut;

	switch (crtc_state->gamma_mode) {
	case GAMMA_MODE_MODE_8BIT:
		ilk_load_lut_8(crtc, blob);
		break;
	case GAMMA_MODE_MODE_SPLIT:
		ivb_load_lut_10(crtc, degamma_lut, PAL_PREC_SPLIT_MODE |
				PAL_PREC_INDEX_VALUE(0));
		ivb_load_lut_ext_max(crtc_state);
		ivb_load_lut_10(crtc, gamma_lut, PAL_PREC_SPLIT_MODE |
				PAL_PREC_INDEX_VALUE(512));
		break;
	case GAMMA_MODE_MODE_10BIT:
		ivb_load_lut_10(crtc, blob,
				PAL_PREC_INDEX_VALUE(0));
		ivb_load_lut_ext_max(crtc_state);
		break;
	default:
		MISSING_CASE(crtc_state->gamma_mode);
		break;
	}
}

static void bdw_load_luts(const struct intel_crtc_state *crtc_state)
{
	struct intel_crtc *crtc = to_intel_crtc(crtc_state->uapi.crtc);
	const struct drm_property_blob *gamma_lut = crtc_state->hw.gamma_lut;
	const struct drm_property_blob *degamma_lut = crtc_state->hw.degamma_lut;
	const struct drm_property_blob *blob = gamma_lut ?: degamma_lut;

	switch (crtc_state->gamma_mode) {
	case GAMMA_MODE_MODE_8BIT:
		ilk_load_lut_8(crtc, blob);
		break;
	case GAMMA_MODE_MODE_SPLIT:
		bdw_load_lut_10(crtc, degamma_lut, PAL_PREC_SPLIT_MODE |
				PAL_PREC_INDEX_VALUE(0));
		ivb_load_lut_ext_max(crtc_state);
		bdw_load_lut_10(crtc, gamma_lut, PAL_PREC_SPLIT_MODE |
				PAL_PREC_INDEX_VALUE(512));
		break;
	case GAMMA_MODE_MODE_10BIT:

		bdw_load_lut_10(crtc, blob,
				PAL_PREC_INDEX_VALUE(0));
		ivb_load_lut_ext_max(crtc_state);
		break;
	default:
		MISSING_CASE(crtc_state->gamma_mode);
		break;
	}
}

static void glk_load_degamma_lut(const struct intel_crtc_state *crtc_state)
{
	struct intel_crtc *crtc = to_intel_crtc(crtc_state->uapi.crtc);
	struct drm_i915_private *dev_priv = to_i915(crtc->base.dev);
	enum pipe pipe = crtc->pipe;
	int i, lut_size = INTEL_INFO(dev_priv)->color.degamma_lut_size;
	const struct drm_color_lut *lut = crtc_state->hw.degamma_lut->data;

	/*
	 * When setting the auto-increment bit, the hardware seems to
	 * ignore the index bits, so we need to reset it to index 0
	 * separately.
	 */
	intel_de_write(dev_priv, PRE_CSC_GAMC_INDEX(pipe), 0);
	intel_de_write(dev_priv, PRE_CSC_GAMC_INDEX(pipe),
		       PRE_CSC_GAMC_AUTO_INCREMENT);

	for (i = 0; i < lut_size; i++) {
		/*
		 * First 33 entries represent range from 0 to 1.0
		 * 34th and 35th entry will represent extended range
		 * inputs 3.0 and 7.0 respectively, currently clamped
		 * at 1.0. Since the precision is 16bit, the user
		 * value can be directly filled to register.
		 * The pipe degamma table in GLK+ onwards doesn't
		 * support different values per channel, so this just
		 * programs green value which will be equal to Red and
		 * Blue into the lut registers.
		 * ToDo: Extend to max 7.0. Enable 32 bit input value
		 * as compared to just 16 to achieve this.
		 */
		intel_de_write(dev_priv, PRE_CSC_GAMC_DATA(pipe),
			       lut[i].green);
	}

	/* Clamp values > 1.0. */
	while (i++ < 35)
		intel_de_write(dev_priv, PRE_CSC_GAMC_DATA(pipe), 1 << 16);

	intel_de_write(dev_priv, PRE_CSC_GAMC_INDEX(pipe), 0);
}

static void glk_load_degamma_lut_linear(const struct intel_crtc_state *crtc_state)
{
	struct intel_crtc *crtc = to_intel_crtc(crtc_state->uapi.crtc);
	struct drm_i915_private *dev_priv = to_i915(crtc->base.dev);
	enum pipe pipe = crtc->pipe;
	int i, lut_size = INTEL_INFO(dev_priv)->color.degamma_lut_size;

	/*
	 * When setting the auto-increment bit, the hardware seems to
	 * ignore the index bits, so we need to reset it to index 0
	 * separately.
	 */
	intel_de_write(dev_priv, PRE_CSC_GAMC_INDEX(pipe), 0);
	intel_de_write(dev_priv, PRE_CSC_GAMC_INDEX(pipe),
		       PRE_CSC_GAMC_AUTO_INCREMENT);

	for (i = 0; i < lut_size; i++) {
		u32 v = (i << 16) / (lut_size - 1);

		intel_de_write(dev_priv, PRE_CSC_GAMC_DATA(pipe), v);
	}

	/* Clamp values > 1.0. */
	while (i++ < 35)
		intel_de_write(dev_priv, PRE_CSC_GAMC_DATA(pipe), 1 << 16);

	intel_de_write(dev_priv, PRE_CSC_GAMC_INDEX(pipe), 0);
}

static void glk_load_luts(const struct intel_crtc_state *crtc_state)
{
	const struct drm_property_blob *gamma_lut = crtc_state->hw.gamma_lut;
	struct intel_crtc *crtc = to_intel_crtc(crtc_state->uapi.crtc);

	/*
	 * On GLK+ both pipe CSC and degamma LUT are controlled
	 * by csc_enable. Hence for the cases where the CSC is
	 * needed but degamma LUT is not we need to load a
	 * linear degamma LUT. In fact we'll just always load
	 * the degama LUT so that we don't have to reload
	 * it every time the pipe CSC is being enabled.
	 */
	if (crtc_state->hw.degamma_lut)
		glk_load_degamma_lut(crtc_state);
	else
		glk_load_degamma_lut_linear(crtc_state);

	switch (crtc_state->gamma_mode) {
	case GAMMA_MODE_MODE_8BIT:
		ilk_load_lut_8(crtc, gamma_lut);
		break;
	case GAMMA_MODE_MODE_10BIT:
		bdw_load_lut_10(crtc, gamma_lut, PAL_PREC_INDEX_VALUE(0));
		ivb_load_lut_ext_max(crtc_state);
		break;
	default:
		MISSING_CASE(crtc_state->gamma_mode);
		break;
	}
}

/* ilk+ "12.4" interpolated format (high 10 bits) */
static u32 ilk_lut_12p4_udw(const struct drm_color_lut *color)
{
	return (color->red >> 6) << 20 | (color->green >> 6) << 10 |
		(color->blue >> 6);
}

/* ilk+ "12.4" interpolated format (low 6 bits) */
static u32 ilk_lut_12p4_ldw(const struct drm_color_lut *color)
{
	return (color->red & 0x3f) << 24 | (color->green & 0x3f) << 14 |
		(color->blue & 0x3f) << 4;
}

static void
icl_load_gcmax(const struct intel_crtc_state *crtc_state,
	       const struct drm_color_lut *color)
{
	struct intel_crtc *crtc = to_intel_crtc(crtc_state->uapi.crtc);
	enum pipe pipe = crtc->pipe;

	/* FIXME LUT entries are 16 bit only, so we can prog 0xFFFF max */
	intel_dsb_reg_write(crtc_state, PREC_PAL_GC_MAX(pipe, 0), color->red);
	intel_dsb_reg_write(crtc_state, PREC_PAL_GC_MAX(pipe, 1), color->green);
	intel_dsb_reg_write(crtc_state, PREC_PAL_GC_MAX(pipe, 2), color->blue);
}

static void
icl_program_gamma_superfine_segment(const struct intel_crtc_state *crtc_state)
{
	struct intel_crtc *crtc = to_intel_crtc(crtc_state->uapi.crtc);
	const struct drm_property_blob *blob = crtc_state->hw.gamma_lut;
	const struct drm_color_lut *lut = blob->data;
	enum pipe pipe = crtc->pipe;
	int i;

	/*
	 * Program Super Fine segment (let's call it seg1)...
	 *
	 * Super Fine segment's step is 1/(8 * 128 * 256) and it has
	 * 9 entries, corresponding to values 0, 1/(8 * 128 * 256),
	 * 2/(8 * 128 * 256) ... 8/(8 * 128 * 256).
	 */
	intel_dsb_reg_write(crtc_state, PREC_PAL_MULTI_SEG_INDEX(pipe),
			    PAL_PREC_AUTO_INCREMENT);

	for (i = 0; i < 9; i++) {
		const struct drm_color_lut *entry = &lut[i];

		intel_dsb_indexed_reg_write(crtc_state, PREC_PAL_MULTI_SEG_DATA(pipe),
					    ilk_lut_12p4_ldw(entry));
		intel_dsb_indexed_reg_write(crtc_state, PREC_PAL_MULTI_SEG_DATA(pipe),
					    ilk_lut_12p4_udw(entry));
	}
}

static void
icl_program_gamma_multi_segment(const struct intel_crtc_state *crtc_state)
{
	struct intel_crtc *crtc = to_intel_crtc(crtc_state->uapi.crtc);
	const struct drm_property_blob *blob = crtc_state->hw.gamma_lut;
	const struct drm_color_lut *lut = blob->data;
	const struct drm_color_lut *entry;
	enum pipe pipe = crtc->pipe;
	int i;

	/*
	 * Program Fine segment (let's call it seg2)...
	 *
	 * Fine segment's step is 1/(128 * 256) i.e. 1/(128 * 256), 2/(128 * 256)
	 * ... 256/(128 * 256). So in order to program fine segment of LUT we
	 * need to pick every 8th entry in the LUT, and program 256 indexes.
	 *
	 * PAL_PREC_INDEX[0] and PAL_PREC_INDEX[1] map to seg2[1],
	 * seg2[0] being unused by the hardware.
	 */
	intel_dsb_reg_write(crtc_state, PREC_PAL_INDEX(pipe),
			    PAL_PREC_AUTO_INCREMENT);
	for (i = 1; i < 257; i++) {
		entry = &lut[i * 8];
		intel_dsb_indexed_reg_write(crtc_state, PREC_PAL_DATA(pipe),
					    ilk_lut_12p4_ldw(entry));
		intel_dsb_indexed_reg_write(crtc_state, PREC_PAL_DATA(pipe),
					    ilk_lut_12p4_udw(entry));
	}

	/*
	 * Program Coarse segment (let's call it seg3)...
	 *
	 * Coarse segment starts from index 0 and it's step is 1/256 ie 0,
	 * 1/256, 2/256 ... 256/256. As per the description of each entry in LUT
	 * above, we need to pick every (8 * 128)th entry in LUT, and
	 * program 256 of those.
	 *
	 * Spec is not very clear about if entries seg3[0] and seg3[1] are
	 * being used or not, but we still need to program these to advance
	 * the index.
	 */
	for (i = 0; i < 256; i++) {
		entry = &lut[i * 8 * 128];
		intel_dsb_indexed_reg_write(crtc_state, PREC_PAL_DATA(pipe),
					    ilk_lut_12p4_ldw(entry));
		intel_dsb_indexed_reg_write(crtc_state, PREC_PAL_DATA(pipe),
					    ilk_lut_12p4_udw(entry));
	}

	/* The last entry in the LUT is to be programmed in GCMAX */
	entry = &lut[256 * 8 * 128];
	icl_load_gcmax(crtc_state, entry);
	ivb_load_lut_ext_max(crtc_state);
}

static void icl_load_luts(const struct intel_crtc_state *crtc_state)
{
	const struct drm_property_blob *gamma_lut = crtc_state->hw.gamma_lut;
	struct intel_crtc *crtc = to_intel_crtc(crtc_state->uapi.crtc);

	if (crtc_state->hw.degamma_lut)
		glk_load_degamma_lut(crtc_state);

	switch (crtc_state->gamma_mode & GAMMA_MODE_MODE_MASK) {
	case GAMMA_MODE_MODE_8BIT:
		ilk_load_lut_8(crtc, gamma_lut);
		break;
	case GAMMA_MODE_MODE_12BIT_MULTI_SEGMENTED:
		icl_program_gamma_superfine_segment(crtc_state);
		icl_program_gamma_multi_segment(crtc_state);
		break;
	case GAMMA_MODE_MODE_10BIT:
		bdw_load_lut_10(crtc, gamma_lut, PAL_PREC_INDEX_VALUE(0));
		ivb_load_lut_ext_max(crtc_state);
		break;
	default:
		MISSING_CASE(crtc_state->gamma_mode);
		break;
	}

	intel_dsb_commit(crtc_state);
}

static u32 chv_cgm_degamma_ldw(const struct drm_color_lut *color)
{
	return drm_color_lut_extract(color->green, 14) << 16 |
		drm_color_lut_extract(color->blue, 14);
}

static u32 chv_cgm_degamma_udw(const struct drm_color_lut *color)
{
	return drm_color_lut_extract(color->red, 14);
}

static void chv_load_cgm_degamma(struct intel_crtc *crtc,
				 const struct drm_property_blob *blob)
{
	struct drm_i915_private *dev_priv = to_i915(crtc->base.dev);
	const struct drm_color_lut *lut = blob->data;
	int i, lut_size = drm_color_lut_size(blob);
	enum pipe pipe = crtc->pipe;

	for (i = 0; i < lut_size; i++) {
		intel_de_write(dev_priv, CGM_PIPE_DEGAMMA(pipe, i, 0),
			       chv_cgm_degamma_ldw(&lut[i]));
		intel_de_write(dev_priv, CGM_PIPE_DEGAMMA(pipe, i, 1),
			       chv_cgm_degamma_udw(&lut[i]));
	}
}

static u32 chv_cgm_gamma_ldw(const struct drm_color_lut *color)
{
	return drm_color_lut_extract(color->green, 10) << 16 |
		drm_color_lut_extract(color->blue, 10);
}

static u32 chv_cgm_gamma_udw(const struct drm_color_lut *color)
{
	return drm_color_lut_extract(color->red, 10);
}

static void chv_cgm_gamma_pack(struct drm_color_lut *entry, u32 ldw, u32 udw)
{
	entry->green = intel_color_lut_pack(REG_FIELD_GET(CGM_PIPE_GAMMA_GREEN_MASK, ldw), 10);
	entry->blue = intel_color_lut_pack(REG_FIELD_GET(CGM_PIPE_GAMMA_BLUE_MASK, ldw), 10);
	entry->red = intel_color_lut_pack(REG_FIELD_GET(CGM_PIPE_GAMMA_RED_MASK, udw), 10);
}

static void chv_load_cgm_gamma(struct intel_crtc *crtc,
			       const struct drm_property_blob *blob)
{
	struct drm_i915_private *dev_priv = to_i915(crtc->base.dev);
	const struct drm_color_lut *lut = blob->data;
	int i, lut_size = drm_color_lut_size(blob);
	enum pipe pipe = crtc->pipe;

	for (i = 0; i < lut_size; i++) {
		intel_de_write(dev_priv, CGM_PIPE_GAMMA(pipe, i, 0),
			       chv_cgm_gamma_ldw(&lut[i]));
		intel_de_write(dev_priv, CGM_PIPE_GAMMA(pipe, i, 1),
			       chv_cgm_gamma_udw(&lut[i]));
	}
}

static void chv_load_luts(const struct intel_crtc_state *crtc_state)
{
	struct intel_crtc *crtc = to_intel_crtc(crtc_state->uapi.crtc);
	struct drm_i915_private *dev_priv = to_i915(crtc->base.dev);
	const struct drm_property_blob *degamma_lut = crtc_state->hw.degamma_lut;
	const struct drm_property_blob *gamma_lut = crtc_state->hw.gamma_lut;
	const struct drm_property_blob *ctm = crtc_state->hw.ctm;

	if (crtc_state->cgm_mode & CGM_PIPE_MODE_CSC)
		chv_load_cgm_csc(crtc, ctm);

	if (crtc_state->cgm_mode & CGM_PIPE_MODE_DEGAMMA)
		chv_load_cgm_degamma(crtc, degamma_lut);

	if (crtc_state->cgm_mode & CGM_PIPE_MODE_GAMMA)
		chv_load_cgm_gamma(crtc, gamma_lut);
	else
		i965_load_luts(crtc_state);

	intel_de_write(dev_priv, CGM_PIPE_MODE(crtc->pipe),
		       crtc_state->cgm_mode);
}

void intel_color_load_luts(const struct intel_crtc_state *crtc_state)
{
	struct drm_i915_private *dev_priv = to_i915(crtc_state->uapi.crtc->dev);

	dev_priv->color_funcs->load_luts(crtc_state);
}

void intel_color_commit(const struct intel_crtc_state *crtc_state)
{
	struct drm_i915_private *dev_priv = to_i915(crtc_state->uapi.crtc->dev);

	dev_priv->color_funcs->color_commit(crtc_state);
}

static bool intel_can_preload_luts(const struct intel_crtc_state *new_crtc_state)
{
	struct intel_crtc *crtc = to_intel_crtc(new_crtc_state->uapi.crtc);
	struct intel_atomic_state *state =
		to_intel_atomic_state(new_crtc_state->uapi.state);
	const struct intel_crtc_state *old_crtc_state =
		intel_atomic_get_old_crtc_state(state, crtc);

	return !old_crtc_state->hw.gamma_lut &&
		!old_crtc_state->hw.degamma_lut;
}

static bool chv_can_preload_luts(const struct intel_crtc_state *new_crtc_state)
{
	struct intel_crtc *crtc = to_intel_crtc(new_crtc_state->uapi.crtc);
	struct intel_atomic_state *state =
		to_intel_atomic_state(new_crtc_state->uapi.state);
	const struct intel_crtc_state *old_crtc_state =
		intel_atomic_get_old_crtc_state(state, crtc);

	/*
	 * CGM_PIPE_MODE is itself single buffered. We'd have to
	 * somehow split it out from chv_load_luts() if we wanted
	 * the ability to preload the CGM LUTs/CSC without tearing.
	 */
	if (old_crtc_state->cgm_mode || new_crtc_state->cgm_mode)
		return false;

	return !old_crtc_state->hw.gamma_lut;
}

static bool glk_can_preload_luts(const struct intel_crtc_state *new_crtc_state)
{
	struct intel_crtc *crtc = to_intel_crtc(new_crtc_state->uapi.crtc);
	struct intel_atomic_state *state =
		to_intel_atomic_state(new_crtc_state->uapi.state);
	const struct intel_crtc_state *old_crtc_state =
		intel_atomic_get_old_crtc_state(state, crtc);

	/*
	 * The hardware degamma is active whenever the pipe
	 * CSC is active. Thus even if the old state has no
	 * software degamma we need to avoid clobbering the
	 * linear hardware degamma mid scanout.
	 */
	return !old_crtc_state->csc_enable &&
		!old_crtc_state->hw.gamma_lut;
}

int intel_color_check(struct intel_crtc_state *crtc_state)
{
	struct drm_i915_private *dev_priv = to_i915(crtc_state->uapi.crtc->dev);

	return dev_priv->color_funcs->color_check(crtc_state);
}

void intel_color_get_config(struct intel_crtc_state *crtc_state)
{
	struct drm_i915_private *dev_priv = to_i915(crtc_state->uapi.crtc->dev);

	if (dev_priv->color_funcs->read_luts)
		dev_priv->color_funcs->read_luts(crtc_state);
}

static bool need_plane_update(struct intel_plane *plane,
			      const struct intel_crtc_state *crtc_state)
{
	struct drm_i915_private *dev_priv = to_i915(plane->base.dev);

	/*
	 * On pre-SKL the pipe gamma enable and pipe csc enable for
	 * the pipe bottom color are configured via the primary plane.
	 * We have to reconfigure that even if the plane is inactive.
	 */
	return crtc_state->active_planes & BIT(plane->id) ||
		(DISPLAY_VER(dev_priv) < 9 &&
		 plane->id == PLANE_PRIMARY);
}

static int
intel_color_add_affected_planes(struct intel_crtc_state *new_crtc_state)
{
	struct intel_crtc *crtc = to_intel_crtc(new_crtc_state->uapi.crtc);
	struct drm_i915_private *dev_priv = to_i915(crtc->base.dev);
	struct intel_atomic_state *state =
		to_intel_atomic_state(new_crtc_state->uapi.state);
	const struct intel_crtc_state *old_crtc_state =
		intel_atomic_get_old_crtc_state(state, crtc);
	struct intel_plane *plane;

	if (!new_crtc_state->hw.active ||
	    drm_atomic_crtc_needs_modeset(&new_crtc_state->uapi))
		return 0;

	if (new_crtc_state->gamma_enable == old_crtc_state->gamma_enable &&
	    new_crtc_state->csc_enable == old_crtc_state->csc_enable)
		return 0;

	for_each_intel_plane_on_crtc(&dev_priv->drm, crtc, plane) {
		struct intel_plane_state *plane_state;

		if (!need_plane_update(plane, new_crtc_state))
			continue;

		plane_state = intel_atomic_get_plane_state(state, plane);
		if (IS_ERR(plane_state))
			return PTR_ERR(plane_state);

		new_crtc_state->update_planes |= BIT(plane->id);
	}

	return 0;
}

static int check_lut_size(const struct drm_property_blob *lut, int expected)
{
	int len;

	if (!lut)
		return 0;

	len = drm_color_lut_size(lut);
	if (len != expected) {
		DRM_DEBUG_KMS("Invalid LUT size; got %d, expected %d\n",
			      len, expected);
		return -EINVAL;
	}

	return 0;
}

static int check_luts(const struct intel_crtc_state *crtc_state)
{
	struct drm_i915_private *dev_priv = to_i915(crtc_state->uapi.crtc->dev);
	const struct drm_property_blob *gamma_lut = crtc_state->hw.gamma_lut;
	const struct drm_property_blob *degamma_lut = crtc_state->hw.degamma_lut;
	int gamma_length, degamma_length;
	u32 gamma_tests, degamma_tests;

	/* Always allow legacy gamma LUT with no further checking. */
	if (crtc_state_is_legacy_gamma(crtc_state))
		return 0;

	/* C8 relies on its palette being stored in the legacy LUT */
	if (crtc_state->c8_planes) {
		drm_dbg_kms(&dev_priv->drm,
			    "C8 pixelformat requires the legacy LUT\n");
		return -EINVAL;
	}

	degamma_length = INTEL_INFO(dev_priv)->color.degamma_lut_size;
	gamma_length = INTEL_INFO(dev_priv)->color.gamma_lut_size;
	degamma_tests = INTEL_INFO(dev_priv)->color.degamma_lut_tests;
	gamma_tests = INTEL_INFO(dev_priv)->color.gamma_lut_tests;

	if (check_lut_size(degamma_lut, degamma_length) ||
	    check_lut_size(gamma_lut, gamma_length))
		return -EINVAL;

	if (drm_color_lut_check(degamma_lut, degamma_tests) ||
	    drm_color_lut_check(gamma_lut, gamma_tests))
		return -EINVAL;

	return 0;
}

static u32 i9xx_gamma_mode(struct intel_crtc_state *crtc_state)
{
	if (!crtc_state->gamma_enable ||
	    crtc_state_is_legacy_gamma(crtc_state))
		return GAMMA_MODE_MODE_8BIT;
	else
		return GAMMA_MODE_MODE_10BIT; /* i965+ only */
}

static int i9xx_color_check(struct intel_crtc_state *crtc_state)
{
	int ret;

	ret = check_luts(crtc_state);
	if (ret)
		return ret;

	crtc_state->gamma_enable =
		crtc_state->hw.gamma_lut &&
		!crtc_state->c8_planes;

	crtc_state->gamma_mode = i9xx_gamma_mode(crtc_state);

	ret = intel_color_add_affected_planes(crtc_state);
	if (ret)
		return ret;

	crtc_state->preload_luts = intel_can_preload_luts(crtc_state);

	return 0;
}

static u32 chv_cgm_mode(const struct intel_crtc_state *crtc_state)
{
	u32 cgm_mode = 0;

	if (crtc_state_is_legacy_gamma(crtc_state))
		return 0;

	if (crtc_state->hw.degamma_lut)
		cgm_mode |= CGM_PIPE_MODE_DEGAMMA;
	if (crtc_state->hw.ctm)
		cgm_mode |= CGM_PIPE_MODE_CSC;
	if (crtc_state->hw.gamma_lut)
		cgm_mode |= CGM_PIPE_MODE_GAMMA;

	return cgm_mode;
}

/*
 * CHV color pipeline:
 * u0.10 -> CGM degamma -> u0.14 -> CGM csc -> u0.14 -> CGM gamma ->
 * u0.10 -> WGC csc -> u0.10 -> pipe gamma -> u0.10
 *
 * We always bypass the WGC csc and use the CGM csc
 * instead since it has degamma and better precision.
 */
static int chv_color_check(struct intel_crtc_state *crtc_state)
{
	int ret;

	ret = check_luts(crtc_state);
	if (ret)
		return ret;

	/*
	 * Pipe gamma will be used only for the legacy LUT.
	 * Otherwise we bypass it and use the CGM gamma instead.
	 */
	crtc_state->gamma_enable =
		crtc_state_is_legacy_gamma(crtc_state) &&
		!crtc_state->c8_planes;

	crtc_state->gamma_mode = GAMMA_MODE_MODE_8BIT;

	crtc_state->cgm_mode = chv_cgm_mode(crtc_state);

	ret = intel_color_add_affected_planes(crtc_state);
	if (ret)
		return ret;

	crtc_state->preload_luts = chv_can_preload_luts(crtc_state);

	return 0;
}

static u32 ilk_gamma_mode(const struct intel_crtc_state *crtc_state)
{
	if (!crtc_state->gamma_enable ||
	    crtc_state_is_legacy_gamma(crtc_state))
		return GAMMA_MODE_MODE_8BIT;
	else
		return GAMMA_MODE_MODE_10BIT;
}

static u32 ilk_csc_mode(const struct intel_crtc_state *crtc_state)
{
	/*
	 * CSC comes after the LUT in RGB->YCbCr mode.
	 * RGB->YCbCr needs the limited range offsets added to
	 * the output. RGB limited range output is handled by
	 * the hw automagically elsewhere.
	 */
	if (crtc_state->output_format != INTEL_OUTPUT_FORMAT_RGB)
		return CSC_BLACK_SCREEN_OFFSET;

	return CSC_MODE_YUV_TO_RGB |
		CSC_POSITION_BEFORE_GAMMA;
}

static int ilk_color_check(struct intel_crtc_state *crtc_state)
{
	int ret;

	ret = check_luts(crtc_state);
	if (ret)
		return ret;

	crtc_state->gamma_enable =
		crtc_state->hw.gamma_lut &&
		!crtc_state->c8_planes;

	/*
	 * We don't expose the ctm on ilk/snb currently, also RGB
	 * limited range output is handled by the hw automagically.
	 */
	crtc_state->csc_enable =
		crtc_state->output_format != INTEL_OUTPUT_FORMAT_RGB;

	crtc_state->gamma_mode = ilk_gamma_mode(crtc_state);

	crtc_state->csc_mode = ilk_csc_mode(crtc_state);

	ret = intel_color_add_affected_planes(crtc_state);
	if (ret)
		return ret;

	crtc_state->preload_luts = intel_can_preload_luts(crtc_state);

	return 0;
}

static u32 ivb_gamma_mode(const struct intel_crtc_state *crtc_state)
{
	if (!crtc_state->gamma_enable ||
	    crtc_state_is_legacy_gamma(crtc_state))
		return GAMMA_MODE_MODE_8BIT;
	else if (crtc_state->hw.gamma_lut &&
		 crtc_state->hw.degamma_lut)
		return GAMMA_MODE_MODE_SPLIT;
	else
		return GAMMA_MODE_MODE_10BIT;
}

static u32 ivb_csc_mode(const struct intel_crtc_state *crtc_state)
{
	bool limited_color_range = ilk_csc_limited_range(crtc_state);

	/*
	 * CSC comes after the LUT in degamma, RGB->YCbCr,
	 * and RGB full->limited range mode.
	 */
	if (crtc_state->hw.degamma_lut ||
	    crtc_state->output_format != INTEL_OUTPUT_FORMAT_RGB ||
	    limited_color_range)
		return 0;

	return CSC_POSITION_BEFORE_GAMMA;
}

static int ivb_color_check(struct intel_crtc_state *crtc_state)
{
	struct drm_i915_private *dev_priv = to_i915(crtc_state->uapi.crtc->dev);
	bool limited_color_range = ilk_csc_limited_range(crtc_state);
	int ret;

	ret = check_luts(crtc_state);
	if (ret)
		return ret;

	if (crtc_state->output_format != INTEL_OUTPUT_FORMAT_RGB &&
	    crtc_state->hw.ctm) {
		drm_dbg_kms(&dev_priv->drm,
			    "YCBCR and CTM together are not possible\n");
		return -EINVAL;
	}

	crtc_state->gamma_enable =
		(crtc_state->hw.gamma_lut ||
		 crtc_state->hw.degamma_lut) &&
		!crtc_state->c8_planes;

	crtc_state->csc_enable =
		crtc_state->output_format != INTEL_OUTPUT_FORMAT_RGB ||
		crtc_state->hw.ctm || limited_color_range;

	crtc_state->gamma_mode = ivb_gamma_mode(crtc_state);

	crtc_state->csc_mode = ivb_csc_mode(crtc_state);

	ret = intel_color_add_affected_planes(crtc_state);
	if (ret)
		return ret;

	crtc_state->preload_luts = intel_can_preload_luts(crtc_state);

	return 0;
}

static u32 glk_gamma_mode(const struct intel_crtc_state *crtc_state)
{
	if (!crtc_state->gamma_enable ||
	    crtc_state_is_legacy_gamma(crtc_state))
		return GAMMA_MODE_MODE_8BIT;
	else
		return GAMMA_MODE_MODE_10BIT;
}

static int glk_color_check(struct intel_crtc_state *crtc_state)
{
	struct drm_i915_private *dev_priv = to_i915(crtc_state->uapi.crtc->dev);
	int ret;

	ret = check_luts(crtc_state);
	if (ret)
		return ret;

	if (crtc_state->output_format != INTEL_OUTPUT_FORMAT_RGB &&
	    crtc_state->hw.ctm) {
		drm_dbg_kms(&dev_priv->drm,
			    "YCBCR and CTM together are not possible\n");
		return -EINVAL;
	}

	crtc_state->gamma_enable =
		crtc_state->hw.gamma_lut &&
		!crtc_state->c8_planes;

	/* On GLK+ degamma LUT is controlled by csc_enable */
	crtc_state->csc_enable =
		crtc_state->hw.degamma_lut ||
		crtc_state->output_format != INTEL_OUTPUT_FORMAT_RGB ||
		crtc_state->hw.ctm || crtc_state->limited_color_range;

	crtc_state->gamma_mode = glk_gamma_mode(crtc_state);

	crtc_state->csc_mode = 0;

	ret = intel_color_add_affected_planes(crtc_state);
	if (ret)
		return ret;

	crtc_state->preload_luts = glk_can_preload_luts(crtc_state);

	return 0;
}

static u32 icl_gamma_mode(const struct intel_crtc_state *crtc_state)
{
	u32 gamma_mode = 0;

	if (crtc_state->hw.degamma_lut)
		gamma_mode |= PRE_CSC_GAMMA_ENABLE;

	if (crtc_state->hw.gamma_lut &&
	    !crtc_state->c8_planes)
		gamma_mode |= POST_CSC_GAMMA_ENABLE;

	if (!crtc_state->hw.gamma_lut ||
	    crtc_state_is_legacy_gamma(crtc_state))
		gamma_mode |= GAMMA_MODE_MODE_8BIT;
	else
		gamma_mode |= GAMMA_MODE_MODE_12BIT_MULTI_SEGMENTED;

	return gamma_mode;
}

static u32 icl_csc_mode(const struct intel_crtc_state *crtc_state)
{
	u32 csc_mode = 0;

	if (crtc_state->hw.ctm)
		csc_mode |= ICL_CSC_ENABLE;

	if (crtc_state->output_format != INTEL_OUTPUT_FORMAT_RGB ||
	    crtc_state->limited_color_range)
		csc_mode |= ICL_OUTPUT_CSC_ENABLE;

	return csc_mode;
}

static int icl_color_check(struct intel_crtc_state *crtc_state)
{
	int ret;

	ret = check_luts(crtc_state);
	if (ret)
		return ret;

	crtc_state->gamma_mode = icl_gamma_mode(crtc_state);

	crtc_state->csc_mode = icl_csc_mode(crtc_state);

	crtc_state->preload_luts = intel_can_preload_luts(crtc_state);

	return 0;
}

static int i9xx_gamma_precision(const struct intel_crtc_state *crtc_state)
{
	if (!crtc_state->gamma_enable)
		return 0;

	switch (crtc_state->gamma_mode) {
	case GAMMA_MODE_MODE_8BIT:
		return 8;
	case GAMMA_MODE_MODE_10BIT:
		return 16;
	default:
		MISSING_CASE(crtc_state->gamma_mode);
		return 0;
	}
}

static int ilk_gamma_precision(const struct intel_crtc_state *crtc_state)
{
	if (!crtc_state->gamma_enable)
		return 0;

	if ((crtc_state->csc_mode & CSC_POSITION_BEFORE_GAMMA) == 0)
		return 0;

	switch (crtc_state->gamma_mode) {
	case GAMMA_MODE_MODE_8BIT:
		return 8;
	case GAMMA_MODE_MODE_10BIT:
		return 10;
	default:
		MISSING_CASE(crtc_state->gamma_mode);
		return 0;
	}
}

static int chv_gamma_precision(const struct intel_crtc_state *crtc_state)
{
	if (crtc_state->cgm_mode & CGM_PIPE_MODE_GAMMA)
		return 10;
	else
		return i9xx_gamma_precision(crtc_state);
}

static int glk_gamma_precision(const struct intel_crtc_state *crtc_state)
{
	if (!crtc_state->gamma_enable)
		return 0;

	switch (crtc_state->gamma_mode) {
	case GAMMA_MODE_MODE_8BIT:
		return 8;
	case GAMMA_MODE_MODE_10BIT:
		return 10;
	default:
		MISSING_CASE(crtc_state->gamma_mode);
		return 0;
	}
}

static int icl_gamma_precision(const struct intel_crtc_state *crtc_state)
{
	if ((crtc_state->gamma_mode & POST_CSC_GAMMA_ENABLE) == 0)
		return 0;

	switch (crtc_state->gamma_mode & GAMMA_MODE_MODE_MASK) {
	case GAMMA_MODE_MODE_8BIT:
		return 8;
	case GAMMA_MODE_MODE_10BIT:
		return 10;
	case GAMMA_MODE_MODE_12BIT_MULTI_SEGMENTED:
		return 16;
	default:
		MISSING_CASE(crtc_state->gamma_mode);
		return 0;
	}
}

int intel_color_get_gamma_bit_precision(const struct intel_crtc_state *crtc_state)
{
	struct intel_crtc *crtc = to_intel_crtc(crtc_state->uapi.crtc);
	struct drm_i915_private *dev_priv = to_i915(crtc->base.dev);

	if (HAS_GMCH(dev_priv)) {
		if (IS_CHERRYVIEW(dev_priv))
			return chv_gamma_precision(crtc_state);
		else
			return i9xx_gamma_precision(crtc_state);
	} else {
		if (DISPLAY_VER(dev_priv) >= 11)
			return icl_gamma_precision(crtc_state);
		else if (DISPLAY_VER(dev_priv) == 10)
			return glk_gamma_precision(crtc_state);
		else if (IS_IRONLAKE(dev_priv))
			return ilk_gamma_precision(crtc_state);
	}

	return 0;
}

static bool err_check(struct drm_color_lut *lut1,
		      struct drm_color_lut *lut2, u32 err)
{
	return ((abs((long)lut2->red - lut1->red)) <= err) &&
		((abs((long)lut2->blue - lut1->blue)) <= err) &&
		((abs((long)lut2->green - lut1->green)) <= err);
}

static bool intel_color_lut_entries_equal(struct drm_color_lut *lut1,
					  struct drm_color_lut *lut2,
					  int lut_size, u32 err)
{
	int i;

	for (i = 0; i < lut_size; i++) {
		if (!err_check(&lut1[i], &lut2[i], err))
			return false;
	}

	return true;
}

bool intel_color_lut_equal(struct drm_property_blob *blob1,
			   struct drm_property_blob *blob2,
			   u32 gamma_mode, u32 bit_precision)
{
	struct drm_color_lut *lut1, *lut2;
	int lut_size1, lut_size2;
	u32 err;

	if (!blob1 != !blob2)
		return false;

	if (!blob1)
		return true;

	lut_size1 = drm_color_lut_size(blob1);
	lut_size2 = drm_color_lut_size(blob2);

	/* check sw and hw lut size */
	if (lut_size1 != lut_size2)
		return false;

	lut1 = blob1->data;
	lut2 = blob2->data;

	err = 0xffff >> bit_precision;

	/* check sw and hw lut entry to be equal */
	switch (gamma_mode & GAMMA_MODE_MODE_MASK) {
	case GAMMA_MODE_MODE_8BIT:
	case GAMMA_MODE_MODE_10BIT:
		if (!intel_color_lut_entries_equal(lut1, lut2,
						   lut_size2, err))
			return false;
		break;
	case GAMMA_MODE_MODE_12BIT_MULTI_SEGMENTED:
		if (!intel_color_lut_entries_equal(lut1, lut2,
						   9, err))
			return false;
		break;
	default:
		MISSING_CASE(gamma_mode);
		return false;
	}

	return true;
}

static struct drm_property_blob *i9xx_read_lut_8(struct intel_crtc *crtc)
{
	struct drm_i915_private *dev_priv = to_i915(crtc->base.dev);
	enum pipe pipe = crtc->pipe;
	struct drm_property_blob *blob;
	struct drm_color_lut *lut;
	int i;

	blob = drm_property_create_blob(&dev_priv->drm,
					sizeof(struct drm_color_lut) * LEGACY_LUT_LENGTH,
					NULL);
	if (IS_ERR(blob))
		return NULL;

	lut = blob->data;

	for (i = 0; i < LEGACY_LUT_LENGTH; i++) {
		u32 val = intel_de_read(dev_priv, PALETTE(pipe, i));

		i9xx_lut_8_pack(&lut[i], val);
	}

	return blob;
}

static void i9xx_read_luts(struct intel_crtc_state *crtc_state)
{
	struct intel_crtc *crtc = to_intel_crtc(crtc_state->uapi.crtc);

	if (!crtc_state->gamma_enable)
		return;

	crtc_state->hw.gamma_lut = i9xx_read_lut_8(crtc);
}

static struct drm_property_blob *i965_read_lut_10p6(struct intel_crtc *crtc)
{
	struct drm_i915_private *dev_priv = to_i915(crtc->base.dev);
	int i, lut_size = INTEL_INFO(dev_priv)->color.gamma_lut_size;
	enum pipe pipe = crtc->pipe;
	struct drm_property_blob *blob;
	struct drm_color_lut *lut;

	blob = drm_property_create_blob(&dev_priv->drm,
					sizeof(struct drm_color_lut) * lut_size,
					NULL);
	if (IS_ERR(blob))
		return NULL;

	lut = blob->data;

	for (i = 0; i < lut_size - 1; i++) {
		u32 ldw = intel_de_read(dev_priv, PALETTE(pipe, 2 * i + 0));
		u32 udw = intel_de_read(dev_priv, PALETTE(pipe, 2 * i + 1));

		i965_lut_10p6_pack(&lut[i], ldw, udw);
	}

	lut[i].red = i965_lut_11p6_max_pack(intel_de_read(dev_priv, PIPEGCMAX(pipe, 0)));
	lut[i].green = i965_lut_11p6_max_pack(intel_de_read(dev_priv, PIPEGCMAX(pipe, 1)));
	lut[i].blue = i965_lut_11p6_max_pack(intel_de_read(dev_priv, PIPEGCMAX(pipe, 2)));

	return blob;
}

static void i965_read_luts(struct intel_crtc_state *crtc_state)
{
	struct intel_crtc *crtc = to_intel_crtc(crtc_state->uapi.crtc);

	if (!crtc_state->gamma_enable)
		return;

	if (crtc_state->gamma_mode == GAMMA_MODE_MODE_8BIT)
		crtc_state->hw.gamma_lut = i9xx_read_lut_8(crtc);
	else
		crtc_state->hw.gamma_lut = i965_read_lut_10p6(crtc);
}

static struct drm_property_blob *chv_read_cgm_gamma(struct intel_crtc *crtc)
{
	struct drm_i915_private *dev_priv = to_i915(crtc->base.dev);
	int i, lut_size = INTEL_INFO(dev_priv)->color.gamma_lut_size;
	enum pipe pipe = crtc->pipe;
	struct drm_property_blob *blob;
	struct drm_color_lut *lut;

	blob = drm_property_create_blob(&dev_priv->drm,
					sizeof(struct drm_color_lut) * lut_size,
					NULL);
	if (IS_ERR(blob))
		return NULL;

	lut = blob->data;

	for (i = 0; i < lut_size; i++) {
		u32 ldw = intel_de_read(dev_priv, CGM_PIPE_GAMMA(pipe, i, 0));
		u32 udw = intel_de_read(dev_priv, CGM_PIPE_GAMMA(pipe, i, 1));

		chv_cgm_gamma_pack(&lut[i], ldw, udw);
	}

	return blob;
}

static void chv_read_luts(struct intel_crtc_state *crtc_state)
{
	struct intel_crtc *crtc = to_intel_crtc(crtc_state->uapi.crtc);

	if (crtc_state->cgm_mode & CGM_PIPE_MODE_GAMMA)
		crtc_state->hw.gamma_lut = chv_read_cgm_gamma(crtc);
	else
		i965_read_luts(crtc_state);
}

static struct drm_property_blob *ilk_read_lut_8(struct intel_crtc *crtc)
{
	struct drm_i915_private *dev_priv = to_i915(crtc->base.dev);
	enum pipe pipe = crtc->pipe;
	struct drm_property_blob *blob;
	struct drm_color_lut *lut;
	int i;

	blob = drm_property_create_blob(&dev_priv->drm,
					sizeof(struct drm_color_lut) * LEGACY_LUT_LENGTH,
					NULL);
	if (IS_ERR(blob))
		return NULL;

	lut = blob->data;

	for (i = 0; i < LEGACY_LUT_LENGTH; i++) {
		u32 val = intel_de_read(dev_priv, LGC_PALETTE(pipe, i));

		i9xx_lut_8_pack(&lut[i], val);
	}

	return blob;
}

static struct drm_property_blob *ilk_read_lut_10(struct intel_crtc *crtc)
{
	struct drm_i915_private *dev_priv = to_i915(crtc->base.dev);
	int i, lut_size = INTEL_INFO(dev_priv)->color.gamma_lut_size;
	enum pipe pipe = crtc->pipe;
	struct drm_property_blob *blob;
	struct drm_color_lut *lut;

	blob = drm_property_create_blob(&dev_priv->drm,
					sizeof(struct drm_color_lut) * lut_size,
					NULL);
	if (IS_ERR(blob))
		return NULL;

	lut = blob->data;

	for (i = 0; i < lut_size; i++) {
		u32 val = intel_de_read(dev_priv, PREC_PALETTE(pipe, i));

		ilk_lut_10_pack(&lut[i], val);
	}

	return blob;
}

static void ilk_read_luts(struct intel_crtc_state *crtc_state)
{
	struct intel_crtc *crtc = to_intel_crtc(crtc_state->uapi.crtc);

	if (!crtc_state->gamma_enable)
		return;

	if ((crtc_state->csc_mode & CSC_POSITION_BEFORE_GAMMA) == 0)
		return;

	switch (crtc_state->gamma_mode) {
	case GAMMA_MODE_MODE_8BIT:
		crtc_state->hw.gamma_lut = ilk_read_lut_8(crtc);
		break;
	case GAMMA_MODE_MODE_10BIT:
		crtc_state->hw.gamma_lut = ilk_read_lut_10(crtc);
		break;
	default:
		MISSING_CASE(crtc_state->gamma_mode);
		break;
	}
}

/* On BDW+ the index auto increment mode actually works */
static struct drm_property_blob *bdw_read_lut_10(struct intel_crtc *crtc,
						 u32 prec_index)
{
	struct drm_i915_private *dev_priv = to_i915(crtc->base.dev);
	int i, hw_lut_size = ivb_lut_10_size(prec_index);
	int lut_size = INTEL_INFO(dev_priv)->color.gamma_lut_size;
	enum pipe pipe = crtc->pipe;
	struct drm_property_blob *blob;
	struct drm_color_lut *lut;

	drm_WARN_ON(&dev_priv->drm, lut_size != hw_lut_size);

	blob = drm_property_create_blob(&dev_priv->drm,
					sizeof(struct drm_color_lut) * lut_size,
					NULL);
	if (IS_ERR(blob))
		return NULL;

	lut = blob->data;

	intel_de_write(dev_priv, PREC_PAL_INDEX(pipe),
		       prec_index | PAL_PREC_AUTO_INCREMENT);

	for (i = 0; i < lut_size; i++) {
		u32 val = intel_de_read(dev_priv, PREC_PAL_DATA(pipe));

		ilk_lut_10_pack(&lut[i], val);
	}

	intel_de_write(dev_priv, PREC_PAL_INDEX(pipe), 0);

	return blob;
}

static void glk_read_luts(struct intel_crtc_state *crtc_state)
{
	struct intel_crtc *crtc = to_intel_crtc(crtc_state->uapi.crtc);

	if (!crtc_state->gamma_enable)
		return;

	switch (crtc_state->gamma_mode) {
	case GAMMA_MODE_MODE_8BIT:
		crtc_state->hw.gamma_lut = ilk_read_lut_8(crtc);
		break;
	case GAMMA_MODE_MODE_10BIT:
		crtc_state->hw.gamma_lut = bdw_read_lut_10(crtc, PAL_PREC_INDEX_VALUE(0));
		break;
	default:
		MISSING_CASE(crtc_state->gamma_mode);
		break;
	}
}

static struct drm_property_blob *
icl_read_lut_multi_segment(struct intel_crtc *crtc)
{
	struct drm_i915_private *dev_priv = to_i915(crtc->base.dev);
	int i, lut_size = INTEL_INFO(dev_priv)->color.gamma_lut_size;
	enum pipe pipe = crtc->pipe;
	struct drm_property_blob *blob;
	struct drm_color_lut *lut;

	blob = drm_property_create_blob(&dev_priv->drm,
					sizeof(struct drm_color_lut) * lut_size,
					NULL);
	if (IS_ERR(blob))
		return NULL;

	lut = blob->data;

	intel_de_write(dev_priv, PREC_PAL_MULTI_SEG_INDEX(pipe),
		       PAL_PREC_AUTO_INCREMENT);

	for (i = 0; i < 9; i++) {
		u32 ldw = intel_de_read(dev_priv, PREC_PAL_MULTI_SEG_DATA(pipe));
		u32 udw = intel_de_read(dev_priv, PREC_PAL_MULTI_SEG_DATA(pipe));

		icl_lut_multi_seg_pack(&lut[i], ldw, udw);
	}

	intel_de_write(dev_priv, PREC_PAL_MULTI_SEG_INDEX(pipe), 0);

	/*
	 * FIXME readouts from PAL_PREC_DATA register aren't giving
	 * correct values in the case of fine and coarse segments.
	 * Restricting readouts only for super fine segment as of now.
	 */

	return blob;
}

static void icl_read_luts(struct intel_crtc_state *crtc_state)
{
	struct intel_crtc *crtc = to_intel_crtc(crtc_state->uapi.crtc);

	if ((crtc_state->gamma_mode & POST_CSC_GAMMA_ENABLE) == 0)
		return;

	switch (crtc_state->gamma_mode & GAMMA_MODE_MODE_MASK) {
	case GAMMA_MODE_MODE_8BIT:
		crtc_state->hw.gamma_lut = ilk_read_lut_8(crtc);
		break;
	case GAMMA_MODE_MODE_10BIT:
		crtc_state->hw.gamma_lut = bdw_read_lut_10(crtc, PAL_PREC_INDEX_VALUE(0));
		break;
	case GAMMA_MODE_MODE_12BIT_MULTI_SEGMENTED:
		crtc_state->hw.gamma_lut = icl_read_lut_multi_segment(crtc);
		break;
	default:
		MISSING_CASE(crtc_state->gamma_mode);
		break;
	}
}

static const struct intel_color_funcs chv_color_funcs = {
	.color_check = chv_color_check,
	.color_commit = i9xx_color_commit,
	.load_luts = chv_load_luts,
	.read_luts = chv_read_luts,
};

static const struct intel_color_funcs i965_color_funcs = {
	.color_check = i9xx_color_check,
	.color_commit = i9xx_color_commit,
	.load_luts = i965_load_luts,
	.read_luts = i965_read_luts,
};

static const struct intel_color_funcs i9xx_color_funcs = {
	.color_check = i9xx_color_check,
	.color_commit = i9xx_color_commit,
	.load_luts = i9xx_load_luts,
	.read_luts = i9xx_read_luts,
};

static const struct intel_color_funcs icl_color_funcs = {
	.color_check = icl_color_check,
	.color_commit = skl_color_commit,
	.load_luts = icl_load_luts,
	.read_luts = icl_read_luts,
};

static const struct intel_color_funcs glk_color_funcs = {
	.color_check = glk_color_check,
	.color_commit = skl_color_commit,
	.load_luts = glk_load_luts,
	.read_luts = glk_read_luts,
};

static const struct intel_color_funcs skl_color_funcs = {
	.color_check = ivb_color_check,
	.color_commit = skl_color_commit,
	.load_luts = bdw_load_luts,
	.read_luts = NULL,
};

static const struct intel_color_funcs bdw_color_funcs = {
	.color_check = ivb_color_check,
	.color_commit = hsw_color_commit,
	.load_luts = bdw_load_luts,
	.read_luts = NULL,
};

static const struct intel_color_funcs hsw_color_funcs = {
	.color_check = ivb_color_check,
	.color_commit = hsw_color_commit,
	.load_luts = ivb_load_luts,
	.read_luts = NULL,
};

static const struct intel_color_funcs ivb_color_funcs = {
	.color_check = ivb_color_check,
	.color_commit = ilk_color_commit,
	.load_luts = ivb_load_luts,
	.read_luts = NULL,
};

static const struct intel_color_funcs ilk_color_funcs = {
	.color_check = ilk_color_check,
	.color_commit = ilk_color_commit,
	.load_luts = ilk_load_luts,
	.read_luts = ilk_read_luts,
};

void intel_color_init(struct intel_crtc *crtc)
{
	struct drm_i915_private *dev_priv = to_i915(crtc->base.dev);
	bool has_ctm = INTEL_INFO(dev_priv)->color.degamma_lut_size != 0;

	drm_mode_crtc_set_gamma_size(&crtc->base, 256);

	if (HAS_GMCH(dev_priv)) {
		if (IS_CHERRYVIEW(dev_priv)) {
			dev_priv->color_funcs = &chv_color_funcs;
		} else if (DISPLAY_VER(dev_priv) >= 4) {
			dev_priv->color_funcs = &i965_color_funcs;
		} else {
			dev_priv->color_funcs = &i9xx_color_funcs;
		}
	} else {
		if (DISPLAY_VER(dev_priv) >= 11)
<<<<<<< HEAD
			dev_priv->display.color_check = icl_color_check;
		else if (DISPLAY_VER(dev_priv) >= 10)
			dev_priv->display.color_check = glk_color_check;
		else if (DISPLAY_VER(dev_priv) >= 7)
			dev_priv->display.color_check = ivb_color_check;
		else
			dev_priv->display.color_check = ilk_color_check;

		if (DISPLAY_VER(dev_priv) >= 9)
			dev_priv->display.color_commit = skl_color_commit;
		else if (IS_BROADWELL(dev_priv) || IS_HASWELL(dev_priv))
			dev_priv->display.color_commit = hsw_color_commit;
		else
			dev_priv->display.color_commit = ilk_color_commit;

		if (DISPLAY_VER(dev_priv) >= 11) {
			dev_priv->display.load_luts = icl_load_luts;
			dev_priv->display.read_luts = icl_read_luts;
		} else if (DISPLAY_VER(dev_priv) == 10) {
			dev_priv->display.load_luts = glk_load_luts;
			dev_priv->display.read_luts = glk_read_luts;
		} else if (DISPLAY_VER(dev_priv) >= 8) {
			dev_priv->display.load_luts = bdw_load_luts;
		} else if (DISPLAY_VER(dev_priv) >= 7) {
			dev_priv->display.load_luts = ivb_load_luts;
		} else {
			dev_priv->display.load_luts = ilk_load_luts;
			dev_priv->display.read_luts = ilk_read_luts;
		}
=======
			dev_priv->color_funcs = &icl_color_funcs;
		else if (DISPLAY_VER(dev_priv) == 10)
			dev_priv->color_funcs = &glk_color_funcs;
		else if (DISPLAY_VER(dev_priv) == 9)
			dev_priv->color_funcs = &skl_color_funcs;
		else if (DISPLAY_VER(dev_priv) == 8)
			dev_priv->color_funcs = &bdw_color_funcs;
		else if (DISPLAY_VER(dev_priv) == 7) {
			if (IS_HASWELL(dev_priv))
				dev_priv->color_funcs = &hsw_color_funcs;
			else
				dev_priv->color_funcs = &ivb_color_funcs;
		} else
			dev_priv->color_funcs = &ilk_color_funcs;
>>>>>>> df0cc57e
	}

	drm_crtc_enable_color_mgmt(&crtc->base,
				   INTEL_INFO(dev_priv)->color.degamma_lut_size,
				   has_ctm,
				   INTEL_INFO(dev_priv)->color.gamma_lut_size);
}<|MERGE_RESOLUTION|>--- conflicted
+++ resolved
@@ -2181,37 +2181,6 @@
 		}
 	} else {
 		if (DISPLAY_VER(dev_priv) >= 11)
-<<<<<<< HEAD
-			dev_priv->display.color_check = icl_color_check;
-		else if (DISPLAY_VER(dev_priv) >= 10)
-			dev_priv->display.color_check = glk_color_check;
-		else if (DISPLAY_VER(dev_priv) >= 7)
-			dev_priv->display.color_check = ivb_color_check;
-		else
-			dev_priv->display.color_check = ilk_color_check;
-
-		if (DISPLAY_VER(dev_priv) >= 9)
-			dev_priv->display.color_commit = skl_color_commit;
-		else if (IS_BROADWELL(dev_priv) || IS_HASWELL(dev_priv))
-			dev_priv->display.color_commit = hsw_color_commit;
-		else
-			dev_priv->display.color_commit = ilk_color_commit;
-
-		if (DISPLAY_VER(dev_priv) >= 11) {
-			dev_priv->display.load_luts = icl_load_luts;
-			dev_priv->display.read_luts = icl_read_luts;
-		} else if (DISPLAY_VER(dev_priv) == 10) {
-			dev_priv->display.load_luts = glk_load_luts;
-			dev_priv->display.read_luts = glk_read_luts;
-		} else if (DISPLAY_VER(dev_priv) >= 8) {
-			dev_priv->display.load_luts = bdw_load_luts;
-		} else if (DISPLAY_VER(dev_priv) >= 7) {
-			dev_priv->display.load_luts = ivb_load_luts;
-		} else {
-			dev_priv->display.load_luts = ilk_load_luts;
-			dev_priv->display.read_luts = ilk_read_luts;
-		}
-=======
 			dev_priv->color_funcs = &icl_color_funcs;
 		else if (DISPLAY_VER(dev_priv) == 10)
 			dev_priv->color_funcs = &glk_color_funcs;
@@ -2226,7 +2195,6 @@
 				dev_priv->color_funcs = &ivb_color_funcs;
 		} else
 			dev_priv->color_funcs = &ilk_color_funcs;
->>>>>>> df0cc57e
 	}
 
 	drm_crtc_enable_color_mgmt(&crtc->base,
