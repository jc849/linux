--- conflicted
+++ resolved
@@ -2520,10 +2520,7 @@
 	.page_flip = drm_atomic_helper_page_flip,
 	.atomic_duplicate_state = dm_crtc_duplicate_state,
 	.atomic_destroy_state = dm_crtc_destroy_state,
-<<<<<<< HEAD
-=======
 	.set_crc_source = amdgpu_dm_crtc_set_crc_source,
->>>>>>> 128cccea
 	.enable_vblank = dm_enable_vblank,
 	.disable_vblank = dm_disable_vblank,
 };
@@ -4778,7 +4775,6 @@
 				return ret;
 			}
 
-<<<<<<< HEAD
 			/*
 			 * Any atomic check errors that occur after this will
 			 * not need a release. The plane state will be attached
@@ -4786,8 +4782,6 @@
 			 * state. It'll be released when the atomic state is
 			 * cleaned.
 			 */
-=======
->>>>>>> 128cccea
 			if (!dc_add_plane_to_context(
 					dc,
 					dm_new_crtc_state->stream,
