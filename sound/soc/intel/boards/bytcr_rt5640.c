--- conflicted
+++ resolved
@@ -762,11 +762,7 @@
 	}
 
 	/* fixup codec name based on HID */
-<<<<<<< HEAD
-	i2c_name = snd_soc_acpi_find_name_from_hid(mach->id);
-=======
 	i2c_name = acpi_dev_get_first_match_name(mach->id, NULL, -1);
->>>>>>> 5fa4ec9c
 	if (i2c_name) {
 		snprintf(byt_rt5640_codec_name, sizeof(byt_rt5640_codec_name),
 			"%s%s", "i2c-", i2c_name);
