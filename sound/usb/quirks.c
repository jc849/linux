--- conflicted
+++ resolved
@@ -1128,21 +1128,6 @@
 	/* devices which do not support reading the sample rate. */
 	switch (chip->usb_id) {
 	case USB_ID(0x041E, 0x4080): /* Creative Live Cam VF0610 */
-<<<<<<< HEAD
-	case USB_ID(0x045E, 0x075D): /* MS Lifecam Cinema  */
-	case USB_ID(0x045E, 0x076D): /* MS Lifecam HD-5000 */
-	case USB_ID(0x045E, 0x076E): /* MS Lifecam HD-5001 */
-	case USB_ID(0x045E, 0x076F): /* MS Lifecam HD-6000 */
-	case USB_ID(0x045E, 0x0772): /* MS Lifecam Studio */
-	case USB_ID(0x045E, 0x0779): /* MS Lifecam HD-3000 */
-	case USB_ID(0x047F, 0x02F7): /* Plantronics BT-600 */
-	case USB_ID(0x047F, 0x0415): /* Plantronics BT-300 */
-	case USB_ID(0x047F, 0xAA05): /* Plantronics DA45 */
-	case USB_ID(0x047F, 0xC022): /* Plantronics C310 */
-	case USB_ID(0x047F, 0xC02F): /* Plantronics P610 */
-	case USB_ID(0x047F, 0xC036): /* Plantronics C520-M */
-=======
->>>>>>> 9abd04af
 	case USB_ID(0x04D8, 0xFEEA): /* Benchmark DAC1 Pre */
 	case USB_ID(0x0556, 0x0014): /* Phoenix Audio TMX320VC */
 	case USB_ID(0x05A3, 0x9420): /* ELP HD USB Camera */
