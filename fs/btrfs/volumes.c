--- conflicted
+++ resolved
@@ -1075,10 +1075,6 @@
 	struct btrfs_fs_devices *seed_devices = NULL;
 	int ret;
 
-<<<<<<< HEAD
-	mutex_lock(&uuid_mutex);
-=======
->>>>>>> 200afafb
 	ret = close_fs_devices(fs_devices);
 	if (!fs_devices->opened) {
 		seed_devices = fs_devices->seed;
