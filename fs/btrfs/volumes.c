--- conflicted
+++ resolved
@@ -4816,13 +4816,10 @@
 		goto error;
 	}
 
-<<<<<<< HEAD
-=======
 	list_add_tail(&em->list, &trans->transaction->pending_chunks);
 	refcount_inc(&em->refs);
 	write_unlock(&em_tree->lock);
 
->>>>>>> 9abd04af
 	ret = btrfs_make_block_group(trans, info, 0, type, start, num_bytes);
 	if (ret)
 		goto error_del_extent;
@@ -6450,13 +6447,8 @@
 		if (!map->stripes[i].dev &&
 		    !btrfs_test_opt(fs_info, DEGRADED)) {
 			free_extent_map(em);
-<<<<<<< HEAD
-			btrfs_report_missing_device(fs_info, devid, uuid);
-			return -EIO;
-=======
 			btrfs_report_missing_device(fs_info, devid, uuid, true);
 			return -ENOENT;
->>>>>>> 9abd04af
 		}
 		if (!map->stripes[i].dev) {
 			map->stripes[i].dev =
@@ -6469,11 +6461,7 @@
 					devid, PTR_ERR(map->stripes[i].dev));
 				return PTR_ERR(map->stripes[i].dev);
 			}
-<<<<<<< HEAD
-			btrfs_report_missing_device(fs_info, devid, uuid);
-=======
 			btrfs_report_missing_device(fs_info, devid, uuid, false);
->>>>>>> 9abd04af
 		}
 		map->stripes[i].dev->in_fs_metadata = 1;
 	}
@@ -6592,21 +6580,6 @@
 	device = btrfs_find_device(fs_info, devid, dev_uuid, fs_uuid);
 	if (!device) {
 		if (!btrfs_test_opt(fs_info, DEGRADED)) {
-<<<<<<< HEAD
-			btrfs_report_missing_device(fs_info, devid, dev_uuid);
-			return -EIO;
-		}
-
-		device = add_missing_dev(fs_devices, devid, dev_uuid);
-		if (!device)
-			return -ENOMEM;
-		btrfs_report_missing_device(fs_info, devid, dev_uuid);
-	} else {
-		if (!device->bdev) {
-			btrfs_report_missing_device(fs_info, devid, dev_uuid);
-			if (!btrfs_test_opt(fs_info, DEGRADED))
-				return -EIO;
-=======
 			btrfs_report_missing_device(fs_info, devid,
 							dev_uuid, true);
 			return -ENOENT;
@@ -6629,7 +6602,6 @@
 			}
 			btrfs_report_missing_device(fs_info, devid,
 							dev_uuid, false);
->>>>>>> 9abd04af
 		}
 
 		if(!device->bdev && !device->missing) {
@@ -6796,15 +6768,6 @@
 	return -EIO;
 }
 
-<<<<<<< HEAD
-void btrfs_report_missing_device(struct btrfs_fs_info *fs_info, u64 devid,
-				 u8 *uuid)
-{
-	btrfs_warn_rl(fs_info, "devid %llu uuid %pU is missing", devid, uuid);
-}
-
-=======
->>>>>>> 9abd04af
 /*
  * Check if all chunks in the fs are OK for read-write degraded mount
  *
