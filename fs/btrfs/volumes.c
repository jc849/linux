--- conflicted
+++ resolved
@@ -187,7 +187,6 @@
  * ============
  *
  * uuid_mutex
-<<<<<<< HEAD
  *   volume_mutex
  *     device_list_mutex
  *       chunk_mutex
@@ -227,11 +226,6 @@
  * either by ioctl (Balance only) or when remounted as read-write.
  * BTRFS_FS_EXCL_OP flag is cleared when the device operation is canceled or
  * completed.
-=======
- *   device_list_mutex
- *     chunk_mutex
- *   balance_mutex
->>>>>>> 3434b87d
  */
 
 DEFINE_MUTEX(uuid_mutex);
