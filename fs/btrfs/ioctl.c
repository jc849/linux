--- conflicted
+++ resolved
@@ -5587,15 +5587,12 @@
 		return btrfs_ioctl_get_features(file, argp);
 	case BTRFS_IOC_SET_FEATURES:
 		return btrfs_ioctl_set_features(file, argp);
-<<<<<<< HEAD
 	case FS_IOC_FSGETXATTR:
 		return btrfs_ioctl_fsgetxattr(file, argp);
 	case FS_IOC_FSSETXATTR:
 		return btrfs_ioctl_fssetxattr(file, argp);
-=======
 	case BTRFS_IOC_CLEAR_FREE:
 		return btrfs_ioctl_clear_free(file, argp);
->>>>>>> aed736d2
 	}
 
 	return -ENOTTY;
