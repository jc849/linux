/*
 * Copyright (C) 2007 Oracle.  All rights reserved.
 *
 * This program is free software; you can redistribute it and/or
 * modify it under the terms of the GNU General Public
 * License v2 as published by the Free Software Foundation.
 *
 * This program is distributed in the hope that it will be useful,
 * but WITHOUT ANY WARRANTY; without even the implied warranty of
 * MERCHANTABILITY or FITNESS FOR A PARTICULAR PURPOSE.  See the GNU
 * General Public License for more details.
 *
 * You should have received a copy of the GNU General Public
 * License along with this program; if not, write to the
 * Free Software Foundation, Inc., 59 Temple Place - Suite 330,
 * Boston, MA 021110-1307, USA.
 */

#include <linux/kernel.h>
#include <linux/bio.h>
#include <linux/buffer_head.h>
#include <linux/file.h>
#include <linux/fs.h>
#include <linux/fsnotify.h>
#include <linux/pagemap.h>
#include <linux/highmem.h>
#include <linux/time.h>
#include <linux/init.h>
#include <linux/string.h>
#include <linux/backing-dev.h>
#include <linux/mount.h>
#include <linux/mpage.h>
#include <linux/namei.h>
#include <linux/swap.h>
#include <linux/writeback.h>
#include <linux/compat.h>
#include <linux/bit_spinlock.h>
#include <linux/security.h>
#include <linux/xattr.h>
#include <linux/mm.h>
#include <linux/slab.h>
#include <linux/blkdev.h>
#include <linux/uuid.h>
#include <linux/btrfs.h>
#include <linux/uaccess.h>
#include "ctree.h"
#include "disk-io.h"
#include "transaction.h"
#include "btrfs_inode.h"
#include "print-tree.h"
#include "volumes.h"
#include "locking.h"
#include "inode-map.h"
#include "backref.h"
#include "rcu-string.h"
#include "send.h"
#include "dev-replace.h"
#include "props.h"
#include "sysfs.h"
#include "qgroup.h"
#include "tree-log.h"
#include "compression.h"

#ifdef CONFIG_64BIT
/* If we have a 32-bit userspace and 64-bit kernel, then the UAPI
 * structures are incorrect, as the timespec structure from userspace
 * is 4 bytes too small. We define these alternatives here to teach
 * the kernel about the 32-bit struct packing.
 */
struct btrfs_ioctl_timespec_32 {
	__u64 sec;
	__u32 nsec;
} __attribute__ ((__packed__));

struct btrfs_ioctl_received_subvol_args_32 {
	char	uuid[BTRFS_UUID_SIZE];	/* in */
	__u64	stransid;		/* in */
	__u64	rtransid;		/* out */
	struct btrfs_ioctl_timespec_32 stime; /* in */
	struct btrfs_ioctl_timespec_32 rtime; /* out */
	__u64	flags;			/* in */
	__u64	reserved[16];		/* in */
} __attribute__ ((__packed__));

#define BTRFS_IOC_SET_RECEIVED_SUBVOL_32 _IOWR(BTRFS_IOCTL_MAGIC, 37, \
				struct btrfs_ioctl_received_subvol_args_32)
#endif

#if defined(CONFIG_64BIT) && defined(CONFIG_COMPAT)
struct btrfs_ioctl_send_args_32 {
	__s64 send_fd;			/* in */
	__u64 clone_sources_count;	/* in */
	compat_uptr_t clone_sources;	/* in */
	__u64 parent_root;		/* in */
	__u64 flags;			/* in */
	__u64 reserved[4];		/* in */
} __attribute__ ((__packed__));

#define BTRFS_IOC_SEND_32 _IOW(BTRFS_IOCTL_MAGIC, 38, \
			       struct btrfs_ioctl_send_args_32)
#endif

static int btrfs_clone(struct inode *src, struct inode *inode,
		       u64 off, u64 olen, u64 olen_aligned, u64 destoff,
		       int no_time_update);

/* Mask out flags that are inappropriate for the given type of inode. */
static inline __u32 btrfs_mask_flags(umode_t mode, __u32 flags)
{
	if (S_ISDIR(mode))
		return flags;
	else if (S_ISREG(mode))
		return flags & ~FS_DIRSYNC_FL;
	else
		return flags & (FS_NODUMP_FL | FS_NOATIME_FL);
}

/*
 * Export inode flags to the format expected by the FS_IOC_GETFLAGS ioctl.
 */
static unsigned int btrfs_flags_to_ioctl(unsigned int flags)
{
	unsigned int iflags = 0;

	if (flags & BTRFS_INODE_SYNC)
		iflags |= FS_SYNC_FL;
	if (flags & BTRFS_INODE_IMMUTABLE)
		iflags |= FS_IMMUTABLE_FL;
	if (flags & BTRFS_INODE_APPEND)
		iflags |= FS_APPEND_FL;
	if (flags & BTRFS_INODE_NODUMP)
		iflags |= FS_NODUMP_FL;
	if (flags & BTRFS_INODE_NOATIME)
		iflags |= FS_NOATIME_FL;
	if (flags & BTRFS_INODE_DIRSYNC)
		iflags |= FS_DIRSYNC_FL;
	if (flags & BTRFS_INODE_NODATACOW)
		iflags |= FS_NOCOW_FL;

	if (flags & BTRFS_INODE_NOCOMPRESS)
		iflags |= FS_NOCOMP_FL;
	else if (flags & BTRFS_INODE_COMPRESS)
		iflags |= FS_COMPR_FL;

	return iflags;
}

/*
 * Update inode->i_flags based on the btrfs internal flags.
 */
void btrfs_update_iflags(struct inode *inode)
{
	struct btrfs_inode *ip = BTRFS_I(inode);
	unsigned int new_fl = 0;

	if (ip->flags & BTRFS_INODE_SYNC)
		new_fl |= S_SYNC;
	if (ip->flags & BTRFS_INODE_IMMUTABLE)
		new_fl |= S_IMMUTABLE;
	if (ip->flags & BTRFS_INODE_APPEND)
		new_fl |= S_APPEND;
	if (ip->flags & BTRFS_INODE_NOATIME)
		new_fl |= S_NOATIME;
	if (ip->flags & BTRFS_INODE_DIRSYNC)
		new_fl |= S_DIRSYNC;

	set_mask_bits(&inode->i_flags,
		      S_SYNC | S_APPEND | S_IMMUTABLE | S_NOATIME | S_DIRSYNC,
		      new_fl);
}

static int btrfs_ioctl_getflags(struct file *file, void __user *arg)
{
	struct btrfs_inode *ip = BTRFS_I(file_inode(file));
	unsigned int flags = btrfs_flags_to_ioctl(ip->flags);

	if (copy_to_user(arg, &flags, sizeof(flags)))
		return -EFAULT;
	return 0;
}

static int check_flags(unsigned int flags)
{
	if (flags & ~(FS_IMMUTABLE_FL | FS_APPEND_FL | \
		      FS_NOATIME_FL | FS_NODUMP_FL | \
		      FS_SYNC_FL | FS_DIRSYNC_FL | \
		      FS_NOCOMP_FL | FS_COMPR_FL |
		      FS_NOCOW_FL))
		return -EOPNOTSUPP;

	if ((flags & FS_NOCOMP_FL) && (flags & FS_COMPR_FL))
		return -EINVAL;

	return 0;
}

static int btrfs_ioctl_setflags(struct file *file, void __user *arg)
{
	struct inode *inode = file_inode(file);
	struct btrfs_fs_info *fs_info = btrfs_sb(inode->i_sb);
	struct btrfs_inode *ip = BTRFS_I(inode);
	struct btrfs_root *root = ip->root;
	struct btrfs_trans_handle *trans;
	unsigned int flags, oldflags;
	int ret;
	u64 ip_oldflags;
	unsigned int i_oldflags;
	umode_t mode;

	if (!inode_owner_or_capable(inode))
		return -EPERM;

	if (btrfs_root_readonly(root))
		return -EROFS;

	if (copy_from_user(&flags, arg, sizeof(flags)))
		return -EFAULT;

	ret = check_flags(flags);
	if (ret)
		return ret;

	ret = mnt_want_write_file(file);
	if (ret)
		return ret;

	inode_lock(inode);

	ip_oldflags = ip->flags;
	i_oldflags = inode->i_flags;
	mode = inode->i_mode;

	flags = btrfs_mask_flags(inode->i_mode, flags);
	oldflags = btrfs_flags_to_ioctl(ip->flags);
	if ((flags ^ oldflags) & (FS_APPEND_FL | FS_IMMUTABLE_FL)) {
		if (!capable(CAP_LINUX_IMMUTABLE)) {
			ret = -EPERM;
			goto out_unlock;
		}
	}

	if (flags & FS_SYNC_FL)
		ip->flags |= BTRFS_INODE_SYNC;
	else
		ip->flags &= ~BTRFS_INODE_SYNC;
	if (flags & FS_IMMUTABLE_FL)
		ip->flags |= BTRFS_INODE_IMMUTABLE;
	else
		ip->flags &= ~BTRFS_INODE_IMMUTABLE;
	if (flags & FS_APPEND_FL)
		ip->flags |= BTRFS_INODE_APPEND;
	else
		ip->flags &= ~BTRFS_INODE_APPEND;
	if (flags & FS_NODUMP_FL)
		ip->flags |= BTRFS_INODE_NODUMP;
	else
		ip->flags &= ~BTRFS_INODE_NODUMP;
	if (flags & FS_NOATIME_FL)
		ip->flags |= BTRFS_INODE_NOATIME;
	else
		ip->flags &= ~BTRFS_INODE_NOATIME;
	if (flags & FS_DIRSYNC_FL)
		ip->flags |= BTRFS_INODE_DIRSYNC;
	else
		ip->flags &= ~BTRFS_INODE_DIRSYNC;
	if (flags & FS_NOCOW_FL) {
		if (S_ISREG(mode)) {
			/*
			 * It's safe to turn csums off here, no extents exist.
			 * Otherwise we want the flag to reflect the real COW
			 * status of the file and will not set it.
			 */
			if (inode->i_size == 0)
				ip->flags |= BTRFS_INODE_NODATACOW
					   | BTRFS_INODE_NODATASUM;
		} else {
			ip->flags |= BTRFS_INODE_NODATACOW;
		}
	} else {
		/*
		 * Revert back under same assumptions as above
		 */
		if (S_ISREG(mode)) {
			if (inode->i_size == 0)
				ip->flags &= ~(BTRFS_INODE_NODATACOW
				             | BTRFS_INODE_NODATASUM);
		} else {
			ip->flags &= ~BTRFS_INODE_NODATACOW;
		}
	}

	/*
	 * The COMPRESS flag can only be changed by users, while the NOCOMPRESS
	 * flag may be changed automatically if compression code won't make
	 * things smaller.
	 */
	if (flags & FS_NOCOMP_FL) {
		ip->flags &= ~BTRFS_INODE_COMPRESS;
		ip->flags |= BTRFS_INODE_NOCOMPRESS;

		ret = btrfs_set_prop(inode, "btrfs.compression", NULL, 0, 0);
		if (ret && ret != -ENODATA)
			goto out_drop;
	} else if (flags & FS_COMPR_FL) {
		const char *comp;

		ip->flags |= BTRFS_INODE_COMPRESS;
		ip->flags &= ~BTRFS_INODE_NOCOMPRESS;

		if (fs_info->compress_type == BTRFS_COMPRESS_LZO)
			comp = "lzo";
		else if (fs_info->compress_type == BTRFS_COMPRESS_ZLIB)
			comp = "zlib";
		else
			comp = "zstd";
		ret = btrfs_set_prop(inode, "btrfs.compression",
				     comp, strlen(comp), 0);
		if (ret)
			goto out_drop;

	} else {
		ret = btrfs_set_prop(inode, "btrfs.compression", NULL, 0, 0);
		if (ret && ret != -ENODATA)
			goto out_drop;
		ip->flags &= ~(BTRFS_INODE_COMPRESS | BTRFS_INODE_NOCOMPRESS);
	}

	trans = btrfs_start_transaction(root, 1);
	if (IS_ERR(trans)) {
		ret = PTR_ERR(trans);
		goto out_drop;
	}

	btrfs_update_iflags(inode);
	inode_inc_iversion(inode);
	inode->i_ctime = current_time(inode);
	ret = btrfs_update_inode(trans, root, inode);

	btrfs_end_transaction(trans);
 out_drop:
	if (ret) {
		ip->flags = ip_oldflags;
		inode->i_flags = i_oldflags;
	}

 out_unlock:
	inode_unlock(inode);
	mnt_drop_write_file(file);
	return ret;
}

static int btrfs_ioctl_getversion(struct file *file, int __user *arg)
{
	struct inode *inode = file_inode(file);

	return put_user(inode->i_generation, arg);
}

static noinline int btrfs_ioctl_fitrim(struct file *file, void __user *arg)
{
	struct inode *inode = file_inode(file);
	struct btrfs_fs_info *fs_info = btrfs_sb(inode->i_sb);
	struct btrfs_device *device;
	struct request_queue *q;
	struct fstrim_range range;
	u64 minlen = ULLONG_MAX;
	u64 num_devices = 0;
	u64 total_bytes = btrfs_super_total_bytes(fs_info->super_copy);
	int ret;

	if (!capable(CAP_SYS_ADMIN))
		return -EPERM;

	rcu_read_lock();
	list_for_each_entry_rcu(device, &fs_info->fs_devices->devices,
				dev_list) {
		if (!device->bdev)
			continue;
		q = bdev_get_queue(device->bdev);
		if (blk_queue_discard(q)) {
			num_devices++;
			minlen = min_t(u64, q->limits.discard_granularity,
				     minlen);
		}
	}
	rcu_read_unlock();

	if (!num_devices)
		return -EOPNOTSUPP;
	if (copy_from_user(&range, arg, sizeof(range)))
		return -EFAULT;
	if (range.start > total_bytes ||
	    range.len < fs_info->sb->s_blocksize)
		return -EINVAL;

	range.len = min(range.len, total_bytes - range.start);
	range.minlen = max(range.minlen, minlen);
	ret = btrfs_trim_fs(fs_info, &range);
	if (ret < 0)
		return ret;

	if (copy_to_user(arg, &range, sizeof(range)))
		return -EFAULT;

	return 0;
}

int btrfs_is_empty_uuid(u8 *uuid)
{
	int i;

	for (i = 0; i < BTRFS_UUID_SIZE; i++) {
		if (uuid[i])
			return 0;
	}
	return 1;
}

static noinline int create_subvol(struct inode *dir,
				  struct dentry *dentry,
				  const char *name, int namelen,
				  u64 *async_transid,
				  struct btrfs_qgroup_inherit *inherit)
{
	struct btrfs_fs_info *fs_info = btrfs_sb(dir->i_sb);
	struct btrfs_trans_handle *trans;
	struct btrfs_key key;
	struct btrfs_root_item *root_item;
	struct btrfs_inode_item *inode_item;
	struct extent_buffer *leaf;
	struct btrfs_root *root = BTRFS_I(dir)->root;
	struct btrfs_root *new_root;
	struct btrfs_block_rsv block_rsv;
	struct timespec cur_time = current_time(dir);
	struct inode *inode;
	int ret;
	int err;
	u64 objectid;
	u64 new_dirid = BTRFS_FIRST_FREE_OBJECTID;
	u64 index = 0;
	u64 qgroup_reserved;
	uuid_le new_uuid;

	root_item = kzalloc(sizeof(*root_item), GFP_KERNEL);
	if (!root_item)
		return -ENOMEM;

	ret = btrfs_find_free_objectid(fs_info->tree_root, &objectid);
	if (ret)
		goto fail_free;

	/*
	 * Don't create subvolume whose level is not zero. Or qgroup will be
	 * screwed up since it assumes subvolume qgroup's level to be 0.
	 */
	if (btrfs_qgroup_level(objectid)) {
		ret = -ENOSPC;
		goto fail_free;
	}

	btrfs_init_block_rsv(&block_rsv, BTRFS_BLOCK_RSV_TEMP);
	/*
	 * The same as the snapshot creation, please see the comment
	 * of create_snapshot().
	 */
	ret = btrfs_subvolume_reserve_metadata(root, &block_rsv,
					       8, &qgroup_reserved, false);
	if (ret)
		goto fail_free;

	trans = btrfs_start_transaction(root, 0);
	if (IS_ERR(trans)) {
		ret = PTR_ERR(trans);
		btrfs_subvolume_release_metadata(fs_info, &block_rsv);
		goto fail_free;
	}
	trans->block_rsv = &block_rsv;
	trans->bytes_reserved = block_rsv.size;

	ret = btrfs_qgroup_inherit(trans, fs_info, 0, objectid, inherit);
	if (ret)
		goto fail;

	leaf = btrfs_alloc_tree_block(trans, root, 0, objectid, NULL, 0, 0, 0);
	if (IS_ERR(leaf)) {
		ret = PTR_ERR(leaf);
		goto fail;
	}

	memzero_extent_buffer(leaf, 0, sizeof(struct btrfs_header));
	btrfs_set_header_bytenr(leaf, leaf->start);
	btrfs_set_header_generation(leaf, trans->transid);
	btrfs_set_header_backref_rev(leaf, BTRFS_MIXED_BACKREF_REV);
	btrfs_set_header_owner(leaf, objectid);

	write_extent_buffer_fsid(leaf, fs_info->fsid);
	write_extent_buffer_chunk_tree_uuid(leaf, fs_info->chunk_tree_uuid);
	btrfs_mark_buffer_dirty(leaf);

	inode_item = &root_item->inode;
	btrfs_set_stack_inode_generation(inode_item, 1);
	btrfs_set_stack_inode_size(inode_item, 3);
	btrfs_set_stack_inode_nlink(inode_item, 1);
	btrfs_set_stack_inode_nbytes(inode_item,
				     fs_info->nodesize);
	btrfs_set_stack_inode_mode(inode_item, S_IFDIR | 0755);

	btrfs_set_root_flags(root_item, 0);
	btrfs_set_root_limit(root_item, 0);
	btrfs_set_stack_inode_flags(inode_item, BTRFS_INODE_ROOT_ITEM_INIT);

	btrfs_set_root_bytenr(root_item, leaf->start);
	btrfs_set_root_generation(root_item, trans->transid);
	btrfs_set_root_level(root_item, 0);
	btrfs_set_root_refs(root_item, 1);
	btrfs_set_root_used(root_item, leaf->len);
	btrfs_set_root_last_snapshot(root_item, 0);

	btrfs_set_root_generation_v2(root_item,
			btrfs_root_generation(root_item));
	uuid_le_gen(&new_uuid);
	memcpy(root_item->uuid, new_uuid.b, BTRFS_UUID_SIZE);
	btrfs_set_stack_timespec_sec(&root_item->otime, cur_time.tv_sec);
	btrfs_set_stack_timespec_nsec(&root_item->otime, cur_time.tv_nsec);
	root_item->ctime = root_item->otime;
	btrfs_set_root_ctransid(root_item, trans->transid);
	btrfs_set_root_otransid(root_item, trans->transid);

	btrfs_tree_unlock(leaf);
	free_extent_buffer(leaf);
	leaf = NULL;

	btrfs_set_root_dirid(root_item, new_dirid);

	key.objectid = objectid;
	key.offset = 0;
	key.type = BTRFS_ROOT_ITEM_KEY;
	ret = btrfs_insert_root(trans, fs_info->tree_root, &key,
				root_item);
	if (ret)
		goto fail;

	key.offset = (u64)-1;
	new_root = btrfs_read_fs_root_no_name(fs_info, &key);
	if (IS_ERR(new_root)) {
		ret = PTR_ERR(new_root);
		btrfs_abort_transaction(trans, ret);
		goto fail;
	}

	btrfs_record_root_in_trans(trans, new_root);

	ret = btrfs_create_subvol_root(trans, new_root, root, new_dirid);
	if (ret) {
		/* We potentially lose an unused inode item here */
		btrfs_abort_transaction(trans, ret);
		goto fail;
	}

	mutex_lock(&new_root->objectid_mutex);
	new_root->highest_objectid = new_dirid;
	mutex_unlock(&new_root->objectid_mutex);

	/*
	 * insert the directory item
	 */
	ret = btrfs_set_inode_index(BTRFS_I(dir), &index);
	if (ret) {
		btrfs_abort_transaction(trans, ret);
		goto fail;
	}

	ret = btrfs_insert_dir_item(trans, root,
				    name, namelen, BTRFS_I(dir), &key,
				    BTRFS_FT_DIR, index);
	if (ret) {
		btrfs_abort_transaction(trans, ret);
		goto fail;
	}

	btrfs_i_size_write(BTRFS_I(dir), dir->i_size + namelen * 2);
	ret = btrfs_update_inode(trans, root, dir);
	BUG_ON(ret);

	ret = btrfs_add_root_ref(trans, fs_info,
				 objectid, root->root_key.objectid,
				 btrfs_ino(BTRFS_I(dir)), index, name, namelen);
	BUG_ON(ret);

	ret = btrfs_uuid_tree_add(trans, fs_info, root_item->uuid,
				  BTRFS_UUID_KEY_SUBVOL, objectid);
	if (ret)
		btrfs_abort_transaction(trans, ret);

fail:
	kfree(root_item);
	trans->block_rsv = NULL;
	trans->bytes_reserved = 0;
	btrfs_subvolume_release_metadata(fs_info, &block_rsv);

	if (async_transid) {
		*async_transid = trans->transid;
		err = btrfs_commit_transaction_async(trans, 1);
		if (err)
			err = btrfs_commit_transaction(trans);
	} else {
		err = btrfs_commit_transaction(trans);
	}
	if (err && !ret)
		ret = err;

	if (!ret) {
		inode = btrfs_lookup_dentry(dir, dentry);
		if (IS_ERR(inode))
			return PTR_ERR(inode);
		d_instantiate(dentry, inode);
	}
	return ret;

fail_free:
	kfree(root_item);
	return ret;
}

<<<<<<< HEAD
static void btrfs_wait_for_no_snapshotting_writes(struct btrfs_root *root)
{
	s64 writers;
	DEFINE_WAIT(wait);

	do {
		prepare_to_wait(&root->subv_writers->wait, &wait,
				TASK_UNINTERRUPTIBLE);

		writers = percpu_counter_sum(&root->subv_writers->counter);
		if (writers)
			schedule();

		finish_wait(&root->subv_writers->wait, &wait);
	} while (writers);
}

=======
>>>>>>> 9abd04af
static int create_snapshot(struct btrfs_root *root, struct inode *dir,
			   struct dentry *dentry,
			   u64 *async_transid, bool readonly,
			   struct btrfs_qgroup_inherit *inherit)
{
	struct btrfs_fs_info *fs_info = btrfs_sb(dir->i_sb);
	struct inode *inode;
	struct btrfs_pending_snapshot *pending_snapshot;
	struct btrfs_trans_handle *trans;
	int ret;

	if (!test_bit(BTRFS_ROOT_REF_COWS, &root->state))
		return -EINVAL;

	pending_snapshot = kzalloc(sizeof(*pending_snapshot), GFP_KERNEL);
	if (!pending_snapshot)
		return -ENOMEM;

	pending_snapshot->root_item = kzalloc(sizeof(struct btrfs_root_item),
			GFP_KERNEL);
	pending_snapshot->path = btrfs_alloc_path();
	if (!pending_snapshot->root_item || !pending_snapshot->path) {
		ret = -ENOMEM;
		goto free_pending;
	}

	atomic_inc(&root->will_be_snapshotted);
	smp_mb__after_atomic();
<<<<<<< HEAD
	btrfs_wait_for_no_snapshotting_writes(root);
=======
	/* wait for no snapshot writes */
	wait_event(root->subv_writers->wait,
		   percpu_counter_sum(&root->subv_writers->counter) == 0);
>>>>>>> 9abd04af

	ret = btrfs_start_delalloc_inodes(root, 0);
	if (ret)
		goto dec_and_free;

	btrfs_wait_ordered_extents(root, U64_MAX, 0, (u64)-1);

	btrfs_init_block_rsv(&pending_snapshot->block_rsv,
			     BTRFS_BLOCK_RSV_TEMP);
	/*
	 * 1 - parent dir inode
	 * 2 - dir entries
	 * 1 - root item
	 * 2 - root ref/backref
	 * 1 - root of snapshot
	 * 1 - UUID item
	 */
	ret = btrfs_subvolume_reserve_metadata(BTRFS_I(dir)->root,
					&pending_snapshot->block_rsv, 8,
					&pending_snapshot->qgroup_reserved,
					false);
	if (ret)
		goto dec_and_free;

	pending_snapshot->dentry = dentry;
	pending_snapshot->root = root;
	pending_snapshot->readonly = readonly;
	pending_snapshot->dir = dir;
	pending_snapshot->inherit = inherit;

	trans = btrfs_start_transaction(root, 0);
	if (IS_ERR(trans)) {
		ret = PTR_ERR(trans);
		goto fail;
	}

	spin_lock(&fs_info->trans_lock);
	list_add(&pending_snapshot->list,
		 &trans->transaction->pending_snapshots);
	spin_unlock(&fs_info->trans_lock);
	if (async_transid) {
		*async_transid = trans->transid;
		ret = btrfs_commit_transaction_async(trans, 1);
		if (ret)
			ret = btrfs_commit_transaction(trans);
	} else {
		ret = btrfs_commit_transaction(trans);
	}
	if (ret)
		goto fail;

	ret = pending_snapshot->error;
	if (ret)
		goto fail;

	ret = btrfs_orphan_cleanup(pending_snapshot->snap);
	if (ret)
		goto fail;

	inode = btrfs_lookup_dentry(d_inode(dentry->d_parent), dentry);
	if (IS_ERR(inode)) {
		ret = PTR_ERR(inode);
		goto fail;
	}

	d_instantiate(dentry, inode);
	ret = 0;
fail:
	btrfs_subvolume_release_metadata(fs_info, &pending_snapshot->block_rsv);
dec_and_free:
	if (atomic_dec_and_test(&root->will_be_snapshotted))
		wake_up_atomic_t(&root->will_be_snapshotted);
free_pending:
	kfree(pending_snapshot->root_item);
	btrfs_free_path(pending_snapshot->path);
	kfree(pending_snapshot);

	return ret;
}

/*  copy of may_delete in fs/namei.c()
 *	Check whether we can remove a link victim from directory dir, check
 *  whether the type of victim is right.
 *  1. We can't do it if dir is read-only (done in permission())
 *  2. We should have write and exec permissions on dir
 *  3. We can't remove anything from append-only dir
 *  4. We can't do anything with immutable dir (done in permission())
 *  5. If the sticky bit on dir is set we should either
 *	a. be owner of dir, or
 *	b. be owner of victim, or
 *	c. have CAP_FOWNER capability
 *  6. If the victim is append-only or immutable we can't do anything with
 *     links pointing to it.
 *  7. If we were asked to remove a directory and victim isn't one - ENOTDIR.
 *  8. If we were asked to remove a non-directory and victim isn't one - EISDIR.
 *  9. We can't remove a root or mountpoint.
 * 10. We don't allow removal of NFS sillyrenamed files; it's handled by
 *     nfs_async_unlink().
 */

static int btrfs_may_delete(struct inode *dir, struct dentry *victim, int isdir)
{
	int error;

	if (d_really_is_negative(victim))
		return -ENOENT;

	BUG_ON(d_inode(victim->d_parent) != dir);
	audit_inode_child(dir, victim, AUDIT_TYPE_CHILD_DELETE);

	error = inode_permission(dir, MAY_WRITE | MAY_EXEC);
	if (error)
		return error;
	if (IS_APPEND(dir))
		return -EPERM;
	if (check_sticky(dir, d_inode(victim)) || IS_APPEND(d_inode(victim)) ||
	    IS_IMMUTABLE(d_inode(victim)) || IS_SWAPFILE(d_inode(victim)))
		return -EPERM;
	if (isdir) {
		if (!d_is_dir(victim))
			return -ENOTDIR;
		if (IS_ROOT(victim))
			return -EBUSY;
	} else if (d_is_dir(victim))
		return -EISDIR;
	if (IS_DEADDIR(dir))
		return -ENOENT;
	if (victim->d_flags & DCACHE_NFSFS_RENAMED)
		return -EBUSY;
	return 0;
}

/* copy of may_create in fs/namei.c() */
static inline int btrfs_may_create(struct inode *dir, struct dentry *child)
{
	if (d_really_is_positive(child))
		return -EEXIST;
	if (IS_DEADDIR(dir))
		return -ENOENT;
	return inode_permission(dir, MAY_WRITE | MAY_EXEC);
}

/*
 * Create a new subvolume below @parent.  This is largely modeled after
 * sys_mkdirat and vfs_mkdir, but we only do a single component lookup
 * inside this filesystem so it's quite a bit simpler.
 */
static noinline int btrfs_mksubvol(const struct path *parent,
				   const char *name, int namelen,
				   struct btrfs_root *snap_src,
				   u64 *async_transid, bool readonly,
				   struct btrfs_qgroup_inherit *inherit)
{
	struct inode *dir = d_inode(parent->dentry);
	struct btrfs_fs_info *fs_info = btrfs_sb(dir->i_sb);
	struct dentry *dentry;
	int error;

	error = down_write_killable_nested(&dir->i_rwsem, I_MUTEX_PARENT);
	if (error == -EINTR)
		return error;

	dentry = lookup_one_len(name, parent->dentry, namelen);
	error = PTR_ERR(dentry);
	if (IS_ERR(dentry))
		goto out_unlock;

	error = btrfs_may_create(dir, dentry);
	if (error)
		goto out_dput;

	/*
	 * even if this name doesn't exist, we may get hash collisions.
	 * check for them now when we can safely fail
	 */
	error = btrfs_check_dir_item_collision(BTRFS_I(dir)->root,
					       dir->i_ino, name,
					       namelen);
	if (error)
		goto out_dput;

	down_read(&fs_info->subvol_sem);

	if (btrfs_root_refs(&BTRFS_I(dir)->root->root_item) == 0)
		goto out_up_read;

	if (snap_src) {
		error = create_snapshot(snap_src, dir, dentry,
					async_transid, readonly, inherit);
	} else {
		error = create_subvol(dir, dentry, name, namelen,
				      async_transid, inherit);
	}
	if (!error)
		fsnotify_mkdir(dir, dentry);
out_up_read:
	up_read(&fs_info->subvol_sem);
out_dput:
	dput(dentry);
out_unlock:
	inode_unlock(dir);
	return error;
}

/*
 * When we're defragging a range, we don't want to kick it off again
 * if it is really just waiting for delalloc to send it down.
 * If we find a nice big extent or delalloc range for the bytes in the
 * file you want to defrag, we return 0 to let you know to skip this
 * part of the file
 */
static int check_defrag_in_cache(struct inode *inode, u64 offset, u32 thresh)
{
	struct extent_io_tree *io_tree = &BTRFS_I(inode)->io_tree;
	struct extent_map *em = NULL;
	struct extent_map_tree *em_tree = &BTRFS_I(inode)->extent_tree;
	u64 end;

	read_lock(&em_tree->lock);
	em = lookup_extent_mapping(em_tree, offset, PAGE_SIZE);
	read_unlock(&em_tree->lock);

	if (em) {
		end = extent_map_end(em);
		free_extent_map(em);
		if (end - offset > thresh)
			return 0;
	}
	/* if we already have a nice delalloc here, just stop */
	thresh /= 2;
	end = count_range_bits(io_tree, &offset, offset + thresh,
			       thresh, EXTENT_DELALLOC, 1);
	if (end >= thresh)
		return 0;
	return 1;
}

/*
 * helper function to walk through a file and find extents
 * newer than a specific transid, and smaller than thresh.
 *
 * This is used by the defragging code to find new and small
 * extents
 */
static int find_new_extents(struct btrfs_root *root,
			    struct inode *inode, u64 newer_than,
			    u64 *off, u32 thresh)
{
	struct btrfs_path *path;
	struct btrfs_key min_key;
	struct extent_buffer *leaf;
	struct btrfs_file_extent_item *extent;
	int type;
	int ret;
	u64 ino = btrfs_ino(BTRFS_I(inode));

	path = btrfs_alloc_path();
	if (!path)
		return -ENOMEM;

	min_key.objectid = ino;
	min_key.type = BTRFS_EXTENT_DATA_KEY;
	min_key.offset = *off;

	while (1) {
		ret = btrfs_search_forward(root, &min_key, path, newer_than);
		if (ret != 0)
			goto none;
process_slot:
		if (min_key.objectid != ino)
			goto none;
		if (min_key.type != BTRFS_EXTENT_DATA_KEY)
			goto none;

		leaf = path->nodes[0];
		extent = btrfs_item_ptr(leaf, path->slots[0],
					struct btrfs_file_extent_item);

		type = btrfs_file_extent_type(leaf, extent);
		if (type == BTRFS_FILE_EXTENT_REG &&
		    btrfs_file_extent_num_bytes(leaf, extent) < thresh &&
		    check_defrag_in_cache(inode, min_key.offset, thresh)) {
			*off = min_key.offset;
			btrfs_free_path(path);
			return 0;
		}

		path->slots[0]++;
		if (path->slots[0] < btrfs_header_nritems(leaf)) {
			btrfs_item_key_to_cpu(leaf, &min_key, path->slots[0]);
			goto process_slot;
		}

		if (min_key.offset == (u64)-1)
			goto none;

		min_key.offset++;
		btrfs_release_path(path);
	}
none:
	btrfs_free_path(path);
	return -ENOENT;
}

static struct extent_map *defrag_lookup_extent(struct inode *inode, u64 start)
{
	struct extent_map_tree *em_tree = &BTRFS_I(inode)->extent_tree;
	struct extent_io_tree *io_tree = &BTRFS_I(inode)->io_tree;
	struct extent_map *em;
	u64 len = PAGE_SIZE;

	/*
	 * hopefully we have this extent in the tree already, try without
	 * the full extent lock
	 */
	read_lock(&em_tree->lock);
	em = lookup_extent_mapping(em_tree, start, len);
	read_unlock(&em_tree->lock);

	if (!em) {
		struct extent_state *cached = NULL;
		u64 end = start + len - 1;

		/* get the big lock and read metadata off disk */
		lock_extent_bits(io_tree, start, end, &cached);
		em = btrfs_get_extent(BTRFS_I(inode), NULL, 0, start, len, 0);
		unlock_extent_cached(io_tree, start, end, &cached, GFP_NOFS);

		if (IS_ERR(em))
			return NULL;
	}

	return em;
}

static bool defrag_check_next_extent(struct inode *inode, struct extent_map *em)
{
	struct extent_map *next;
	bool ret = true;

	/* this is the last extent */
	if (em->start + em->len >= i_size_read(inode))
		return false;

	next = defrag_lookup_extent(inode, em->start + em->len);
	if (!next || next->block_start >= EXTENT_MAP_LAST_BYTE)
		ret = false;
	else if ((em->block_start + em->block_len == next->block_start) &&
		 (em->block_len > SZ_128K && next->block_len > SZ_128K))
		ret = false;

	free_extent_map(next);
	return ret;
}

static int should_defrag_range(struct inode *inode, u64 start, u32 thresh,
			       u64 *last_len, u64 *skip, u64 *defrag_end,
			       int compress)
{
	struct extent_map *em;
	int ret = 1;
	bool next_mergeable = true;
	bool prev_mergeable = true;

	/*
	 * make sure that once we start defragging an extent, we keep on
	 * defragging it
	 */
	if (start < *defrag_end)
		return 1;

	*skip = 0;

	em = defrag_lookup_extent(inode, start);
	if (!em)
		return 0;

	/* this will cover holes, and inline extents */
	if (em->block_start >= EXTENT_MAP_LAST_BYTE) {
		ret = 0;
		goto out;
	}

	if (!*defrag_end)
		prev_mergeable = false;

	next_mergeable = defrag_check_next_extent(inode, em);
	/*
	 * we hit a real extent, if it is big or the next extent is not a
	 * real extent, don't bother defragging it
	 */
	if (!compress && (*last_len == 0 || *last_len >= thresh) &&
	    (em->len >= thresh || (!next_mergeable && !prev_mergeable)))
		ret = 0;
out:
	/*
	 * last_len ends up being a counter of how many bytes we've defragged.
	 * every time we choose not to defrag an extent, we reset *last_len
	 * so that the next tiny extent will force a defrag.
	 *
	 * The end result of this is that tiny extents before a single big
	 * extent will force at least part of that big extent to be defragged.
	 */
	if (ret) {
		*defrag_end = extent_map_end(em);
	} else {
		*last_len = 0;
		*skip = extent_map_end(em);
		*defrag_end = 0;
	}

	free_extent_map(em);
	return ret;
}

/*
 * it doesn't do much good to defrag one or two pages
 * at a time.  This pulls in a nice chunk of pages
 * to COW and defrag.
 *
 * It also makes sure the delalloc code has enough
 * dirty data to avoid making new small extents as part
 * of the defrag
 *
 * It's a good idea to start RA on this range
 * before calling this.
 */
static int cluster_pages_for_defrag(struct inode *inode,
				    struct page **pages,
				    unsigned long start_index,
				    unsigned long num_pages)
{
	unsigned long file_end;
	u64 isize = i_size_read(inode);
	u64 page_start;
	u64 page_end;
	u64 page_cnt;
	int ret;
	int i;
	int i_done;
	struct btrfs_ordered_extent *ordered;
	struct extent_state *cached_state = NULL;
	struct extent_io_tree *tree;
	struct extent_changeset *data_reserved = NULL;
	gfp_t mask = btrfs_alloc_write_mask(inode->i_mapping);

	file_end = (isize - 1) >> PAGE_SHIFT;
	if (!isize || start_index > file_end)
		return 0;

	page_cnt = min_t(u64, (u64)num_pages, (u64)file_end - start_index + 1);

	ret = btrfs_delalloc_reserve_space(inode, &data_reserved,
			start_index << PAGE_SHIFT,
			page_cnt << PAGE_SHIFT);
	if (ret)
		return ret;
	i_done = 0;
	tree = &BTRFS_I(inode)->io_tree;

	/* step one, lock all the pages */
	for (i = 0; i < page_cnt; i++) {
		struct page *page;
again:
		page = find_or_create_page(inode->i_mapping,
					   start_index + i, mask);
		if (!page)
			break;

		page_start = page_offset(page);
		page_end = page_start + PAGE_SIZE - 1;
		while (1) {
			lock_extent_bits(tree, page_start, page_end,
					 &cached_state);
			ordered = btrfs_lookup_ordered_extent(inode,
							      page_start);
			unlock_extent_cached(tree, page_start, page_end,
					     &cached_state, GFP_NOFS);
			if (!ordered)
				break;

			unlock_page(page);
			btrfs_start_ordered_extent(inode, ordered, 1);
			btrfs_put_ordered_extent(ordered);
			lock_page(page);
			/*
			 * we unlocked the page above, so we need check if
			 * it was released or not.
			 */
			if (page->mapping != inode->i_mapping) {
				unlock_page(page);
				put_page(page);
				goto again;
			}
		}

		if (!PageUptodate(page)) {
			btrfs_readpage(NULL, page);
			lock_page(page);
			if (!PageUptodate(page)) {
				unlock_page(page);
				put_page(page);
				ret = -EIO;
				break;
			}
		}

		if (page->mapping != inode->i_mapping) {
			unlock_page(page);
			put_page(page);
			goto again;
		}

		pages[i] = page;
		i_done++;
	}
	if (!i_done || ret)
		goto out;

	if (!(inode->i_sb->s_flags & MS_ACTIVE))
		goto out;

	/*
	 * so now we have a nice long stream of locked
	 * and up to date pages, lets wait on them
	 */
	for (i = 0; i < i_done; i++)
		wait_on_page_writeback(pages[i]);

	page_start = page_offset(pages[0]);
	page_end = page_offset(pages[i_done - 1]) + PAGE_SIZE;

	lock_extent_bits(&BTRFS_I(inode)->io_tree,
			 page_start, page_end - 1, &cached_state);
	clear_extent_bit(&BTRFS_I(inode)->io_tree, page_start,
			  page_end - 1, EXTENT_DIRTY | EXTENT_DELALLOC |
			  EXTENT_DO_ACCOUNTING | EXTENT_DEFRAG, 0, 0,
			  &cached_state, GFP_NOFS);

	if (i_done != page_cnt) {
		spin_lock(&BTRFS_I(inode)->lock);
		BTRFS_I(inode)->outstanding_extents++;
		spin_unlock(&BTRFS_I(inode)->lock);
		btrfs_delalloc_release_space(inode, data_reserved,
				start_index << PAGE_SHIFT,
				(page_cnt - i_done) << PAGE_SHIFT);
	}


	set_extent_defrag(&BTRFS_I(inode)->io_tree, page_start, page_end - 1,
			  &cached_state);

	unlock_extent_cached(&BTRFS_I(inode)->io_tree,
			     page_start, page_end - 1, &cached_state,
			     GFP_NOFS);

	for (i = 0; i < i_done; i++) {
		clear_page_dirty_for_io(pages[i]);
		ClearPageChecked(pages[i]);
		set_page_extent_mapped(pages[i]);
		set_page_dirty(pages[i]);
		unlock_page(pages[i]);
		put_page(pages[i]);
	}
	btrfs_delalloc_release_extents(BTRFS_I(inode), page_cnt << PAGE_SHIFT);
	extent_changeset_free(data_reserved);
	return i_done;
out:
	for (i = 0; i < i_done; i++) {
		unlock_page(pages[i]);
		put_page(pages[i]);
	}
	btrfs_delalloc_release_space(inode, data_reserved,
			start_index << PAGE_SHIFT,
			page_cnt << PAGE_SHIFT);
	btrfs_delalloc_release_extents(BTRFS_I(inode), page_cnt << PAGE_SHIFT);
	extent_changeset_free(data_reserved);
	return ret;

}

int btrfs_defrag_file(struct inode *inode, struct file *file,
		      struct btrfs_ioctl_defrag_range_args *range,
		      u64 newer_than, unsigned long max_to_defrag)
{
	struct btrfs_fs_info *fs_info = btrfs_sb(inode->i_sb);
	struct btrfs_root *root = BTRFS_I(inode)->root;
	struct file_ra_state *ra = NULL;
	unsigned long last_index;
	u64 isize = i_size_read(inode);
	u64 last_len = 0;
	u64 skip = 0;
	u64 defrag_end = 0;
	u64 newer_off = range->start;
	unsigned long i;
	unsigned long ra_index = 0;
	int ret;
	int defrag_count = 0;
	int compress_type = BTRFS_COMPRESS_ZLIB;
	u32 extent_thresh = range->extent_thresh;
	unsigned long max_cluster = SZ_256K >> PAGE_SHIFT;
	unsigned long cluster = max_cluster;
	u64 new_align = ~((u64)SZ_128K - 1);
	struct page **pages = NULL;
	bool do_compress = range->flags & BTRFS_DEFRAG_RANGE_COMPRESS;

	if (isize == 0)
		return 0;

	if (range->start >= isize)
		return -EINVAL;

	if (do_compress) {
		if (range->compress_type > BTRFS_COMPRESS_TYPES)
			return -EINVAL;
		if (range->compress_type)
			compress_type = range->compress_type;
	}

	if (extent_thresh == 0)
		extent_thresh = SZ_256K;

	/*
	 * If we were not given a file, allocate a readahead context. As
	 * readahead is just an optimization, defrag will work without it so
	 * we don't error out.
	 */
	if (!file) {
		ra = kzalloc(sizeof(*ra), GFP_KERNEL);
		if (ra)
			file_ra_state_init(ra, inode->i_mapping);
	} else {
		ra = &file->f_ra;
	}

	pages = kmalloc_array(max_cluster, sizeof(struct page *), GFP_KERNEL);
	if (!pages) {
		ret = -ENOMEM;
		goto out_ra;
	}

	/* find the last page to defrag */
	if (range->start + range->len > range->start) {
		last_index = min_t(u64, isize - 1,
			 range->start + range->len - 1) >> PAGE_SHIFT;
	} else {
		last_index = (isize - 1) >> PAGE_SHIFT;
	}

	if (newer_than) {
		ret = find_new_extents(root, inode, newer_than,
				       &newer_off, SZ_64K);
		if (!ret) {
			range->start = newer_off;
			/*
			 * we always align our defrag to help keep
			 * the extents in the file evenly spaced
			 */
			i = (newer_off & new_align) >> PAGE_SHIFT;
		} else
			goto out_ra;
	} else {
		i = range->start >> PAGE_SHIFT;
	}
	if (!max_to_defrag)
		max_to_defrag = last_index - i + 1;

	/*
	 * make writeback starts from i, so the defrag range can be
	 * written sequentially.
	 */
	if (i < inode->i_mapping->writeback_index)
		inode->i_mapping->writeback_index = i;

	while (i <= last_index && defrag_count < max_to_defrag &&
	       (i < DIV_ROUND_UP(i_size_read(inode), PAGE_SIZE))) {
		/*
		 * make sure we stop running if someone unmounts
		 * the FS
		 */
		if (!(inode->i_sb->s_flags & MS_ACTIVE))
			break;

		if (btrfs_defrag_cancelled(fs_info)) {
			btrfs_debug(fs_info, "defrag_file cancelled");
			ret = -EAGAIN;
			break;
		}

		if (!should_defrag_range(inode, (u64)i << PAGE_SHIFT,
					 extent_thresh, &last_len, &skip,
					 &defrag_end, do_compress)){
			unsigned long next;
			/*
			 * the should_defrag function tells us how much to skip
			 * bump our counter by the suggested amount
			 */
			next = DIV_ROUND_UP(skip, PAGE_SIZE);
			i = max(i + 1, next);
			continue;
		}

		if (!newer_than) {
			cluster = (PAGE_ALIGN(defrag_end) >>
				   PAGE_SHIFT) - i;
			cluster = min(cluster, max_cluster);
		} else {
			cluster = max_cluster;
		}

		if (i + cluster > ra_index) {
			ra_index = max(i, ra_index);
			if (ra)
				page_cache_sync_readahead(inode->i_mapping, ra,
						file, ra_index, cluster);
			ra_index += cluster;
		}

		inode_lock(inode);
		if (do_compress)
			BTRFS_I(inode)->defrag_compress = compress_type;
		ret = cluster_pages_for_defrag(inode, pages, i, cluster);
		if (ret < 0) {
			inode_unlock(inode);
			goto out_ra;
		}

		defrag_count += ret;
		balance_dirty_pages_ratelimited(inode->i_mapping);
		inode_unlock(inode);

		if (newer_than) {
			if (newer_off == (u64)-1)
				break;

			if (ret > 0)
				i += ret;

			newer_off = max(newer_off + 1,
					(u64)i << PAGE_SHIFT);

			ret = find_new_extents(root, inode, newer_than,
					       &newer_off, SZ_64K);
			if (!ret) {
				range->start = newer_off;
				i = (newer_off & new_align) >> PAGE_SHIFT;
			} else {
				break;
			}
		} else {
			if (ret > 0) {
				i += ret;
				last_len += ret << PAGE_SHIFT;
			} else {
				i++;
				last_len = 0;
			}
		}
	}

	if ((range->flags & BTRFS_DEFRAG_RANGE_START_IO)) {
		filemap_flush(inode->i_mapping);
		if (test_bit(BTRFS_INODE_HAS_ASYNC_EXTENT,
			     &BTRFS_I(inode)->runtime_flags))
			filemap_flush(inode->i_mapping);
	}

<<<<<<< HEAD
	if (do_compress) {
		/* the filemap_flush will queue IO into the worker threads, but
		 * we have to make sure the IO is actually started and that
		 * ordered extents get created before we return
		 */
		atomic_inc(&fs_info->async_submit_draining);
		while (atomic_read(&fs_info->nr_async_submits) ||
		       atomic_read(&fs_info->async_delalloc_pages)) {
			wait_event(fs_info->async_submit_wait,
				   (atomic_read(&fs_info->nr_async_submits) == 0 &&
				    atomic_read(&fs_info->async_delalloc_pages) == 0));
		}
		atomic_dec(&fs_info->async_submit_draining);
	}

=======
>>>>>>> 9abd04af
	if (range->compress_type == BTRFS_COMPRESS_LZO) {
		btrfs_set_fs_incompat(fs_info, COMPRESS_LZO);
	} else if (range->compress_type == BTRFS_COMPRESS_ZSTD) {
		btrfs_set_fs_incompat(fs_info, COMPRESS_ZSTD);
	}

	ret = defrag_count;

out_ra:
	if (do_compress) {
		inode_lock(inode);
		BTRFS_I(inode)->defrag_compress = BTRFS_COMPRESS_NONE;
		inode_unlock(inode);
	}
	if (!file)
		kfree(ra);
	kfree(pages);
	return ret;
}

static noinline int btrfs_ioctl_resize(struct file *file,
					void __user *arg)
{
	struct inode *inode = file_inode(file);
	struct btrfs_fs_info *fs_info = btrfs_sb(inode->i_sb);
	u64 new_size;
	u64 old_size;
	u64 devid = 1;
	struct btrfs_root *root = BTRFS_I(inode)->root;
	struct btrfs_ioctl_vol_args *vol_args;
	struct btrfs_trans_handle *trans;
	struct btrfs_device *device = NULL;
	char *sizestr;
	char *retptr;
	char *devstr = NULL;
	int ret = 0;
	int mod = 0;

	if (!capable(CAP_SYS_ADMIN))
		return -EPERM;

	ret = mnt_want_write_file(file);
	if (ret)
		return ret;

	if (test_and_set_bit(BTRFS_FS_EXCL_OP, &fs_info->flags)) {
		mnt_drop_write_file(file);
		return BTRFS_ERROR_DEV_EXCL_RUN_IN_PROGRESS;
	}

	mutex_lock(&fs_info->volume_mutex);
	vol_args = memdup_user(arg, sizeof(*vol_args));
	if (IS_ERR(vol_args)) {
		ret = PTR_ERR(vol_args);
		goto out;
	}

	vol_args->name[BTRFS_PATH_NAME_MAX] = '\0';

	sizestr = vol_args->name;
	devstr = strchr(sizestr, ':');
	if (devstr) {
		sizestr = devstr + 1;
		*devstr = '\0';
		devstr = vol_args->name;
		ret = kstrtoull(devstr, 10, &devid);
		if (ret)
			goto out_free;
		if (!devid) {
			ret = -EINVAL;
			goto out_free;
		}
		btrfs_info(fs_info, "resizing devid %llu", devid);
	}

	device = btrfs_find_device(fs_info, devid, NULL, NULL);
	if (!device) {
		btrfs_info(fs_info, "resizer unable to find device %llu",
			   devid);
		ret = -ENODEV;
		goto out_free;
	}

	if (!device->writeable) {
		btrfs_info(fs_info,
			   "resizer unable to apply on readonly device %llu",
		       devid);
		ret = -EPERM;
		goto out_free;
	}

	if (!strcmp(sizestr, "max"))
		new_size = device->bdev->bd_inode->i_size;
	else {
		if (sizestr[0] == '-') {
			mod = -1;
			sizestr++;
		} else if (sizestr[0] == '+') {
			mod = 1;
			sizestr++;
		}
		new_size = memparse(sizestr, &retptr);
		if (*retptr != '\0' || new_size == 0) {
			ret = -EINVAL;
			goto out_free;
		}
	}

	if (device->is_tgtdev_for_dev_replace) {
		ret = -EPERM;
		goto out_free;
	}

	old_size = btrfs_device_get_total_bytes(device);

	if (mod < 0) {
		if (new_size > old_size) {
			ret = -EINVAL;
			goto out_free;
		}
		new_size = old_size - new_size;
	} else if (mod > 0) {
		if (new_size > ULLONG_MAX - old_size) {
			ret = -ERANGE;
			goto out_free;
		}
		new_size = old_size + new_size;
	}

	if (new_size < SZ_256M) {
		ret = -EINVAL;
		goto out_free;
	}
	if (new_size > device->bdev->bd_inode->i_size) {
		ret = -EFBIG;
		goto out_free;
	}

	new_size = round_down(new_size, fs_info->sectorsize);

	btrfs_info_in_rcu(fs_info, "new size for %s is %llu",
			  rcu_str_deref(device->name), new_size);

	if (new_size > old_size) {
		trans = btrfs_start_transaction(root, 0);
		if (IS_ERR(trans)) {
			ret = PTR_ERR(trans);
			goto out_free;
		}
		ret = btrfs_grow_device(trans, device, new_size);
		btrfs_commit_transaction(trans);
	} else if (new_size < old_size) {
		ret = btrfs_shrink_device(device, new_size);
	} /* equal, nothing need to do */

out_free:
	kfree(vol_args);
out:
	mutex_unlock(&fs_info->volume_mutex);
	clear_bit(BTRFS_FS_EXCL_OP, &fs_info->flags);
	mnt_drop_write_file(file);
	return ret;
}

static noinline int btrfs_ioctl_snap_create_transid(struct file *file,
				const char *name, unsigned long fd, int subvol,
				u64 *transid, bool readonly,
				struct btrfs_qgroup_inherit *inherit)
{
	int namelen;
	int ret = 0;

	if (!S_ISDIR(file_inode(file)->i_mode))
		return -ENOTDIR;

	ret = mnt_want_write_file(file);
	if (ret)
		goto out;

	namelen = strlen(name);
	if (strchr(name, '/')) {
		ret = -EINVAL;
		goto out_drop_write;
	}

	if (name[0] == '.' &&
	   (namelen == 1 || (name[1] == '.' && namelen == 2))) {
		ret = -EEXIST;
		goto out_drop_write;
	}

	if (subvol) {
		ret = btrfs_mksubvol(&file->f_path, name, namelen,
				     NULL, transid, readonly, inherit);
	} else {
		struct fd src = fdget(fd);
		struct inode *src_inode;
		if (!src.file) {
			ret = -EINVAL;
			goto out_drop_write;
		}

		src_inode = file_inode(src.file);
		if (src_inode->i_sb != file_inode(file)->i_sb) {
			btrfs_info(BTRFS_I(file_inode(file))->root->fs_info,
				   "Snapshot src from another FS");
			ret = -EXDEV;
		} else if (!inode_owner_or_capable(src_inode)) {
			/*
			 * Subvolume creation is not restricted, but snapshots
			 * are limited to own subvolumes only
			 */
			ret = -EPERM;
		} else {
			ret = btrfs_mksubvol(&file->f_path, name, namelen,
					     BTRFS_I(src_inode)->root,
					     transid, readonly, inherit);
		}
		fdput(src);
	}
out_drop_write:
	mnt_drop_write_file(file);
out:
	return ret;
}

static noinline int btrfs_ioctl_snap_create(struct file *file,
					    void __user *arg, int subvol)
{
	struct btrfs_ioctl_vol_args *vol_args;
	int ret;

	if (!S_ISDIR(file_inode(file)->i_mode))
		return -ENOTDIR;

	vol_args = memdup_user(arg, sizeof(*vol_args));
	if (IS_ERR(vol_args))
		return PTR_ERR(vol_args);
	vol_args->name[BTRFS_PATH_NAME_MAX] = '\0';

	ret = btrfs_ioctl_snap_create_transid(file, vol_args->name,
					      vol_args->fd, subvol,
					      NULL, false, NULL);

	kfree(vol_args);
	return ret;
}

static noinline int btrfs_ioctl_snap_create_v2(struct file *file,
					       void __user *arg, int subvol)
{
	struct btrfs_ioctl_vol_args_v2 *vol_args;
	int ret;
	u64 transid = 0;
	u64 *ptr = NULL;
	bool readonly = false;
	struct btrfs_qgroup_inherit *inherit = NULL;

	if (!S_ISDIR(file_inode(file)->i_mode))
		return -ENOTDIR;

	vol_args = memdup_user(arg, sizeof(*vol_args));
	if (IS_ERR(vol_args))
		return PTR_ERR(vol_args);
	vol_args->name[BTRFS_SUBVOL_NAME_MAX] = '\0';

	if (vol_args->flags &
	    ~(BTRFS_SUBVOL_CREATE_ASYNC | BTRFS_SUBVOL_RDONLY |
	      BTRFS_SUBVOL_QGROUP_INHERIT)) {
		ret = -EOPNOTSUPP;
		goto free_args;
	}

	if (vol_args->flags & BTRFS_SUBVOL_CREATE_ASYNC)
		ptr = &transid;
	if (vol_args->flags & BTRFS_SUBVOL_RDONLY)
		readonly = true;
	if (vol_args->flags & BTRFS_SUBVOL_QGROUP_INHERIT) {
		if (vol_args->size > PAGE_SIZE) {
			ret = -EINVAL;
			goto free_args;
		}
		inherit = memdup_user(vol_args->qgroup_inherit, vol_args->size);
		if (IS_ERR(inherit)) {
			ret = PTR_ERR(inherit);
			goto free_args;
		}
	}

	ret = btrfs_ioctl_snap_create_transid(file, vol_args->name,
					      vol_args->fd, subvol, ptr,
					      readonly, inherit);
	if (ret)
		goto free_inherit;

	if (ptr && copy_to_user(arg +
				offsetof(struct btrfs_ioctl_vol_args_v2,
					transid),
				ptr, sizeof(*ptr)))
		ret = -EFAULT;

free_inherit:
	kfree(inherit);
free_args:
	kfree(vol_args);
	return ret;
}

static noinline int btrfs_ioctl_subvol_getflags(struct file *file,
						void __user *arg)
{
	struct inode *inode = file_inode(file);
	struct btrfs_fs_info *fs_info = btrfs_sb(inode->i_sb);
	struct btrfs_root *root = BTRFS_I(inode)->root;
	int ret = 0;
	u64 flags = 0;

	if (btrfs_ino(BTRFS_I(inode)) != BTRFS_FIRST_FREE_OBJECTID)
		return -EINVAL;

	down_read(&fs_info->subvol_sem);
	if (btrfs_root_readonly(root))
		flags |= BTRFS_SUBVOL_RDONLY;
	up_read(&fs_info->subvol_sem);

	if (copy_to_user(arg, &flags, sizeof(flags)))
		ret = -EFAULT;

	return ret;
}

static noinline int btrfs_ioctl_subvol_setflags(struct file *file,
					      void __user *arg)
{
	struct inode *inode = file_inode(file);
	struct btrfs_fs_info *fs_info = btrfs_sb(inode->i_sb);
	struct btrfs_root *root = BTRFS_I(inode)->root;
	struct btrfs_trans_handle *trans;
	u64 root_flags;
	u64 flags;
	int ret = 0;

	if (!inode_owner_or_capable(inode))
		return -EPERM;

	ret = mnt_want_write_file(file);
	if (ret)
		goto out;

	if (btrfs_ino(BTRFS_I(inode)) != BTRFS_FIRST_FREE_OBJECTID) {
		ret = -EINVAL;
		goto out_drop_write;
	}

	if (copy_from_user(&flags, arg, sizeof(flags))) {
		ret = -EFAULT;
		goto out_drop_write;
	}

	if (flags & BTRFS_SUBVOL_CREATE_ASYNC) {
		ret = -EINVAL;
		goto out_drop_write;
	}

	if (flags & ~BTRFS_SUBVOL_RDONLY) {
		ret = -EOPNOTSUPP;
		goto out_drop_write;
	}

	down_write(&fs_info->subvol_sem);

	/* nothing to do */
	if (!!(flags & BTRFS_SUBVOL_RDONLY) == btrfs_root_readonly(root))
		goto out_drop_sem;

	root_flags = btrfs_root_flags(&root->root_item);
	if (flags & BTRFS_SUBVOL_RDONLY) {
		btrfs_set_root_flags(&root->root_item,
				     root_flags | BTRFS_ROOT_SUBVOL_RDONLY);
	} else {
		/*
		 * Block RO -> RW transition if this subvolume is involved in
		 * send
		 */
		spin_lock(&root->root_item_lock);
		if (root->send_in_progress == 0) {
			btrfs_set_root_flags(&root->root_item,
				     root_flags & ~BTRFS_ROOT_SUBVOL_RDONLY);
			spin_unlock(&root->root_item_lock);
		} else {
			spin_unlock(&root->root_item_lock);
			btrfs_warn(fs_info,
				   "Attempt to set subvolume %llu read-write during send",
				   root->root_key.objectid);
			ret = -EPERM;
			goto out_drop_sem;
		}
	}

	trans = btrfs_start_transaction(root, 1);
	if (IS_ERR(trans)) {
		ret = PTR_ERR(trans);
		goto out_reset;
	}

	ret = btrfs_update_root(trans, fs_info->tree_root,
				&root->root_key, &root->root_item);
	if (ret < 0) {
		btrfs_end_transaction(trans);
		goto out_reset;
	}

	ret = btrfs_commit_transaction(trans);

out_reset:
	if (ret)
		btrfs_set_root_flags(&root->root_item, root_flags);
out_drop_sem:
	up_write(&fs_info->subvol_sem);
out_drop_write:
	mnt_drop_write_file(file);
out:
	return ret;
}

/*
 * helper to check if the subvolume references other subvolumes
 */
static noinline int may_destroy_subvol(struct btrfs_root *root)
{
	struct btrfs_fs_info *fs_info = root->fs_info;
	struct btrfs_path *path;
	struct btrfs_dir_item *di;
	struct btrfs_key key;
	u64 dir_id;
	int ret;

	path = btrfs_alloc_path();
	if (!path)
		return -ENOMEM;

	/* Make sure this root isn't set as the default subvol */
	dir_id = btrfs_super_root_dir(fs_info->super_copy);
	di = btrfs_lookup_dir_item(NULL, fs_info->tree_root, path,
				   dir_id, "default", 7, 0);
	if (di && !IS_ERR(di)) {
		btrfs_dir_item_key_to_cpu(path->nodes[0], di, &key);
		if (key.objectid == root->root_key.objectid) {
			ret = -EPERM;
			btrfs_err(fs_info,
				  "deleting default subvolume %llu is not allowed",
				  key.objectid);
			goto out;
		}
		btrfs_release_path(path);
	}

	key.objectid = root->root_key.objectid;
	key.type = BTRFS_ROOT_REF_KEY;
	key.offset = (u64)-1;

	ret = btrfs_search_slot(NULL, fs_info->tree_root, &key, path, 0, 0);
	if (ret < 0)
		goto out;
	BUG_ON(ret == 0);

	ret = 0;
	if (path->slots[0] > 0) {
		path->slots[0]--;
		btrfs_item_key_to_cpu(path->nodes[0], &key, path->slots[0]);
		if (key.objectid == root->root_key.objectid &&
		    key.type == BTRFS_ROOT_REF_KEY)
			ret = -ENOTEMPTY;
	}
out:
	btrfs_free_path(path);
	return ret;
}

static noinline int key_in_sk(struct btrfs_key *key,
			      struct btrfs_ioctl_search_key *sk)
{
	struct btrfs_key test;
	int ret;

	test.objectid = sk->min_objectid;
	test.type = sk->min_type;
	test.offset = sk->min_offset;

	ret = btrfs_comp_cpu_keys(key, &test);
	if (ret < 0)
		return 0;

	test.objectid = sk->max_objectid;
	test.type = sk->max_type;
	test.offset = sk->max_offset;

	ret = btrfs_comp_cpu_keys(key, &test);
	if (ret > 0)
		return 0;
	return 1;
}

static noinline int copy_to_sk(struct btrfs_path *path,
			       struct btrfs_key *key,
			       struct btrfs_ioctl_search_key *sk,
			       size_t *buf_size,
			       char __user *ubuf,
			       unsigned long *sk_offset,
			       int *num_found)
{
	u64 found_transid;
	struct extent_buffer *leaf;
	struct btrfs_ioctl_search_header sh;
	struct btrfs_key test;
	unsigned long item_off;
	unsigned long item_len;
	int nritems;
	int i;
	int slot;
	int ret = 0;

	leaf = path->nodes[0];
	slot = path->slots[0];
	nritems = btrfs_header_nritems(leaf);

	if (btrfs_header_generation(leaf) > sk->max_transid) {
		i = nritems;
		goto advance_key;
	}
	found_transid = btrfs_header_generation(leaf);

	for (i = slot; i < nritems; i++) {
		item_off = btrfs_item_ptr_offset(leaf, i);
		item_len = btrfs_item_size_nr(leaf, i);

		btrfs_item_key_to_cpu(leaf, key, i);
		if (!key_in_sk(key, sk))
			continue;

		if (sizeof(sh) + item_len > *buf_size) {
			if (*num_found) {
				ret = 1;
				goto out;
			}

			/*
			 * return one empty item back for v1, which does not
			 * handle -EOVERFLOW
			 */

			*buf_size = sizeof(sh) + item_len;
			item_len = 0;
			ret = -EOVERFLOW;
		}

		if (sizeof(sh) + item_len + *sk_offset > *buf_size) {
			ret = 1;
			goto out;
		}

		sh.objectid = key->objectid;
		sh.offset = key->offset;
		sh.type = key->type;
		sh.len = item_len;
		sh.transid = found_transid;

		/* copy search result header */
		if (copy_to_user(ubuf + *sk_offset, &sh, sizeof(sh))) {
			ret = -EFAULT;
			goto out;
		}

		*sk_offset += sizeof(sh);

		if (item_len) {
			char __user *up = ubuf + *sk_offset;
			/* copy the item */
			if (read_extent_buffer_to_user(leaf, up,
						       item_off, item_len)) {
				ret = -EFAULT;
				goto out;
			}

			*sk_offset += item_len;
		}
		(*num_found)++;

		if (ret) /* -EOVERFLOW from above */
			goto out;

		if (*num_found >= sk->nr_items) {
			ret = 1;
			goto out;
		}
	}
advance_key:
	ret = 0;
	test.objectid = sk->max_objectid;
	test.type = sk->max_type;
	test.offset = sk->max_offset;
	if (btrfs_comp_cpu_keys(key, &test) >= 0)
		ret = 1;
	else if (key->offset < (u64)-1)
		key->offset++;
	else if (key->type < (u8)-1) {
		key->offset = 0;
		key->type++;
	} else if (key->objectid < (u64)-1) {
		key->offset = 0;
		key->type = 0;
		key->objectid++;
	} else
		ret = 1;
out:
	/*
	 *  0: all items from this leaf copied, continue with next
	 *  1: * more items can be copied, but unused buffer is too small
	 *     * all items were found
	 *     Either way, it will stops the loop which iterates to the next
	 *     leaf
	 *  -EOVERFLOW: item was to large for buffer
	 *  -EFAULT: could not copy extent buffer back to userspace
	 */
	return ret;
}

static noinline int search_ioctl(struct inode *inode,
				 struct btrfs_ioctl_search_key *sk,
				 size_t *buf_size,
				 char __user *ubuf)
{
	struct btrfs_fs_info *info = btrfs_sb(inode->i_sb);
	struct btrfs_root *root;
	struct btrfs_key key;
	struct btrfs_path *path;
	int ret;
	int num_found = 0;
	unsigned long sk_offset = 0;

	if (*buf_size < sizeof(struct btrfs_ioctl_search_header)) {
		*buf_size = sizeof(struct btrfs_ioctl_search_header);
		return -EOVERFLOW;
	}

	path = btrfs_alloc_path();
	if (!path)
		return -ENOMEM;

	if (sk->tree_id == 0) {
		/* search the root of the inode that was passed */
		root = BTRFS_I(inode)->root;
	} else {
		key.objectid = sk->tree_id;
		key.type = BTRFS_ROOT_ITEM_KEY;
		key.offset = (u64)-1;
		root = btrfs_read_fs_root_no_name(info, &key);
		if (IS_ERR(root)) {
			btrfs_free_path(path);
			return -ENOENT;
		}
	}

	key.objectid = sk->min_objectid;
	key.type = sk->min_type;
	key.offset = sk->min_offset;

	while (1) {
		ret = btrfs_search_forward(root, &key, path, sk->min_transid);
		if (ret != 0) {
			if (ret > 0)
				ret = 0;
			goto err;
		}
		ret = copy_to_sk(path, &key, sk, buf_size, ubuf,
				 &sk_offset, &num_found);
		btrfs_release_path(path);
		if (ret)
			break;

	}
	if (ret > 0)
		ret = 0;
err:
	sk->nr_items = num_found;
	btrfs_free_path(path);
	return ret;
}

static noinline int btrfs_ioctl_tree_search(struct file *file,
					   void __user *argp)
{
	struct btrfs_ioctl_search_args __user *uargs;
	struct btrfs_ioctl_search_key sk;
	struct inode *inode;
	int ret;
	size_t buf_size;

	if (!capable(CAP_SYS_ADMIN))
		return -EPERM;

	uargs = (struct btrfs_ioctl_search_args __user *)argp;

	if (copy_from_user(&sk, &uargs->key, sizeof(sk)))
		return -EFAULT;

	buf_size = sizeof(uargs->buf);

	inode = file_inode(file);
	ret = search_ioctl(inode, &sk, &buf_size, uargs->buf);

	/*
	 * In the origin implementation an overflow is handled by returning a
	 * search header with a len of zero, so reset ret.
	 */
	if (ret == -EOVERFLOW)
		ret = 0;

	if (ret == 0 && copy_to_user(&uargs->key, &sk, sizeof(sk)))
		ret = -EFAULT;
	return ret;
}

static noinline int btrfs_ioctl_tree_search_v2(struct file *file,
					       void __user *argp)
{
	struct btrfs_ioctl_search_args_v2 __user *uarg;
	struct btrfs_ioctl_search_args_v2 args;
	struct inode *inode;
	int ret;
	size_t buf_size;
	const size_t buf_limit = SZ_16M;

	if (!capable(CAP_SYS_ADMIN))
		return -EPERM;

	/* copy search header and buffer size */
	uarg = (struct btrfs_ioctl_search_args_v2 __user *)argp;
	if (copy_from_user(&args, uarg, sizeof(args)))
		return -EFAULT;

	buf_size = args.buf_size;

	/* limit result size to 16MB */
	if (buf_size > buf_limit)
		buf_size = buf_limit;

	inode = file_inode(file);
	ret = search_ioctl(inode, &args.key, &buf_size,
			   (char __user *)(&uarg->buf[0]));
	if (ret == 0 && copy_to_user(&uarg->key, &args.key, sizeof(args.key)))
		ret = -EFAULT;
	else if (ret == -EOVERFLOW &&
		copy_to_user(&uarg->buf_size, &buf_size, sizeof(buf_size)))
		ret = -EFAULT;

	return ret;
}

/*
 * Search INODE_REFs to identify path name of 'dirid' directory
 * in a 'tree_id' tree. and sets path name to 'name'.
 */
static noinline int btrfs_search_path_in_tree(struct btrfs_fs_info *info,
				u64 tree_id, u64 dirid, char *name)
{
	struct btrfs_root *root;
	struct btrfs_key key;
	char *ptr;
	int ret = -1;
	int slot;
	int len;
	int total_len = 0;
	struct btrfs_inode_ref *iref;
	struct extent_buffer *l;
	struct btrfs_path *path;

	if (dirid == BTRFS_FIRST_FREE_OBJECTID) {
		name[0]='\0';
		return 0;
	}

	path = btrfs_alloc_path();
	if (!path)
		return -ENOMEM;

	ptr = &name[BTRFS_INO_LOOKUP_PATH_MAX];

	key.objectid = tree_id;
	key.type = BTRFS_ROOT_ITEM_KEY;
	key.offset = (u64)-1;
	root = btrfs_read_fs_root_no_name(info, &key);
	if (IS_ERR(root)) {
		btrfs_err(info, "could not find root %llu", tree_id);
		ret = -ENOENT;
		goto out;
	}

	key.objectid = dirid;
	key.type = BTRFS_INODE_REF_KEY;
	key.offset = (u64)-1;

	while (1) {
		ret = btrfs_search_slot(NULL, root, &key, path, 0, 0);
		if (ret < 0)
			goto out;
		else if (ret > 0) {
			ret = btrfs_previous_item(root, path, dirid,
						  BTRFS_INODE_REF_KEY);
			if (ret < 0)
				goto out;
			else if (ret > 0) {
				ret = -ENOENT;
				goto out;
			}
		}

		l = path->nodes[0];
		slot = path->slots[0];
		btrfs_item_key_to_cpu(l, &key, slot);

		iref = btrfs_item_ptr(l, slot, struct btrfs_inode_ref);
		len = btrfs_inode_ref_name_len(l, iref);
		ptr -= len + 1;
		total_len += len + 1;
		if (ptr < name) {
			ret = -ENAMETOOLONG;
			goto out;
		}

		*(ptr + len) = '/';
		read_extent_buffer(l, ptr, (unsigned long)(iref + 1), len);

		if (key.offset == BTRFS_FIRST_FREE_OBJECTID)
			break;

		btrfs_release_path(path);
		key.objectid = key.offset;
		key.offset = (u64)-1;
		dirid = key.objectid;
	}
	memmove(name, ptr, total_len);
	name[total_len] = '\0';
	ret = 0;
out:
	btrfs_free_path(path);
	return ret;
}

static noinline int btrfs_ioctl_ino_lookup(struct file *file,
					   void __user *argp)
{
	 struct btrfs_ioctl_ino_lookup_args *args;
	 struct inode *inode;
	int ret = 0;

	args = memdup_user(argp, sizeof(*args));
	if (IS_ERR(args))
		return PTR_ERR(args);

	inode = file_inode(file);

	/*
	 * Unprivileged query to obtain the containing subvolume root id. The
	 * path is reset so it's consistent with btrfs_search_path_in_tree.
	 */
	if (args->treeid == 0)
		args->treeid = BTRFS_I(inode)->root->root_key.objectid;

	if (args->objectid == BTRFS_FIRST_FREE_OBJECTID) {
		args->name[0] = 0;
		goto out;
	}

	if (!capable(CAP_SYS_ADMIN)) {
		ret = -EPERM;
		goto out;
	}

	ret = btrfs_search_path_in_tree(BTRFS_I(inode)->root->fs_info,
					args->treeid, args->objectid,
					args->name);

out:
	if (ret == 0 && copy_to_user(argp, args, sizeof(*args)))
		ret = -EFAULT;

	kfree(args);
	return ret;
}

static noinline int btrfs_ioctl_snap_destroy(struct file *file,
					     void __user *arg)
{
	struct dentry *parent = file->f_path.dentry;
	struct btrfs_fs_info *fs_info = btrfs_sb(parent->d_sb);
	struct dentry *dentry;
	struct inode *dir = d_inode(parent);
	struct inode *inode;
	struct btrfs_root *root = BTRFS_I(dir)->root;
	struct btrfs_root *dest = NULL;
	struct btrfs_ioctl_vol_args *vol_args;
	struct btrfs_trans_handle *trans;
	struct btrfs_block_rsv block_rsv;
	u64 root_flags;
	u64 qgroup_reserved;
	int namelen;
	int ret;
	int err = 0;

	if (!S_ISDIR(dir->i_mode))
		return -ENOTDIR;

	vol_args = memdup_user(arg, sizeof(*vol_args));
	if (IS_ERR(vol_args))
		return PTR_ERR(vol_args);

	vol_args->name[BTRFS_PATH_NAME_MAX] = '\0';
	namelen = strlen(vol_args->name);
	if (strchr(vol_args->name, '/') ||
	    strncmp(vol_args->name, "..", namelen) == 0) {
		err = -EINVAL;
		goto out;
	}

	err = mnt_want_write_file(file);
	if (err)
		goto out;


	err = down_write_killable_nested(&dir->i_rwsem, I_MUTEX_PARENT);
	if (err == -EINTR)
		goto out_drop_write;
	dentry = lookup_one_len(vol_args->name, parent, namelen);
	if (IS_ERR(dentry)) {
		err = PTR_ERR(dentry);
		goto out_unlock_dir;
	}

	if (d_really_is_negative(dentry)) {
		err = -ENOENT;
		goto out_dput;
	}

	inode = d_inode(dentry);
	dest = BTRFS_I(inode)->root;
	if (!capable(CAP_SYS_ADMIN)) {
		/*
		 * Regular user.  Only allow this with a special mount
		 * option, when the user has write+exec access to the
		 * subvol root, and when rmdir(2) would have been
		 * allowed.
		 *
		 * Note that this is _not_ check that the subvol is
		 * empty or doesn't contain data that we wouldn't
		 * otherwise be able to delete.
		 *
		 * Users who want to delete empty subvols should try
		 * rmdir(2).
		 */
		err = -EPERM;
		if (!btrfs_test_opt(fs_info, USER_SUBVOL_RM_ALLOWED))
			goto out_dput;

		/*
		 * Do not allow deletion if the parent dir is the same
		 * as the dir to be deleted.  That means the ioctl
		 * must be called on the dentry referencing the root
		 * of the subvol, not a random directory contained
		 * within it.
		 */
		err = -EINVAL;
		if (root == dest)
			goto out_dput;

		err = inode_permission(inode, MAY_WRITE | MAY_EXEC);
		if (err)
			goto out_dput;
	}

	/* check if subvolume may be deleted by a user */
	err = btrfs_may_delete(dir, dentry, 1);
	if (err)
		goto out_dput;

	if (btrfs_ino(BTRFS_I(inode)) != BTRFS_FIRST_FREE_OBJECTID) {
		err = -EINVAL;
		goto out_dput;
	}

	inode_lock(inode);

	/*
	 * Don't allow to delete a subvolume with send in progress. This is
	 * inside the i_mutex so the error handling that has to drop the bit
	 * again is not run concurrently.
	 */
	spin_lock(&dest->root_item_lock);
	root_flags = btrfs_root_flags(&dest->root_item);
	if (dest->send_in_progress == 0) {
		btrfs_set_root_flags(&dest->root_item,
				root_flags | BTRFS_ROOT_SUBVOL_DEAD);
		spin_unlock(&dest->root_item_lock);
	} else {
		spin_unlock(&dest->root_item_lock);
		btrfs_warn(fs_info,
			   "Attempt to delete subvolume %llu during send",
			   dest->root_key.objectid);
		err = -EPERM;
		goto out_unlock_inode;
	}

	down_write(&fs_info->subvol_sem);

	err = may_destroy_subvol(dest);
	if (err)
		goto out_up_write;

	btrfs_init_block_rsv(&block_rsv, BTRFS_BLOCK_RSV_TEMP);
	/*
	 * One for dir inode, two for dir entries, two for root
	 * ref/backref.
	 */
	err = btrfs_subvolume_reserve_metadata(root, &block_rsv,
					       5, &qgroup_reserved, true);
	if (err)
		goto out_up_write;

	trans = btrfs_start_transaction(root, 0);
	if (IS_ERR(trans)) {
		err = PTR_ERR(trans);
		goto out_release;
	}
	trans->block_rsv = &block_rsv;
	trans->bytes_reserved = block_rsv.size;

	btrfs_record_snapshot_destroy(trans, BTRFS_I(dir));

	ret = btrfs_unlink_subvol(trans, root, dir,
				dest->root_key.objectid,
				dentry->d_name.name,
				dentry->d_name.len);
	if (ret) {
		err = ret;
		btrfs_abort_transaction(trans, ret);
		goto out_end_trans;
	}

	btrfs_record_root_in_trans(trans, dest);

	memset(&dest->root_item.drop_progress, 0,
		sizeof(dest->root_item.drop_progress));
	dest->root_item.drop_level = 0;
	btrfs_set_root_refs(&dest->root_item, 0);

	if (!test_and_set_bit(BTRFS_ROOT_ORPHAN_ITEM_INSERTED, &dest->state)) {
		ret = btrfs_insert_orphan_item(trans,
					fs_info->tree_root,
					dest->root_key.objectid);
		if (ret) {
			btrfs_abort_transaction(trans, ret);
			err = ret;
			goto out_end_trans;
		}
	}

	ret = btrfs_uuid_tree_rem(trans, fs_info, dest->root_item.uuid,
				  BTRFS_UUID_KEY_SUBVOL,
				  dest->root_key.objectid);
	if (ret && ret != -ENOENT) {
		btrfs_abort_transaction(trans, ret);
		err = ret;
		goto out_end_trans;
	}
	if (!btrfs_is_empty_uuid(dest->root_item.received_uuid)) {
		ret = btrfs_uuid_tree_rem(trans, fs_info,
					  dest->root_item.received_uuid,
					  BTRFS_UUID_KEY_RECEIVED_SUBVOL,
					  dest->root_key.objectid);
		if (ret && ret != -ENOENT) {
			btrfs_abort_transaction(trans, ret);
			err = ret;
			goto out_end_trans;
		}
	}

out_end_trans:
	trans->block_rsv = NULL;
	trans->bytes_reserved = 0;
	ret = btrfs_end_transaction(trans);
	if (ret && !err)
		err = ret;
	inode->i_flags |= S_DEAD;
out_release:
	btrfs_subvolume_release_metadata(fs_info, &block_rsv);
out_up_write:
	up_write(&fs_info->subvol_sem);
	if (err) {
		spin_lock(&dest->root_item_lock);
		root_flags = btrfs_root_flags(&dest->root_item);
		btrfs_set_root_flags(&dest->root_item,
				root_flags & ~BTRFS_ROOT_SUBVOL_DEAD);
		spin_unlock(&dest->root_item_lock);
	}
out_unlock_inode:
	inode_unlock(inode);
	if (!err) {
		d_invalidate(dentry);
		btrfs_invalidate_inodes(dest);
		d_delete(dentry);
		ASSERT(dest->send_in_progress == 0);

		/* the last ref */
		if (dest->ino_cache_inode) {
			iput(dest->ino_cache_inode);
			dest->ino_cache_inode = NULL;
		}
	}
out_dput:
	dput(dentry);
out_unlock_dir:
	inode_unlock(dir);
out_drop_write:
	mnt_drop_write_file(file);
out:
	kfree(vol_args);
	return err;
}

static int btrfs_ioctl_defrag(struct file *file, void __user *argp)
{
	struct inode *inode = file_inode(file);
	struct btrfs_root *root = BTRFS_I(inode)->root;
	struct btrfs_ioctl_defrag_range_args *range;
	int ret;

	ret = mnt_want_write_file(file);
	if (ret)
		return ret;

	if (btrfs_root_readonly(root)) {
		ret = -EROFS;
		goto out;
	}

	switch (inode->i_mode & S_IFMT) {
	case S_IFDIR:
		if (!capable(CAP_SYS_ADMIN)) {
			ret = -EPERM;
			goto out;
		}
		ret = btrfs_defrag_root(root);
		break;
	case S_IFREG:
		if (!(file->f_mode & FMODE_WRITE)) {
			ret = -EINVAL;
			goto out;
		}

		range = kzalloc(sizeof(*range), GFP_KERNEL);
		if (!range) {
			ret = -ENOMEM;
			goto out;
		}

		if (argp) {
			if (copy_from_user(range, argp,
					   sizeof(*range))) {
				ret = -EFAULT;
				kfree(range);
				goto out;
			}
			/* compression requires us to start the IO */
			if ((range->flags & BTRFS_DEFRAG_RANGE_COMPRESS)) {
				range->flags |= BTRFS_DEFRAG_RANGE_START_IO;
				range->extent_thresh = (u32)-1;
			}
		} else {
			/* the rest are all set to zero by kzalloc */
			range->len = (u64)-1;
		}
		ret = btrfs_defrag_file(file_inode(file), file,
					range, 0, 0);
		if (ret > 0)
			ret = 0;
		kfree(range);
		break;
	default:
		ret = -EINVAL;
	}
out:
	mnt_drop_write_file(file);
	return ret;
}

static long btrfs_ioctl_add_dev(struct btrfs_fs_info *fs_info, void __user *arg)
{
	struct btrfs_ioctl_vol_args *vol_args;
	int ret;

	if (!capable(CAP_SYS_ADMIN))
		return -EPERM;

	if (test_and_set_bit(BTRFS_FS_EXCL_OP, &fs_info->flags))
		return BTRFS_ERROR_DEV_EXCL_RUN_IN_PROGRESS;

	mutex_lock(&fs_info->volume_mutex);
	vol_args = memdup_user(arg, sizeof(*vol_args));
	if (IS_ERR(vol_args)) {
		ret = PTR_ERR(vol_args);
		goto out;
	}

	vol_args->name[BTRFS_PATH_NAME_MAX] = '\0';
	ret = btrfs_init_new_device(fs_info, vol_args->name);

	if (!ret)
		btrfs_info(fs_info, "disk added %s", vol_args->name);

	kfree(vol_args);
out:
	mutex_unlock(&fs_info->volume_mutex);
	clear_bit(BTRFS_FS_EXCL_OP, &fs_info->flags);
	return ret;
}

static long btrfs_ioctl_rm_dev_v2(struct file *file, void __user *arg)
{
	struct inode *inode = file_inode(file);
	struct btrfs_fs_info *fs_info = btrfs_sb(inode->i_sb);
	struct btrfs_ioctl_vol_args_v2 *vol_args;
	int ret;

	if (!capable(CAP_SYS_ADMIN))
		return -EPERM;

	ret = mnt_want_write_file(file);
	if (ret)
		return ret;

	vol_args = memdup_user(arg, sizeof(*vol_args));
	if (IS_ERR(vol_args)) {
		ret = PTR_ERR(vol_args);
		goto err_drop;
	}

	/* Check for compatibility reject unknown flags */
	if (vol_args->flags & ~BTRFS_VOL_ARG_V2_FLAGS_SUPPORTED)
		return -EOPNOTSUPP;

	if (test_and_set_bit(BTRFS_FS_EXCL_OP, &fs_info->flags)) {
		ret = BTRFS_ERROR_DEV_EXCL_RUN_IN_PROGRESS;
		goto out;
	}

	mutex_lock(&fs_info->volume_mutex);
	if (vol_args->flags & BTRFS_DEVICE_SPEC_BY_ID) {
		ret = btrfs_rm_device(fs_info, NULL, vol_args->devid);
	} else {
		vol_args->name[BTRFS_SUBVOL_NAME_MAX] = '\0';
		ret = btrfs_rm_device(fs_info, vol_args->name, 0);
	}
	mutex_unlock(&fs_info->volume_mutex);
	clear_bit(BTRFS_FS_EXCL_OP, &fs_info->flags);

	if (!ret) {
		if (vol_args->flags & BTRFS_DEVICE_SPEC_BY_ID)
			btrfs_info(fs_info, "device deleted: id %llu",
					vol_args->devid);
		else
			btrfs_info(fs_info, "device deleted: %s",
					vol_args->name);
	}
out:
	kfree(vol_args);
err_drop:
	mnt_drop_write_file(file);
	return ret;
}

static long btrfs_ioctl_rm_dev(struct file *file, void __user *arg)
{
	struct inode *inode = file_inode(file);
	struct btrfs_fs_info *fs_info = btrfs_sb(inode->i_sb);
	struct btrfs_ioctl_vol_args *vol_args;
	int ret;

	if (!capable(CAP_SYS_ADMIN))
		return -EPERM;

	ret = mnt_want_write_file(file);
	if (ret)
		return ret;

	if (test_and_set_bit(BTRFS_FS_EXCL_OP, &fs_info->flags)) {
		ret = BTRFS_ERROR_DEV_EXCL_RUN_IN_PROGRESS;
		goto out_drop_write;
	}

	vol_args = memdup_user(arg, sizeof(*vol_args));
	if (IS_ERR(vol_args)) {
		ret = PTR_ERR(vol_args);
		goto out;
	}

	vol_args->name[BTRFS_PATH_NAME_MAX] = '\0';
	mutex_lock(&fs_info->volume_mutex);
	ret = btrfs_rm_device(fs_info, vol_args->name, 0);
	mutex_unlock(&fs_info->volume_mutex);

	if (!ret)
		btrfs_info(fs_info, "disk deleted %s", vol_args->name);
	kfree(vol_args);
out:
	clear_bit(BTRFS_FS_EXCL_OP, &fs_info->flags);
out_drop_write:
	mnt_drop_write_file(file);

	return ret;
}

static long btrfs_ioctl_fs_info(struct btrfs_fs_info *fs_info,
				void __user *arg)
{
	struct btrfs_ioctl_fs_info_args *fi_args;
	struct btrfs_device *device;
	struct btrfs_fs_devices *fs_devices = fs_info->fs_devices;
	int ret = 0;

	fi_args = kzalloc(sizeof(*fi_args), GFP_KERNEL);
	if (!fi_args)
		return -ENOMEM;

	mutex_lock(&fs_devices->device_list_mutex);
	fi_args->num_devices = fs_devices->num_devices;
	memcpy(&fi_args->fsid, fs_info->fsid, sizeof(fi_args->fsid));

	list_for_each_entry(device, &fs_devices->devices, dev_list) {
		if (device->devid > fi_args->max_id)
			fi_args->max_id = device->devid;
	}
	mutex_unlock(&fs_devices->device_list_mutex);

	fi_args->nodesize = fs_info->nodesize;
	fi_args->sectorsize = fs_info->sectorsize;
	fi_args->clone_alignment = fs_info->sectorsize;

	if (copy_to_user(arg, fi_args, sizeof(*fi_args)))
		ret = -EFAULT;

	kfree(fi_args);
	return ret;
}

static long btrfs_ioctl_dev_info(struct btrfs_fs_info *fs_info,
				 void __user *arg)
{
	struct btrfs_ioctl_dev_info_args *di_args;
	struct btrfs_device *dev;
	struct btrfs_fs_devices *fs_devices = fs_info->fs_devices;
	int ret = 0;
	char *s_uuid = NULL;

	di_args = memdup_user(arg, sizeof(*di_args));
	if (IS_ERR(di_args))
		return PTR_ERR(di_args);

	if (!btrfs_is_empty_uuid(di_args->uuid))
		s_uuid = di_args->uuid;

	mutex_lock(&fs_devices->device_list_mutex);
	dev = btrfs_find_device(fs_info, di_args->devid, s_uuid, NULL);

	if (!dev) {
		ret = -ENODEV;
		goto out;
	}

	di_args->devid = dev->devid;
	di_args->bytes_used = btrfs_device_get_bytes_used(dev);
	di_args->total_bytes = btrfs_device_get_total_bytes(dev);
	memcpy(di_args->uuid, dev->uuid, sizeof(di_args->uuid));
	if (dev->name) {
		struct rcu_string *name;

		rcu_read_lock();
		name = rcu_dereference(dev->name);
		strncpy(di_args->path, name->str, sizeof(di_args->path));
		rcu_read_unlock();
		di_args->path[sizeof(di_args->path) - 1] = 0;
	} else {
		di_args->path[0] = '\0';
	}

out:
	mutex_unlock(&fs_devices->device_list_mutex);
	if (ret == 0 && copy_to_user(arg, di_args, sizeof(*di_args)))
		ret = -EFAULT;

	kfree(di_args);
	return ret;
}

static struct page *extent_same_get_page(struct inode *inode, pgoff_t index)
{
	struct page *page;

	page = grab_cache_page(inode->i_mapping, index);
	if (!page)
		return ERR_PTR(-ENOMEM);

	if (!PageUptodate(page)) {
		int ret;

		ret = btrfs_readpage(NULL, page);
		if (ret)
			return ERR_PTR(ret);
		lock_page(page);
		if (!PageUptodate(page)) {
			unlock_page(page);
			put_page(page);
			return ERR_PTR(-EIO);
		}
		if (page->mapping != inode->i_mapping) {
			unlock_page(page);
			put_page(page);
			return ERR_PTR(-EAGAIN);
		}
	}

	return page;
}

static int gather_extent_pages(struct inode *inode, struct page **pages,
			       int num_pages, u64 off)
{
	int i;
	pgoff_t index = off >> PAGE_SHIFT;

	for (i = 0; i < num_pages; i++) {
again:
		pages[i] = extent_same_get_page(inode, index + i);
		if (IS_ERR(pages[i])) {
			int err = PTR_ERR(pages[i]);

			if (err == -EAGAIN)
				goto again;
			pages[i] = NULL;
			return err;
		}
	}
	return 0;
}

static int lock_extent_range(struct inode *inode, u64 off, u64 len,
			     bool retry_range_locking)
{
	/*
	 * Do any pending delalloc/csum calculations on inode, one way or
	 * another, and lock file content.
	 * The locking order is:
	 *
	 *   1) pages
	 *   2) range in the inode's io tree
	 */
	while (1) {
		struct btrfs_ordered_extent *ordered;
		lock_extent(&BTRFS_I(inode)->io_tree, off, off + len - 1);
		ordered = btrfs_lookup_first_ordered_extent(inode,
							    off + len - 1);
		if ((!ordered ||
		     ordered->file_offset + ordered->len <= off ||
		     ordered->file_offset >= off + len) &&
		    !test_range_bit(&BTRFS_I(inode)->io_tree, off,
				    off + len - 1, EXTENT_DELALLOC, 0, NULL)) {
			if (ordered)
				btrfs_put_ordered_extent(ordered);
			break;
		}
		unlock_extent(&BTRFS_I(inode)->io_tree, off, off + len - 1);
		if (ordered)
			btrfs_put_ordered_extent(ordered);
		if (!retry_range_locking)
			return -EAGAIN;
		btrfs_wait_ordered_range(inode, off, len);
	}
	return 0;
}

static void btrfs_double_inode_unlock(struct inode *inode1, struct inode *inode2)
{
	inode_unlock(inode1);
	inode_unlock(inode2);
}

static void btrfs_double_inode_lock(struct inode *inode1, struct inode *inode2)
{
	if (inode1 < inode2)
		swap(inode1, inode2);

	inode_lock_nested(inode1, I_MUTEX_PARENT);
	inode_lock_nested(inode2, I_MUTEX_CHILD);
}

static void btrfs_double_extent_unlock(struct inode *inode1, u64 loff1,
				      struct inode *inode2, u64 loff2, u64 len)
{
	unlock_extent(&BTRFS_I(inode1)->io_tree, loff1, loff1 + len - 1);
	unlock_extent(&BTRFS_I(inode2)->io_tree, loff2, loff2 + len - 1);
}

static int btrfs_double_extent_lock(struct inode *inode1, u64 loff1,
				    struct inode *inode2, u64 loff2, u64 len,
				    bool retry_range_locking)
{
	int ret;

	if (inode1 < inode2) {
		swap(inode1, inode2);
		swap(loff1, loff2);
	}
	ret = lock_extent_range(inode1, loff1, len, retry_range_locking);
	if (ret)
		return ret;
	ret = lock_extent_range(inode2, loff2, len, retry_range_locking);
	if (ret)
		unlock_extent(&BTRFS_I(inode1)->io_tree, loff1,
			      loff1 + len - 1);
	return ret;
}

struct cmp_pages {
	int		num_pages;
	struct page	**src_pages;
	struct page	**dst_pages;
};

static void btrfs_cmp_data_free(struct cmp_pages *cmp)
{
	int i;
	struct page *pg;

	for (i = 0; i < cmp->num_pages; i++) {
		pg = cmp->src_pages[i];
		if (pg) {
			unlock_page(pg);
			put_page(pg);
		}
		pg = cmp->dst_pages[i];
		if (pg) {
			unlock_page(pg);
			put_page(pg);
		}
	}
	kfree(cmp->src_pages);
	kfree(cmp->dst_pages);
}

static int btrfs_cmp_data_prepare(struct inode *src, u64 loff,
				  struct inode *dst, u64 dst_loff,
				  u64 len, struct cmp_pages *cmp)
{
	int ret;
	int num_pages = PAGE_ALIGN(len) >> PAGE_SHIFT;
	struct page **src_pgarr, **dst_pgarr;

	/*
	 * We must gather up all the pages before we initiate our
	 * extent locking. We use an array for the page pointers. Size
	 * of the array is bounded by len, which is in turn bounded by
	 * BTRFS_MAX_DEDUPE_LEN.
	 */
	src_pgarr = kcalloc(num_pages, sizeof(struct page *), GFP_KERNEL);
	dst_pgarr = kcalloc(num_pages, sizeof(struct page *), GFP_KERNEL);
	if (!src_pgarr || !dst_pgarr) {
		kfree(src_pgarr);
		kfree(dst_pgarr);
		return -ENOMEM;
	}
	cmp->num_pages = num_pages;
	cmp->src_pages = src_pgarr;
	cmp->dst_pages = dst_pgarr;

	/*
	 * If deduping ranges in the same inode, locking rules make it mandatory
	 * to always lock pages in ascending order to avoid deadlocks with
	 * concurrent tasks (such as starting writeback/delalloc).
	 */
	if (src == dst && dst_loff < loff) {
		swap(src_pgarr, dst_pgarr);
		swap(loff, dst_loff);
	}

	ret = gather_extent_pages(src, src_pgarr, cmp->num_pages, loff);
	if (ret)
		goto out;

	ret = gather_extent_pages(dst, dst_pgarr, cmp->num_pages, dst_loff);

out:
	if (ret)
		btrfs_cmp_data_free(cmp);
	return ret;
}

static int btrfs_cmp_data(u64 len, struct cmp_pages *cmp)
{
	int ret = 0;
	int i;
	struct page *src_page, *dst_page;
	unsigned int cmp_len = PAGE_SIZE;
	void *addr, *dst_addr;

	i = 0;
	while (len) {
		if (len < PAGE_SIZE)
			cmp_len = len;

		BUG_ON(i >= cmp->num_pages);

		src_page = cmp->src_pages[i];
		dst_page = cmp->dst_pages[i];
		ASSERT(PageLocked(src_page));
		ASSERT(PageLocked(dst_page));

		addr = kmap_atomic(src_page);
		dst_addr = kmap_atomic(dst_page);

		flush_dcache_page(src_page);
		flush_dcache_page(dst_page);

		if (memcmp(addr, dst_addr, cmp_len))
			ret = -EBADE;

		kunmap_atomic(addr);
		kunmap_atomic(dst_addr);

		if (ret)
			break;

		len -= cmp_len;
		i++;
	}

	return ret;
}

static int extent_same_check_offsets(struct inode *inode, u64 off, u64 *plen,
				     u64 olen)
{
	u64 len = *plen;
	u64 bs = BTRFS_I(inode)->root->fs_info->sb->s_blocksize;

	if (off + olen > inode->i_size || off + olen < off)
		return -EINVAL;

	/* if we extend to eof, continue to block boundary */
	if (off + len == inode->i_size)
		*plen = len = ALIGN(inode->i_size, bs) - off;

	/* Check that we are block aligned - btrfs_clone() requires this */
	if (!IS_ALIGNED(off, bs) || !IS_ALIGNED(off + len, bs))
		return -EINVAL;

	return 0;
}

static int btrfs_extent_same(struct inode *src, u64 loff, u64 olen,
			     struct inode *dst, u64 dst_loff)
{
	int ret;
	u64 len = olen;
	struct cmp_pages cmp;
	bool same_inode = (src == dst);
	u64 same_lock_start = 0;
	u64 same_lock_len = 0;

	if (len == 0)
		return 0;

	if (same_inode)
		inode_lock(src);
	else
		btrfs_double_inode_lock(src, dst);

	ret = extent_same_check_offsets(src, loff, &len, olen);
	if (ret)
		goto out_unlock;

	ret = extent_same_check_offsets(dst, dst_loff, &len, olen);
	if (ret)
		goto out_unlock;

	if (same_inode) {
		/*
		 * Single inode case wants the same checks, except we
		 * don't want our length pushed out past i_size as
		 * comparing that data range makes no sense.
		 *
		 * extent_same_check_offsets() will do this for an
		 * unaligned length at i_size, so catch it here and
		 * reject the request.
		 *
		 * This effectively means we require aligned extents
		 * for the single-inode case, whereas the other cases
		 * allow an unaligned length so long as it ends at
		 * i_size.
		 */
		if (len != olen) {
			ret = -EINVAL;
			goto out_unlock;
		}

		/* Check for overlapping ranges */
		if (dst_loff + len > loff && dst_loff < loff + len) {
			ret = -EINVAL;
			goto out_unlock;
		}

		same_lock_start = min_t(u64, loff, dst_loff);
		same_lock_len = max_t(u64, loff, dst_loff) + len - same_lock_start;
	}

	/* don't make the dst file partly checksummed */
	if ((BTRFS_I(src)->flags & BTRFS_INODE_NODATASUM) !=
	    (BTRFS_I(dst)->flags & BTRFS_INODE_NODATASUM)) {
		ret = -EINVAL;
		goto out_unlock;
	}

again:
	ret = btrfs_cmp_data_prepare(src, loff, dst, dst_loff, olen, &cmp);
	if (ret)
		goto out_unlock;

	if (same_inode)
		ret = lock_extent_range(src, same_lock_start, same_lock_len,
					false);
	else
		ret = btrfs_double_extent_lock(src, loff, dst, dst_loff, len,
					       false);
	/*
	 * If one of the inodes has dirty pages in the respective range or
	 * ordered extents, we need to flush dellaloc and wait for all ordered
	 * extents in the range. We must unlock the pages and the ranges in the
	 * io trees to avoid deadlocks when flushing delalloc (requires locking
	 * pages) and when waiting for ordered extents to complete (they require
	 * range locking).
	 */
	if (ret == -EAGAIN) {
		/*
		 * Ranges in the io trees already unlocked. Now unlock all
		 * pages before waiting for all IO to complete.
		 */
		btrfs_cmp_data_free(&cmp);
		if (same_inode) {
			btrfs_wait_ordered_range(src, same_lock_start,
						 same_lock_len);
		} else {
			btrfs_wait_ordered_range(src, loff, len);
			btrfs_wait_ordered_range(dst, dst_loff, len);
		}
		goto again;
	}
	ASSERT(ret == 0);
	if (WARN_ON(ret)) {
		/* ranges in the io trees already unlocked */
		btrfs_cmp_data_free(&cmp);
		return ret;
	}

	/* pass original length for comparison so we stay within i_size */
	ret = btrfs_cmp_data(olen, &cmp);
	if (ret == 0)
		ret = btrfs_clone(src, dst, loff, olen, len, dst_loff, 1);

	if (same_inode)
		unlock_extent(&BTRFS_I(src)->io_tree, same_lock_start,
			      same_lock_start + same_lock_len - 1);
	else
		btrfs_double_extent_unlock(src, loff, dst, dst_loff, len);

	btrfs_cmp_data_free(&cmp);
out_unlock:
	if (same_inode)
		inode_unlock(src);
	else
		btrfs_double_inode_unlock(src, dst);

	return ret;
}

#define BTRFS_MAX_DEDUPE_LEN	SZ_16M

ssize_t btrfs_dedupe_file_range(struct file *src_file, u64 loff, u64 olen,
				struct file *dst_file, u64 dst_loff)
{
	struct inode *src = file_inode(src_file);
	struct inode *dst = file_inode(dst_file);
	u64 bs = BTRFS_I(src)->root->fs_info->sb->s_blocksize;
	ssize_t res;

	if (olen > BTRFS_MAX_DEDUPE_LEN)
		olen = BTRFS_MAX_DEDUPE_LEN;

	if (WARN_ON_ONCE(bs < PAGE_SIZE)) {
		/*
		 * Btrfs does not support blocksize < page_size. As a
		 * result, btrfs_cmp_data() won't correctly handle
		 * this situation without an update.
		 */
		return -EINVAL;
	}

	res = btrfs_extent_same(src, loff, olen, dst, dst_loff);
	if (res)
		return res;
	return olen;
}

static int clone_finish_inode_update(struct btrfs_trans_handle *trans,
				     struct inode *inode,
				     u64 endoff,
				     const u64 destoff,
				     const u64 olen,
				     int no_time_update)
{
	struct btrfs_root *root = BTRFS_I(inode)->root;
	int ret;

	inode_inc_iversion(inode);
	if (!no_time_update)
		inode->i_mtime = inode->i_ctime = current_time(inode);
	/*
	 * We round up to the block size at eof when determining which
	 * extents to clone above, but shouldn't round up the file size.
	 */
	if (endoff > destoff + olen)
		endoff = destoff + olen;
	if (endoff > inode->i_size)
		btrfs_i_size_write(BTRFS_I(inode), endoff);

	ret = btrfs_update_inode(trans, root, inode);
	if (ret) {
		btrfs_abort_transaction(trans, ret);
		btrfs_end_transaction(trans);
		goto out;
	}
	ret = btrfs_end_transaction(trans);
out:
	return ret;
}

static void clone_update_extent_map(struct btrfs_inode *inode,
				    const struct btrfs_trans_handle *trans,
				    const struct btrfs_path *path,
				    const u64 hole_offset,
				    const u64 hole_len)
{
	struct extent_map_tree *em_tree = &inode->extent_tree;
	struct extent_map *em;
	int ret;

	em = alloc_extent_map();
	if (!em) {
		set_bit(BTRFS_INODE_NEEDS_FULL_SYNC, &inode->runtime_flags);
		return;
	}

	if (path) {
		struct btrfs_file_extent_item *fi;

		fi = btrfs_item_ptr(path->nodes[0], path->slots[0],
				    struct btrfs_file_extent_item);
		btrfs_extent_item_to_extent_map(inode, path, fi, false, em);
		em->generation = -1;
		if (btrfs_file_extent_type(path->nodes[0], fi) ==
		    BTRFS_FILE_EXTENT_INLINE)
			set_bit(BTRFS_INODE_NEEDS_FULL_SYNC,
					&inode->runtime_flags);
	} else {
		em->start = hole_offset;
		em->len = hole_len;
		em->ram_bytes = em->len;
		em->orig_start = hole_offset;
		em->block_start = EXTENT_MAP_HOLE;
		em->block_len = 0;
		em->orig_block_len = 0;
		em->compress_type = BTRFS_COMPRESS_NONE;
		em->generation = trans->transid;
	}

	while (1) {
		write_lock(&em_tree->lock);
		ret = add_extent_mapping(em_tree, em, 1);
		write_unlock(&em_tree->lock);
		if (ret != -EEXIST) {
			free_extent_map(em);
			break;
		}
		btrfs_drop_extent_cache(inode, em->start,
					em->start + em->len - 1, 0);
	}

	if (ret)
		set_bit(BTRFS_INODE_NEEDS_FULL_SYNC, &inode->runtime_flags);
}

/*
 * Make sure we do not end up inserting an inline extent into a file that has
 * already other (non-inline) extents. If a file has an inline extent it can
 * not have any other extents and the (single) inline extent must start at the
 * file offset 0. Failing to respect these rules will lead to file corruption,
 * resulting in EIO errors on read/write operations, hitting BUG_ON's in mm, etc
 *
 * We can have extents that have been already written to disk or we can have
 * dirty ranges still in delalloc, in which case the extent maps and items are
 * created only when we run delalloc, and the delalloc ranges might fall outside
 * the range we are currently locking in the inode's io tree. So we check the
 * inode's i_size because of that (i_size updates are done while holding the
 * i_mutex, which we are holding here).
 * We also check to see if the inode has a size not greater than "datal" but has
 * extents beyond it, due to an fallocate with FALLOC_FL_KEEP_SIZE (and we are
 * protected against such concurrent fallocate calls by the i_mutex).
 *
 * If the file has no extents but a size greater than datal, do not allow the
 * copy because we would need turn the inline extent into a non-inline one (even
 * with NO_HOLES enabled). If we find our destination inode only has one inline
 * extent, just overwrite it with the source inline extent if its size is less
 * than the source extent's size, or we could copy the source inline extent's
 * data into the destination inode's inline extent if the later is greater then
 * the former.
 */
static int clone_copy_inline_extent(struct inode *dst,
				    struct btrfs_trans_handle *trans,
				    struct btrfs_path *path,
				    struct btrfs_key *new_key,
				    const u64 drop_start,
				    const u64 datal,
				    const u64 skip,
				    const u64 size,
				    char *inline_data)
{
	struct btrfs_fs_info *fs_info = btrfs_sb(dst->i_sb);
	struct btrfs_root *root = BTRFS_I(dst)->root;
	const u64 aligned_end = ALIGN(new_key->offset + datal,
				      fs_info->sectorsize);
	int ret;
	struct btrfs_key key;

	if (new_key->offset > 0)
		return -EOPNOTSUPP;

	key.objectid = btrfs_ino(BTRFS_I(dst));
	key.type = BTRFS_EXTENT_DATA_KEY;
	key.offset = 0;
	ret = btrfs_search_slot(NULL, root, &key, path, 0, 0);
	if (ret < 0) {
		return ret;
	} else if (ret > 0) {
		if (path->slots[0] >= btrfs_header_nritems(path->nodes[0])) {
			ret = btrfs_next_leaf(root, path);
			if (ret < 0)
				return ret;
			else if (ret > 0)
				goto copy_inline_extent;
		}
		btrfs_item_key_to_cpu(path->nodes[0], &key, path->slots[0]);
		if (key.objectid == btrfs_ino(BTRFS_I(dst)) &&
		    key.type == BTRFS_EXTENT_DATA_KEY) {
			ASSERT(key.offset > 0);
			return -EOPNOTSUPP;
		}
	} else if (i_size_read(dst) <= datal) {
		struct btrfs_file_extent_item *ei;
		u64 ext_len;

		/*
		 * If the file size is <= datal, make sure there are no other
		 * extents following (can happen do to an fallocate call with
		 * the flag FALLOC_FL_KEEP_SIZE).
		 */
		ei = btrfs_item_ptr(path->nodes[0], path->slots[0],
				    struct btrfs_file_extent_item);
		/*
		 * If it's an inline extent, it can not have other extents
		 * following it.
		 */
		if (btrfs_file_extent_type(path->nodes[0], ei) ==
		    BTRFS_FILE_EXTENT_INLINE)
			goto copy_inline_extent;

		ext_len = btrfs_file_extent_num_bytes(path->nodes[0], ei);
		if (ext_len > aligned_end)
			return -EOPNOTSUPP;

		ret = btrfs_next_item(root, path);
		if (ret < 0) {
			return ret;
		} else if (ret == 0) {
			btrfs_item_key_to_cpu(path->nodes[0], &key,
					      path->slots[0]);
			if (key.objectid == btrfs_ino(BTRFS_I(dst)) &&
			    key.type == BTRFS_EXTENT_DATA_KEY)
				return -EOPNOTSUPP;
		}
	}

copy_inline_extent:
	/*
	 * We have no extent items, or we have an extent at offset 0 which may
	 * or may not be inlined. All these cases are dealt the same way.
	 */
	if (i_size_read(dst) > datal) {
		/*
		 * If the destination inode has an inline extent...
		 * This would require copying the data from the source inline
		 * extent into the beginning of the destination's inline extent.
		 * But this is really complex, both extents can be compressed
		 * or just one of them, which would require decompressing and
		 * re-compressing data (which could increase the new compressed
		 * size, not allowing the compressed data to fit anymore in an
		 * inline extent).
		 * So just don't support this case for now (it should be rare,
		 * we are not really saving space when cloning inline extents).
		 */
		return -EOPNOTSUPP;
	}

	btrfs_release_path(path);
	ret = btrfs_drop_extents(trans, root, dst, drop_start, aligned_end, 1);
	if (ret)
		return ret;
	ret = btrfs_insert_empty_item(trans, root, path, new_key, size);
	if (ret)
		return ret;

	if (skip) {
		const u32 start = btrfs_file_extent_calc_inline_size(0);

		memmove(inline_data + start, inline_data + start + skip, datal);
	}

	write_extent_buffer(path->nodes[0], inline_data,
			    btrfs_item_ptr_offset(path->nodes[0],
						  path->slots[0]),
			    size);
	inode_add_bytes(dst, datal);

	return 0;
}

/**
 * btrfs_clone() - clone a range from inode file to another
 *
 * @src: Inode to clone from
 * @inode: Inode to clone to
 * @off: Offset within source to start clone from
 * @olen: Original length, passed by user, of range to clone
 * @olen_aligned: Block-aligned value of olen
 * @destoff: Offset within @inode to start clone
 * @no_time_update: Whether to update mtime/ctime on the target inode
 */
static int btrfs_clone(struct inode *src, struct inode *inode,
		       const u64 off, const u64 olen, const u64 olen_aligned,
		       const u64 destoff, int no_time_update)
{
	struct btrfs_fs_info *fs_info = btrfs_sb(inode->i_sb);
	struct btrfs_root *root = BTRFS_I(inode)->root;
	struct btrfs_path *path = NULL;
	struct extent_buffer *leaf;
	struct btrfs_trans_handle *trans;
	char *buf = NULL;
	struct btrfs_key key;
	u32 nritems;
	int slot;
	int ret;
	const u64 len = olen_aligned;
	u64 last_dest_end = destoff;

	ret = -ENOMEM;
	buf = kvmalloc(fs_info->nodesize, GFP_KERNEL);
	if (!buf)
		return ret;

	path = btrfs_alloc_path();
	if (!path) {
		kvfree(buf);
		return ret;
	}

	path->reada = READA_FORWARD;
	/* clone data */
	key.objectid = btrfs_ino(BTRFS_I(src));
	key.type = BTRFS_EXTENT_DATA_KEY;
	key.offset = off;

	while (1) {
		u64 next_key_min_offset = key.offset + 1;

		/*
		 * note the key will change type as we walk through the
		 * tree.
		 */
		path->leave_spinning = 1;
		ret = btrfs_search_slot(NULL, BTRFS_I(src)->root, &key, path,
				0, 0);
		if (ret < 0)
			goto out;
		/*
		 * First search, if no extent item that starts at offset off was
		 * found but the previous item is an extent item, it's possible
		 * it might overlap our target range, therefore process it.
		 */
		if (key.offset == off && ret > 0 && path->slots[0] > 0) {
			btrfs_item_key_to_cpu(path->nodes[0], &key,
					      path->slots[0] - 1);
			if (key.type == BTRFS_EXTENT_DATA_KEY)
				path->slots[0]--;
		}

		nritems = btrfs_header_nritems(path->nodes[0]);
process_slot:
		if (path->slots[0] >= nritems) {
			ret = btrfs_next_leaf(BTRFS_I(src)->root, path);
			if (ret < 0)
				goto out;
			if (ret > 0)
				break;
			nritems = btrfs_header_nritems(path->nodes[0]);
		}
		leaf = path->nodes[0];
		slot = path->slots[0];

		btrfs_item_key_to_cpu(leaf, &key, slot);
		if (key.type > BTRFS_EXTENT_DATA_KEY ||
		    key.objectid != btrfs_ino(BTRFS_I(src)))
			break;

		if (key.type == BTRFS_EXTENT_DATA_KEY) {
			struct btrfs_file_extent_item *extent;
			int type;
			u32 size;
			struct btrfs_key new_key;
			u64 disko = 0, diskl = 0;
			u64 datao = 0, datal = 0;
			u8 comp;
			u64 drop_start;

			extent = btrfs_item_ptr(leaf, slot,
						struct btrfs_file_extent_item);
			comp = btrfs_file_extent_compression(leaf, extent);
			type = btrfs_file_extent_type(leaf, extent);
			if (type == BTRFS_FILE_EXTENT_REG ||
			    type == BTRFS_FILE_EXTENT_PREALLOC) {
				disko = btrfs_file_extent_disk_bytenr(leaf,
								      extent);
				diskl = btrfs_file_extent_disk_num_bytes(leaf,
								 extent);
				datao = btrfs_file_extent_offset(leaf, extent);
				datal = btrfs_file_extent_num_bytes(leaf,
								    extent);
			} else if (type == BTRFS_FILE_EXTENT_INLINE) {
				/* take upper bound, may be compressed */
				datal = btrfs_file_extent_ram_bytes(leaf,
								    extent);
			}

			/*
			 * The first search might have left us at an extent
			 * item that ends before our target range's start, can
			 * happen if we have holes and NO_HOLES feature enabled.
			 */
			if (key.offset + datal <= off) {
				path->slots[0]++;
				goto process_slot;
			} else if (key.offset >= off + len) {
				break;
			}
			next_key_min_offset = key.offset + datal;
			size = btrfs_item_size_nr(leaf, slot);
			read_extent_buffer(leaf, buf,
					   btrfs_item_ptr_offset(leaf, slot),
					   size);

			btrfs_release_path(path);
			path->leave_spinning = 0;

			memcpy(&new_key, &key, sizeof(new_key));
			new_key.objectid = btrfs_ino(BTRFS_I(inode));
			if (off <= key.offset)
				new_key.offset = key.offset + destoff - off;
			else
				new_key.offset = destoff;

			/*
			 * Deal with a hole that doesn't have an extent item
			 * that represents it (NO_HOLES feature enabled).
			 * This hole is either in the middle of the cloning
			 * range or at the beginning (fully overlaps it or
			 * partially overlaps it).
			 */
			if (new_key.offset != last_dest_end)
				drop_start = last_dest_end;
			else
				drop_start = new_key.offset;

			/*
			 * 1 - adjusting old extent (we may have to split it)
			 * 1 - add new extent
			 * 1 - inode update
			 */
			trans = btrfs_start_transaction(root, 3);
			if (IS_ERR(trans)) {
				ret = PTR_ERR(trans);
				goto out;
			}

			if (type == BTRFS_FILE_EXTENT_REG ||
			    type == BTRFS_FILE_EXTENT_PREALLOC) {
				/*
				 *    a  | --- range to clone ---|  b
				 * | ------------- extent ------------- |
				 */

				/* subtract range b */
				if (key.offset + datal > off + len)
					datal = off + len - key.offset;

				/* subtract range a */
				if (off > key.offset) {
					datao += off - key.offset;
					datal -= off - key.offset;
				}

				ret = btrfs_drop_extents(trans, root, inode,
							 drop_start,
							 new_key.offset + datal,
							 1);
				if (ret) {
					if (ret != -EOPNOTSUPP)
						btrfs_abort_transaction(trans,
									ret);
					btrfs_end_transaction(trans);
					goto out;
				}

				ret = btrfs_insert_empty_item(trans, root, path,
							      &new_key, size);
				if (ret) {
					btrfs_abort_transaction(trans, ret);
					btrfs_end_transaction(trans);
					goto out;
				}

				leaf = path->nodes[0];
				slot = path->slots[0];
				write_extent_buffer(leaf, buf,
					    btrfs_item_ptr_offset(leaf, slot),
					    size);

				extent = btrfs_item_ptr(leaf, slot,
						struct btrfs_file_extent_item);

				/* disko == 0 means it's a hole */
				if (!disko)
					datao = 0;

				btrfs_set_file_extent_offset(leaf, extent,
							     datao);
				btrfs_set_file_extent_num_bytes(leaf, extent,
								datal);

				if (disko) {
					inode_add_bytes(inode, datal);
					ret = btrfs_inc_extent_ref(trans,
							root,
							disko, diskl, 0,
							root->root_key.objectid,
							btrfs_ino(BTRFS_I(inode)),
							new_key.offset - datao);
					if (ret) {
						btrfs_abort_transaction(trans,
									ret);
						btrfs_end_transaction(trans);
						goto out;

					}
				}
			} else if (type == BTRFS_FILE_EXTENT_INLINE) {
				u64 skip = 0;
				u64 trim = 0;

				if (off > key.offset) {
					skip = off - key.offset;
					new_key.offset += skip;
				}

				if (key.offset + datal > off + len)
					trim = key.offset + datal - (off + len);

				if (comp && (skip || trim)) {
					ret = -EINVAL;
					btrfs_end_transaction(trans);
					goto out;
				}
				size -= skip + trim;
				datal -= skip + trim;

				ret = clone_copy_inline_extent(inode,
							       trans, path,
							       &new_key,
							       drop_start,
							       datal,
							       skip, size, buf);
				if (ret) {
					if (ret != -EOPNOTSUPP)
						btrfs_abort_transaction(trans,
									ret);
					btrfs_end_transaction(trans);
					goto out;
				}
				leaf = path->nodes[0];
				slot = path->slots[0];
			}

			/* If we have an implicit hole (NO_HOLES feature). */
			if (drop_start < new_key.offset)
				clone_update_extent_map(BTRFS_I(inode), trans,
						NULL, drop_start,
						new_key.offset - drop_start);

			clone_update_extent_map(BTRFS_I(inode), trans,
					path, 0, 0);

			btrfs_mark_buffer_dirty(leaf);
			btrfs_release_path(path);

			last_dest_end = ALIGN(new_key.offset + datal,
					      fs_info->sectorsize);
			ret = clone_finish_inode_update(trans, inode,
							last_dest_end,
							destoff, olen,
							no_time_update);
			if (ret)
				goto out;
			if (new_key.offset + datal >= destoff + len)
				break;
		}
		btrfs_release_path(path);
		key.offset = next_key_min_offset;

		if (fatal_signal_pending(current)) {
			ret = -EINTR;
			goto out;
		}
	}
	ret = 0;

	if (last_dest_end < destoff + len) {
		/*
		 * We have an implicit hole (NO_HOLES feature is enabled) that
		 * fully or partially overlaps our cloning range at its end.
		 */
		btrfs_release_path(path);

		/*
		 * 1 - remove extent(s)
		 * 1 - inode update
		 */
		trans = btrfs_start_transaction(root, 2);
		if (IS_ERR(trans)) {
			ret = PTR_ERR(trans);
			goto out;
		}
		ret = btrfs_drop_extents(trans, root, inode,
					 last_dest_end, destoff + len, 1);
		if (ret) {
			if (ret != -EOPNOTSUPP)
				btrfs_abort_transaction(trans, ret);
			btrfs_end_transaction(trans);
			goto out;
		}
		clone_update_extent_map(BTRFS_I(inode), trans, NULL,
				last_dest_end,
				destoff + len - last_dest_end);
		ret = clone_finish_inode_update(trans, inode, destoff + len,
						destoff, olen, no_time_update);
	}

out:
	btrfs_free_path(path);
	kvfree(buf);
	return ret;
}

static noinline int btrfs_clone_files(struct file *file, struct file *file_src,
					u64 off, u64 olen, u64 destoff)
{
	struct inode *inode = file_inode(file);
	struct inode *src = file_inode(file_src);
	struct btrfs_fs_info *fs_info = btrfs_sb(inode->i_sb);
	struct btrfs_root *root = BTRFS_I(inode)->root;
	int ret;
	u64 len = olen;
	u64 bs = fs_info->sb->s_blocksize;
	int same_inode = src == inode;

	/*
	 * TODO:
	 * - split compressed inline extents.  annoying: we need to
	 *   decompress into destination's address_space (the file offset
	 *   may change, so source mapping won't do), then recompress (or
	 *   otherwise reinsert) a subrange.
	 *
	 * - split destination inode's inline extents.  The inline extents can
	 *   be either compressed or non-compressed.
	 */

	if (btrfs_root_readonly(root))
		return -EROFS;

	if (file_src->f_path.mnt != file->f_path.mnt ||
	    src->i_sb != inode->i_sb)
		return -EXDEV;

	/* don't make the dst file partly checksummed */
	if ((BTRFS_I(src)->flags & BTRFS_INODE_NODATASUM) !=
	    (BTRFS_I(inode)->flags & BTRFS_INODE_NODATASUM))
		return -EINVAL;

	if (S_ISDIR(src->i_mode) || S_ISDIR(inode->i_mode))
		return -EISDIR;

	if (!same_inode) {
		btrfs_double_inode_lock(src, inode);
	} else {
		inode_lock(src);
	}

	/* determine range to clone */
	ret = -EINVAL;
	if (off + len > src->i_size || off + len < off)
		goto out_unlock;
	if (len == 0)
		olen = len = src->i_size - off;
	/* if we extend to eof, continue to block boundary */
	if (off + len == src->i_size)
		len = ALIGN(src->i_size, bs) - off;

	if (len == 0) {
		ret = 0;
		goto out_unlock;
	}

	/* verify the end result is block aligned */
	if (!IS_ALIGNED(off, bs) || !IS_ALIGNED(off + len, bs) ||
	    !IS_ALIGNED(destoff, bs))
		goto out_unlock;

	/* verify if ranges are overlapped within the same file */
	if (same_inode) {
		if (destoff + len > off && destoff < off + len)
			goto out_unlock;
	}

	if (destoff > inode->i_size) {
		ret = btrfs_cont_expand(inode, inode->i_size, destoff);
		if (ret)
			goto out_unlock;
	}

	/*
	 * Lock the target range too. Right after we replace the file extent
	 * items in the fs tree (which now point to the cloned data), we might
	 * have a worker replace them with extent items relative to a write
	 * operation that was issued before this clone operation (i.e. confront
	 * with inode.c:btrfs_finish_ordered_io).
	 */
	if (same_inode) {
		u64 lock_start = min_t(u64, off, destoff);
		u64 lock_len = max_t(u64, off, destoff) + len - lock_start;

		ret = lock_extent_range(src, lock_start, lock_len, true);
	} else {
		ret = btrfs_double_extent_lock(src, off, inode, destoff, len,
					       true);
	}
	ASSERT(ret == 0);
	if (WARN_ON(ret)) {
		/* ranges in the io trees already unlocked */
		goto out_unlock;
	}

	ret = btrfs_clone(src, inode, off, olen, len, destoff, 0);

	if (same_inode) {
		u64 lock_start = min_t(u64, off, destoff);
		u64 lock_end = max_t(u64, off, destoff) + len - 1;

		unlock_extent(&BTRFS_I(src)->io_tree, lock_start, lock_end);
	} else {
		btrfs_double_extent_unlock(src, off, inode, destoff, len);
	}
	/*
	 * Truncate page cache pages so that future reads will see the cloned
	 * data immediately and not the previous data.
	 */
	truncate_inode_pages_range(&inode->i_data,
				round_down(destoff, PAGE_SIZE),
				round_up(destoff + len, PAGE_SIZE) - 1);
out_unlock:
	if (!same_inode)
		btrfs_double_inode_unlock(src, inode);
	else
		inode_unlock(src);
	return ret;
}

int btrfs_clone_file_range(struct file *src_file, loff_t off,
		struct file *dst_file, loff_t destoff, u64 len)
{
	return btrfs_clone_files(dst_file, src_file, off, len, destoff);
}

/*
 * there are many ways the trans_start and trans_end ioctls can lead
 * to deadlocks.  They should only be used by applications that
 * basically own the machine, and have a very in depth understanding
 * of all the possible deadlocks and enospc problems.
 */
static long btrfs_ioctl_trans_start(struct file *file)
{
	struct inode *inode = file_inode(file);
	struct btrfs_fs_info *fs_info = btrfs_sb(inode->i_sb);
	struct btrfs_root *root = BTRFS_I(inode)->root;
	struct btrfs_trans_handle *trans;
	struct btrfs_file_private *private;
	int ret;
	static bool warned = false;

	ret = -EPERM;
	if (!capable(CAP_SYS_ADMIN))
		goto out;

	if (!warned) {
		btrfs_warn(fs_info,
			"Userspace transaction mechanism is considered "
			"deprecated and slated to be removed in 4.17. "
			"If you have a valid use case please "
			"speak up on the mailing list");
		WARN_ON(1);
		warned = true;
	}

	ret = -EINPROGRESS;
	private = file->private_data;
	if (private && private->trans)
		goto out;
	if (!private) {
		private = kzalloc(sizeof(struct btrfs_file_private),
				  GFP_KERNEL);
		if (!private)
			return -ENOMEM;
		file->private_data = private;
	}

	ret = -EROFS;
	if (btrfs_root_readonly(root))
		goto out;

	ret = mnt_want_write_file(file);
	if (ret)
		goto out;

	atomic_inc(&fs_info->open_ioctl_trans);

	ret = -ENOMEM;
	trans = btrfs_start_ioctl_transaction(root);
	if (IS_ERR(trans))
		goto out_drop;

	private->trans = trans;
	return 0;

out_drop:
	atomic_dec(&fs_info->open_ioctl_trans);
	mnt_drop_write_file(file);
out:
	return ret;
}

static long btrfs_ioctl_default_subvol(struct file *file, void __user *argp)
{
	struct inode *inode = file_inode(file);
	struct btrfs_fs_info *fs_info = btrfs_sb(inode->i_sb);
	struct btrfs_root *root = BTRFS_I(inode)->root;
	struct btrfs_root *new_root;
	struct btrfs_dir_item *di;
	struct btrfs_trans_handle *trans;
	struct btrfs_path *path;
	struct btrfs_key location;
	struct btrfs_disk_key disk_key;
	u64 objectid = 0;
	u64 dir_id;
	int ret;

	if (!capable(CAP_SYS_ADMIN))
		return -EPERM;

	ret = mnt_want_write_file(file);
	if (ret)
		return ret;

	if (copy_from_user(&objectid, argp, sizeof(objectid))) {
		ret = -EFAULT;
		goto out;
	}

	if (!objectid)
		objectid = BTRFS_FS_TREE_OBJECTID;

	location.objectid = objectid;
	location.type = BTRFS_ROOT_ITEM_KEY;
	location.offset = (u64)-1;

	new_root = btrfs_read_fs_root_no_name(fs_info, &location);
	if (IS_ERR(new_root)) {
		ret = PTR_ERR(new_root);
		goto out;
	}
	if (!is_fstree(new_root->objectid)) {
		ret = -ENOENT;
		goto out;
	}

	path = btrfs_alloc_path();
	if (!path) {
		ret = -ENOMEM;
		goto out;
	}
	path->leave_spinning = 1;

	trans = btrfs_start_transaction(root, 1);
	if (IS_ERR(trans)) {
		btrfs_free_path(path);
		ret = PTR_ERR(trans);
		goto out;
	}

	dir_id = btrfs_super_root_dir(fs_info->super_copy);
	di = btrfs_lookup_dir_item(trans, fs_info->tree_root, path,
				   dir_id, "default", 7, 1);
	if (IS_ERR_OR_NULL(di)) {
		btrfs_free_path(path);
		btrfs_end_transaction(trans);
		btrfs_err(fs_info,
			  "Umm, you don't have the default diritem, this isn't going to work");
		ret = -ENOENT;
		goto out;
	}

	btrfs_cpu_key_to_disk(&disk_key, &new_root->root_key);
	btrfs_set_dir_item_key(path->nodes[0], di, &disk_key);
	btrfs_mark_buffer_dirty(path->nodes[0]);
	btrfs_free_path(path);

	btrfs_set_fs_incompat(fs_info, DEFAULT_SUBVOL);
	btrfs_end_transaction(trans);
out:
	mnt_drop_write_file(file);
	return ret;
}

void btrfs_get_block_group_info(struct list_head *groups_list,
				struct btrfs_ioctl_space_info *space)
{
	struct btrfs_block_group_cache *block_group;

	space->total_bytes = 0;
	space->used_bytes = 0;
	space->flags = 0;
	list_for_each_entry(block_group, groups_list, list) {
		space->flags = block_group->flags;
		space->total_bytes += block_group->key.offset;
		space->used_bytes +=
			btrfs_block_group_used(&block_group->item);
	}
}

static long btrfs_ioctl_space_info(struct btrfs_fs_info *fs_info,
				   void __user *arg)
{
	struct btrfs_ioctl_space_args space_args;
	struct btrfs_ioctl_space_info space;
	struct btrfs_ioctl_space_info *dest;
	struct btrfs_ioctl_space_info *dest_orig;
	struct btrfs_ioctl_space_info __user *user_dest;
	struct btrfs_space_info *info;
	static const u64 types[] = {
		BTRFS_BLOCK_GROUP_DATA,
		BTRFS_BLOCK_GROUP_SYSTEM,
		BTRFS_BLOCK_GROUP_METADATA,
		BTRFS_BLOCK_GROUP_DATA | BTRFS_BLOCK_GROUP_METADATA
	};
	int num_types = 4;
	int alloc_size;
	int ret = 0;
	u64 slot_count = 0;
	int i, c;

	if (copy_from_user(&space_args,
			   (struct btrfs_ioctl_space_args __user *)arg,
			   sizeof(space_args)))
		return -EFAULT;

	for (i = 0; i < num_types; i++) {
		struct btrfs_space_info *tmp;

		info = NULL;
		rcu_read_lock();
		list_for_each_entry_rcu(tmp, &fs_info->space_info,
					list) {
			if (tmp->flags == types[i]) {
				info = tmp;
				break;
			}
		}
		rcu_read_unlock();

		if (!info)
			continue;

		down_read(&info->groups_sem);
		for (c = 0; c < BTRFS_NR_RAID_TYPES; c++) {
			if (!list_empty(&info->block_groups[c]))
				slot_count++;
		}
		up_read(&info->groups_sem);
	}

	/*
	 * Global block reserve, exported as a space_info
	 */
	slot_count++;

	/* space_slots == 0 means they are asking for a count */
	if (space_args.space_slots == 0) {
		space_args.total_spaces = slot_count;
		goto out;
	}

	slot_count = min_t(u64, space_args.space_slots, slot_count);

	alloc_size = sizeof(*dest) * slot_count;

	/* we generally have at most 6 or so space infos, one for each raid
	 * level.  So, a whole page should be more than enough for everyone
	 */
	if (alloc_size > PAGE_SIZE)
		return -ENOMEM;

	space_args.total_spaces = 0;
	dest = kmalloc(alloc_size, GFP_KERNEL);
	if (!dest)
		return -ENOMEM;
	dest_orig = dest;

	/* now we have a buffer to copy into */
	for (i = 0; i < num_types; i++) {
		struct btrfs_space_info *tmp;

		if (!slot_count)
			break;

		info = NULL;
		rcu_read_lock();
		list_for_each_entry_rcu(tmp, &fs_info->space_info,
					list) {
			if (tmp->flags == types[i]) {
				info = tmp;
				break;
			}
		}
		rcu_read_unlock();

		if (!info)
			continue;
		down_read(&info->groups_sem);
		for (c = 0; c < BTRFS_NR_RAID_TYPES; c++) {
			if (!list_empty(&info->block_groups[c])) {
				btrfs_get_block_group_info(
					&info->block_groups[c], &space);
				memcpy(dest, &space, sizeof(space));
				dest++;
				space_args.total_spaces++;
				slot_count--;
			}
			if (!slot_count)
				break;
		}
		up_read(&info->groups_sem);
	}

	/*
	 * Add global block reserve
	 */
	if (slot_count) {
		struct btrfs_block_rsv *block_rsv = &fs_info->global_block_rsv;

		spin_lock(&block_rsv->lock);
		space.total_bytes = block_rsv->size;
		space.used_bytes = block_rsv->size - block_rsv->reserved;
		spin_unlock(&block_rsv->lock);
		space.flags = BTRFS_SPACE_INFO_GLOBAL_RSV;
		memcpy(dest, &space, sizeof(space));
		space_args.total_spaces++;
	}

	user_dest = (struct btrfs_ioctl_space_info __user *)
		(arg + sizeof(struct btrfs_ioctl_space_args));

	if (copy_to_user(user_dest, dest_orig, alloc_size))
		ret = -EFAULT;

	kfree(dest_orig);
out:
	if (ret == 0 && copy_to_user(arg, &space_args, sizeof(space_args)))
		ret = -EFAULT;

	return ret;
}

/*
 * there are many ways the trans_start and trans_end ioctls can lead
 * to deadlocks.  They should only be used by applications that
 * basically own the machine, and have a very in depth understanding
 * of all the possible deadlocks and enospc problems.
 */
long btrfs_ioctl_trans_end(struct file *file)
{
	struct inode *inode = file_inode(file);
	struct btrfs_root *root = BTRFS_I(inode)->root;
	struct btrfs_file_private *private = file->private_data;

	if (!private || !private->trans)
		return -EINVAL;

	btrfs_end_transaction(private->trans);
	private->trans = NULL;

	atomic_dec(&root->fs_info->open_ioctl_trans);

	mnt_drop_write_file(file);
	return 0;
}

static noinline long btrfs_ioctl_start_sync(struct btrfs_root *root,
					    void __user *argp)
{
	struct btrfs_trans_handle *trans;
	u64 transid;
	int ret;

	trans = btrfs_attach_transaction_barrier(root);
	if (IS_ERR(trans)) {
		if (PTR_ERR(trans) != -ENOENT)
			return PTR_ERR(trans);

		/* No running transaction, don't bother */
		transid = root->fs_info->last_trans_committed;
		goto out;
	}
	transid = trans->transid;
	ret = btrfs_commit_transaction_async(trans, 0);
	if (ret) {
		btrfs_end_transaction(trans);
		return ret;
	}
out:
	if (argp)
		if (copy_to_user(argp, &transid, sizeof(transid)))
			return -EFAULT;
	return 0;
}

static noinline long btrfs_ioctl_wait_sync(struct btrfs_fs_info *fs_info,
					   void __user *argp)
{
	u64 transid;

	if (argp) {
		if (copy_from_user(&transid, argp, sizeof(transid)))
			return -EFAULT;
	} else {
		transid = 0;  /* current trans */
	}
	return btrfs_wait_for_commit(fs_info, transid);
}

static long btrfs_ioctl_scrub(struct file *file, void __user *arg)
{
	struct btrfs_fs_info *fs_info = btrfs_sb(file_inode(file)->i_sb);
	struct btrfs_ioctl_scrub_args *sa;
	int ret;

	if (!capable(CAP_SYS_ADMIN))
		return -EPERM;

	sa = memdup_user(arg, sizeof(*sa));
	if (IS_ERR(sa))
		return PTR_ERR(sa);

	if (!(sa->flags & BTRFS_SCRUB_READONLY)) {
		ret = mnt_want_write_file(file);
		if (ret)
			goto out;
	}

	ret = btrfs_scrub_dev(fs_info, sa->devid, sa->start, sa->end,
			      &sa->progress, sa->flags & BTRFS_SCRUB_READONLY,
			      0);

	if (copy_to_user(arg, sa, sizeof(*sa)))
		ret = -EFAULT;

	if (!(sa->flags & BTRFS_SCRUB_READONLY))
		mnt_drop_write_file(file);
out:
	kfree(sa);
	return ret;
}

static long btrfs_ioctl_scrub_cancel(struct btrfs_fs_info *fs_info)
{
	if (!capable(CAP_SYS_ADMIN))
		return -EPERM;

	return btrfs_scrub_cancel(fs_info);
}

static long btrfs_ioctl_scrub_progress(struct btrfs_fs_info *fs_info,
				       void __user *arg)
{
	struct btrfs_ioctl_scrub_args *sa;
	int ret;

	if (!capable(CAP_SYS_ADMIN))
		return -EPERM;

	sa = memdup_user(arg, sizeof(*sa));
	if (IS_ERR(sa))
		return PTR_ERR(sa);

	ret = btrfs_scrub_progress(fs_info, sa->devid, &sa->progress);

	if (copy_to_user(arg, sa, sizeof(*sa)))
		ret = -EFAULT;

	kfree(sa);
	return ret;
}

static long btrfs_ioctl_get_dev_stats(struct btrfs_fs_info *fs_info,
				      void __user *arg)
{
	struct btrfs_ioctl_get_dev_stats *sa;
	int ret;

	sa = memdup_user(arg, sizeof(*sa));
	if (IS_ERR(sa))
		return PTR_ERR(sa);

	if ((sa->flags & BTRFS_DEV_STATS_RESET) && !capable(CAP_SYS_ADMIN)) {
		kfree(sa);
		return -EPERM;
	}

	ret = btrfs_get_dev_stats(fs_info, sa);

	if (copy_to_user(arg, sa, sizeof(*sa)))
		ret = -EFAULT;

	kfree(sa);
	return ret;
}

static long btrfs_ioctl_dev_replace(struct btrfs_fs_info *fs_info,
				    void __user *arg)
{
	struct btrfs_ioctl_dev_replace_args *p;
	int ret;

	if (!capable(CAP_SYS_ADMIN))
		return -EPERM;

	p = memdup_user(arg, sizeof(*p));
	if (IS_ERR(p))
		return PTR_ERR(p);

	switch (p->cmd) {
	case BTRFS_IOCTL_DEV_REPLACE_CMD_START:
		if (sb_rdonly(fs_info->sb)) {
			ret = -EROFS;
			goto out;
		}
		if (test_and_set_bit(BTRFS_FS_EXCL_OP, &fs_info->flags)) {
			ret = BTRFS_ERROR_DEV_EXCL_RUN_IN_PROGRESS;
		} else {
			ret = btrfs_dev_replace_by_ioctl(fs_info, p);
			clear_bit(BTRFS_FS_EXCL_OP, &fs_info->flags);
		}
		break;
	case BTRFS_IOCTL_DEV_REPLACE_CMD_STATUS:
		btrfs_dev_replace_status(fs_info, p);
		ret = 0;
		break;
	case BTRFS_IOCTL_DEV_REPLACE_CMD_CANCEL:
		ret = btrfs_dev_replace_cancel(fs_info, p);
		break;
	default:
		ret = -EINVAL;
		break;
	}

	if (copy_to_user(arg, p, sizeof(*p)))
		ret = -EFAULT;
out:
	kfree(p);
	return ret;
}

static long btrfs_ioctl_ino_to_path(struct btrfs_root *root, void __user *arg)
{
	int ret = 0;
	int i;
	u64 rel_ptr;
	int size;
	struct btrfs_ioctl_ino_path_args *ipa = NULL;
	struct inode_fs_paths *ipath = NULL;
	struct btrfs_path *path;

	if (!capable(CAP_DAC_READ_SEARCH))
		return -EPERM;

	path = btrfs_alloc_path();
	if (!path) {
		ret = -ENOMEM;
		goto out;
	}

	ipa = memdup_user(arg, sizeof(*ipa));
	if (IS_ERR(ipa)) {
		ret = PTR_ERR(ipa);
		ipa = NULL;
		goto out;
	}

	size = min_t(u32, ipa->size, 4096);
	ipath = init_ipath(size, root, path);
	if (IS_ERR(ipath)) {
		ret = PTR_ERR(ipath);
		ipath = NULL;
		goto out;
	}

	ret = paths_from_inode(ipa->inum, ipath);
	if (ret < 0)
		goto out;

	for (i = 0; i < ipath->fspath->elem_cnt; ++i) {
		rel_ptr = ipath->fspath->val[i] -
			  (u64)(unsigned long)ipath->fspath->val;
		ipath->fspath->val[i] = rel_ptr;
	}

	ret = copy_to_user((void __user *)(unsigned long)ipa->fspath,
			   ipath->fspath, size);
	if (ret) {
		ret = -EFAULT;
		goto out;
	}

out:
	btrfs_free_path(path);
	free_ipath(ipath);
	kfree(ipa);

	return ret;
}

static int build_ino_list(u64 inum, u64 offset, u64 root, void *ctx)
{
	struct btrfs_data_container *inodes = ctx;
	const size_t c = 3 * sizeof(u64);

	if (inodes->bytes_left >= c) {
		inodes->bytes_left -= c;
		inodes->val[inodes->elem_cnt] = inum;
		inodes->val[inodes->elem_cnt + 1] = offset;
		inodes->val[inodes->elem_cnt + 2] = root;
		inodes->elem_cnt += 3;
	} else {
		inodes->bytes_missing += c - inodes->bytes_left;
		inodes->bytes_left = 0;
		inodes->elem_missed += 3;
	}

	return 0;
}

static long btrfs_ioctl_logical_to_ino(struct btrfs_fs_info *fs_info,
					void __user *arg, int version)
{
	int ret = 0;
	int size;
	struct btrfs_ioctl_logical_ino_args *loi;
	struct btrfs_data_container *inodes = NULL;
	struct btrfs_path *path = NULL;
	bool ignore_offset;

	if (!capable(CAP_SYS_ADMIN))
		return -EPERM;

	loi = memdup_user(arg, sizeof(*loi));
	if (IS_ERR(loi))
		return PTR_ERR(loi);

	if (version == 1) {
		ignore_offset = false;
		size = min_t(u32, loi->size, SZ_64K);
	} else {
		/* All reserved bits must be 0 for now */
		if (memchr_inv(loi->reserved, 0, sizeof(loi->reserved))) {
			ret = -EINVAL;
			goto out_loi;
		}
		/* Only accept flags we have defined so far */
		if (loi->flags & ~(BTRFS_LOGICAL_INO_ARGS_IGNORE_OFFSET)) {
			ret = -EINVAL;
			goto out_loi;
		}
		ignore_offset = loi->flags & BTRFS_LOGICAL_INO_ARGS_IGNORE_OFFSET;
		size = min_t(u32, loi->size, SZ_16M);
	}

	path = btrfs_alloc_path();
	if (!path) {
		ret = -ENOMEM;
		goto out;
	}

	inodes = init_data_container(size);
	if (IS_ERR(inodes)) {
		ret = PTR_ERR(inodes);
		inodes = NULL;
		goto out;
	}

	ret = iterate_inodes_from_logical(loi->logical, fs_info, path,
					  build_ino_list, inodes, ignore_offset);
	if (ret == -EINVAL)
		ret = -ENOENT;
	if (ret < 0)
		goto out;

	ret = copy_to_user((void __user *)(unsigned long)loi->inodes, inodes,
			   size);
	if (ret)
		ret = -EFAULT;

out:
	btrfs_free_path(path);
	kvfree(inodes);
out_loi:
	kfree(loi);

	return ret;
}

void update_ioctl_balance_args(struct btrfs_fs_info *fs_info, int lock,
			       struct btrfs_ioctl_balance_args *bargs)
{
	struct btrfs_balance_control *bctl = fs_info->balance_ctl;

	bargs->flags = bctl->flags;

	if (atomic_read(&fs_info->balance_running))
		bargs->state |= BTRFS_BALANCE_STATE_RUNNING;
	if (atomic_read(&fs_info->balance_pause_req))
		bargs->state |= BTRFS_BALANCE_STATE_PAUSE_REQ;
	if (atomic_read(&fs_info->balance_cancel_req))
		bargs->state |= BTRFS_BALANCE_STATE_CANCEL_REQ;

	memcpy(&bargs->data, &bctl->data, sizeof(bargs->data));
	memcpy(&bargs->meta, &bctl->meta, sizeof(bargs->meta));
	memcpy(&bargs->sys, &bctl->sys, sizeof(bargs->sys));

	if (lock) {
		spin_lock(&fs_info->balance_lock);
		memcpy(&bargs->stat, &bctl->stat, sizeof(bargs->stat));
		spin_unlock(&fs_info->balance_lock);
	} else {
		memcpy(&bargs->stat, &bctl->stat, sizeof(bargs->stat));
	}
}

static long btrfs_ioctl_balance(struct file *file, void __user *arg)
{
	struct btrfs_root *root = BTRFS_I(file_inode(file))->root;
	struct btrfs_fs_info *fs_info = root->fs_info;
	struct btrfs_ioctl_balance_args *bargs;
	struct btrfs_balance_control *bctl;
	bool need_unlock; /* for mut. excl. ops lock */
	int ret;

	if (!capable(CAP_SYS_ADMIN))
		return -EPERM;

	ret = mnt_want_write_file(file);
	if (ret)
		return ret;

again:
	if (!test_and_set_bit(BTRFS_FS_EXCL_OP, &fs_info->flags)) {
		mutex_lock(&fs_info->volume_mutex);
		mutex_lock(&fs_info->balance_mutex);
		need_unlock = true;
		goto locked;
	}

	/*
	 * mut. excl. ops lock is locked.  Three possibilities:
	 *   (1) some other op is running
	 *   (2) balance is running
	 *   (3) balance is paused -- special case (think resume)
	 */
	mutex_lock(&fs_info->balance_mutex);
	if (fs_info->balance_ctl) {
		/* this is either (2) or (3) */
		if (!atomic_read(&fs_info->balance_running)) {
			mutex_unlock(&fs_info->balance_mutex);
			if (!mutex_trylock(&fs_info->volume_mutex))
				goto again;
			mutex_lock(&fs_info->balance_mutex);

			if (fs_info->balance_ctl &&
			    !atomic_read(&fs_info->balance_running)) {
				/* this is (3) */
				need_unlock = false;
				goto locked;
			}

			mutex_unlock(&fs_info->balance_mutex);
			mutex_unlock(&fs_info->volume_mutex);
			goto again;
		} else {
			/* this is (2) */
			mutex_unlock(&fs_info->balance_mutex);
			ret = -EINPROGRESS;
			goto out;
		}
	} else {
		/* this is (1) */
		mutex_unlock(&fs_info->balance_mutex);
		ret = BTRFS_ERROR_DEV_EXCL_RUN_IN_PROGRESS;
		goto out;
	}

locked:
	BUG_ON(!test_bit(BTRFS_FS_EXCL_OP, &fs_info->flags));

	if (arg) {
		bargs = memdup_user(arg, sizeof(*bargs));
		if (IS_ERR(bargs)) {
			ret = PTR_ERR(bargs);
			goto out_unlock;
		}

		if (bargs->flags & BTRFS_BALANCE_RESUME) {
			if (!fs_info->balance_ctl) {
				ret = -ENOTCONN;
				goto out_bargs;
			}

			bctl = fs_info->balance_ctl;
			spin_lock(&fs_info->balance_lock);
			bctl->flags |= BTRFS_BALANCE_RESUME;
			spin_unlock(&fs_info->balance_lock);

			goto do_balance;
		}
	} else {
		bargs = NULL;
	}

	if (fs_info->balance_ctl) {
		ret = -EINPROGRESS;
		goto out_bargs;
	}

	bctl = kzalloc(sizeof(*bctl), GFP_KERNEL);
	if (!bctl) {
		ret = -ENOMEM;
		goto out_bargs;
	}

	bctl->fs_info = fs_info;
	if (arg) {
		memcpy(&bctl->data, &bargs->data, sizeof(bctl->data));
		memcpy(&bctl->meta, &bargs->meta, sizeof(bctl->meta));
		memcpy(&bctl->sys, &bargs->sys, sizeof(bctl->sys));

		bctl->flags = bargs->flags;
	} else {
		/* balance everything - no filters */
		bctl->flags |= BTRFS_BALANCE_TYPE_MASK;
	}

	if (bctl->flags & ~(BTRFS_BALANCE_ARGS_MASK | BTRFS_BALANCE_TYPE_MASK)) {
		ret = -EINVAL;
		goto out_bctl;
	}

do_balance:
	/*
	 * Ownership of bctl and filesystem flag BTRFS_FS_EXCL_OP
	 * goes to to btrfs_balance.  bctl is freed in __cancel_balance,
	 * or, if restriper was paused all the way until unmount, in
	 * free_fs_info.  The flag is cleared in __cancel_balance.
	 */
	need_unlock = false;

	ret = btrfs_balance(bctl, bargs);
	bctl = NULL;

	if (arg) {
		if (copy_to_user(arg, bargs, sizeof(*bargs)))
			ret = -EFAULT;
	}

out_bctl:
	kfree(bctl);
out_bargs:
	kfree(bargs);
out_unlock:
	mutex_unlock(&fs_info->balance_mutex);
	mutex_unlock(&fs_info->volume_mutex);
	if (need_unlock)
		clear_bit(BTRFS_FS_EXCL_OP, &fs_info->flags);
out:
	mnt_drop_write_file(file);
	return ret;
}

static long btrfs_ioctl_balance_ctl(struct btrfs_fs_info *fs_info, int cmd)
{
	if (!capable(CAP_SYS_ADMIN))
		return -EPERM;

	switch (cmd) {
	case BTRFS_BALANCE_CTL_PAUSE:
		return btrfs_pause_balance(fs_info);
	case BTRFS_BALANCE_CTL_CANCEL:
		return btrfs_cancel_balance(fs_info);
	}

	return -EINVAL;
}

static long btrfs_ioctl_balance_progress(struct btrfs_fs_info *fs_info,
					 void __user *arg)
{
	struct btrfs_ioctl_balance_args *bargs;
	int ret = 0;

	if (!capable(CAP_SYS_ADMIN))
		return -EPERM;

	mutex_lock(&fs_info->balance_mutex);
	if (!fs_info->balance_ctl) {
		ret = -ENOTCONN;
		goto out;
	}

	bargs = kzalloc(sizeof(*bargs), GFP_KERNEL);
	if (!bargs) {
		ret = -ENOMEM;
		goto out;
	}

	update_ioctl_balance_args(fs_info, 1, bargs);

	if (copy_to_user(arg, bargs, sizeof(*bargs)))
		ret = -EFAULT;

	kfree(bargs);
out:
	mutex_unlock(&fs_info->balance_mutex);
	return ret;
}

static long btrfs_ioctl_quota_ctl(struct file *file, void __user *arg)
{
	struct inode *inode = file_inode(file);
	struct btrfs_fs_info *fs_info = btrfs_sb(inode->i_sb);
	struct btrfs_ioctl_quota_ctl_args *sa;
	struct btrfs_trans_handle *trans = NULL;
	int ret;
	int err;

	if (!capable(CAP_SYS_ADMIN))
		return -EPERM;

	ret = mnt_want_write_file(file);
	if (ret)
		return ret;

	sa = memdup_user(arg, sizeof(*sa));
	if (IS_ERR(sa)) {
		ret = PTR_ERR(sa);
		goto drop_write;
	}

	down_write(&fs_info->subvol_sem);
	trans = btrfs_start_transaction(fs_info->tree_root, 2);
	if (IS_ERR(trans)) {
		ret = PTR_ERR(trans);
		goto out;
	}

	switch (sa->cmd) {
	case BTRFS_QUOTA_CTL_ENABLE:
		ret = btrfs_quota_enable(trans, fs_info);
		break;
	case BTRFS_QUOTA_CTL_DISABLE:
		ret = btrfs_quota_disable(trans, fs_info);
		break;
	default:
		ret = -EINVAL;
		break;
	}

	err = btrfs_commit_transaction(trans);
	if (err && !ret)
		ret = err;
out:
	kfree(sa);
	up_write(&fs_info->subvol_sem);
drop_write:
	mnt_drop_write_file(file);
	return ret;
}

static long btrfs_ioctl_qgroup_assign(struct file *file, void __user *arg)
{
	struct inode *inode = file_inode(file);
	struct btrfs_fs_info *fs_info = btrfs_sb(inode->i_sb);
	struct btrfs_root *root = BTRFS_I(inode)->root;
	struct btrfs_ioctl_qgroup_assign_args *sa;
	struct btrfs_trans_handle *trans;
	int ret;
	int err;

	if (!capable(CAP_SYS_ADMIN))
		return -EPERM;

	ret = mnt_want_write_file(file);
	if (ret)
		return ret;

	sa = memdup_user(arg, sizeof(*sa));
	if (IS_ERR(sa)) {
		ret = PTR_ERR(sa);
		goto drop_write;
	}

	trans = btrfs_join_transaction(root);
	if (IS_ERR(trans)) {
		ret = PTR_ERR(trans);
		goto out;
	}

	if (sa->assign) {
		ret = btrfs_add_qgroup_relation(trans, fs_info,
						sa->src, sa->dst);
	} else {
		ret = btrfs_del_qgroup_relation(trans, fs_info,
						sa->src, sa->dst);
	}

	/* update qgroup status and info */
	err = btrfs_run_qgroups(trans, fs_info);
	if (err < 0)
		btrfs_handle_fs_error(fs_info, err,
				      "failed to update qgroup status and info");
	err = btrfs_end_transaction(trans);
	if (err && !ret)
		ret = err;

out:
	kfree(sa);
drop_write:
	mnt_drop_write_file(file);
	return ret;
}

static long btrfs_ioctl_qgroup_create(struct file *file, void __user *arg)
{
	struct inode *inode = file_inode(file);
	struct btrfs_fs_info *fs_info = btrfs_sb(inode->i_sb);
	struct btrfs_root *root = BTRFS_I(inode)->root;
	struct btrfs_ioctl_qgroup_create_args *sa;
	struct btrfs_trans_handle *trans;
	int ret;
	int err;

	if (!capable(CAP_SYS_ADMIN))
		return -EPERM;

	ret = mnt_want_write_file(file);
	if (ret)
		return ret;

	sa = memdup_user(arg, sizeof(*sa));
	if (IS_ERR(sa)) {
		ret = PTR_ERR(sa);
		goto drop_write;
	}

	if (!sa->qgroupid) {
		ret = -EINVAL;
		goto out;
	}

	trans = btrfs_join_transaction(root);
	if (IS_ERR(trans)) {
		ret = PTR_ERR(trans);
		goto out;
	}

	if (sa->create) {
		ret = btrfs_create_qgroup(trans, fs_info, sa->qgroupid);
	} else {
		ret = btrfs_remove_qgroup(trans, fs_info, sa->qgroupid);
	}

	err = btrfs_end_transaction(trans);
	if (err && !ret)
		ret = err;

out:
	kfree(sa);
drop_write:
	mnt_drop_write_file(file);
	return ret;
}

static long btrfs_ioctl_qgroup_limit(struct file *file, void __user *arg)
{
	struct inode *inode = file_inode(file);
	struct btrfs_fs_info *fs_info = btrfs_sb(inode->i_sb);
	struct btrfs_root *root = BTRFS_I(inode)->root;
	struct btrfs_ioctl_qgroup_limit_args *sa;
	struct btrfs_trans_handle *trans;
	int ret;
	int err;
	u64 qgroupid;

	if (!capable(CAP_SYS_ADMIN))
		return -EPERM;

	ret = mnt_want_write_file(file);
	if (ret)
		return ret;

	sa = memdup_user(arg, sizeof(*sa));
	if (IS_ERR(sa)) {
		ret = PTR_ERR(sa);
		goto drop_write;
	}

	trans = btrfs_join_transaction(root);
	if (IS_ERR(trans)) {
		ret = PTR_ERR(trans);
		goto out;
	}

	qgroupid = sa->qgroupid;
	if (!qgroupid) {
		/* take the current subvol as qgroup */
		qgroupid = root->root_key.objectid;
	}

	ret = btrfs_limit_qgroup(trans, fs_info, qgroupid, &sa->lim);

	err = btrfs_end_transaction(trans);
	if (err && !ret)
		ret = err;

out:
	kfree(sa);
drop_write:
	mnt_drop_write_file(file);
	return ret;
}

static long btrfs_ioctl_quota_rescan(struct file *file, void __user *arg)
{
	struct inode *inode = file_inode(file);
	struct btrfs_fs_info *fs_info = btrfs_sb(inode->i_sb);
	struct btrfs_ioctl_quota_rescan_args *qsa;
	int ret;

	if (!capable(CAP_SYS_ADMIN))
		return -EPERM;

	ret = mnt_want_write_file(file);
	if (ret)
		return ret;

	qsa = memdup_user(arg, sizeof(*qsa));
	if (IS_ERR(qsa)) {
		ret = PTR_ERR(qsa);
		goto drop_write;
	}

	if (qsa->flags) {
		ret = -EINVAL;
		goto out;
	}

	ret = btrfs_qgroup_rescan(fs_info);

out:
	kfree(qsa);
drop_write:
	mnt_drop_write_file(file);
	return ret;
}

static long btrfs_ioctl_quota_rescan_status(struct file *file, void __user *arg)
{
	struct inode *inode = file_inode(file);
	struct btrfs_fs_info *fs_info = btrfs_sb(inode->i_sb);
	struct btrfs_ioctl_quota_rescan_args *qsa;
	int ret = 0;

	if (!capable(CAP_SYS_ADMIN))
		return -EPERM;

	qsa = kzalloc(sizeof(*qsa), GFP_KERNEL);
	if (!qsa)
		return -ENOMEM;

	if (fs_info->qgroup_flags & BTRFS_QGROUP_STATUS_FLAG_RESCAN) {
		qsa->flags = 1;
		qsa->progress = fs_info->qgroup_rescan_progress.objectid;
	}

	if (copy_to_user(arg, qsa, sizeof(*qsa)))
		ret = -EFAULT;

	kfree(qsa);
	return ret;
}

static long btrfs_ioctl_quota_rescan_wait(struct file *file, void __user *arg)
{
	struct inode *inode = file_inode(file);
	struct btrfs_fs_info *fs_info = btrfs_sb(inode->i_sb);

	if (!capable(CAP_SYS_ADMIN))
		return -EPERM;

	return btrfs_qgroup_wait_for_completion(fs_info, true);
}

static long _btrfs_ioctl_set_received_subvol(struct file *file,
					    struct btrfs_ioctl_received_subvol_args *sa)
{
	struct inode *inode = file_inode(file);
	struct btrfs_fs_info *fs_info = btrfs_sb(inode->i_sb);
	struct btrfs_root *root = BTRFS_I(inode)->root;
	struct btrfs_root_item *root_item = &root->root_item;
	struct btrfs_trans_handle *trans;
	struct timespec ct = current_time(inode);
	int ret = 0;
	int received_uuid_changed;

	if (!inode_owner_or_capable(inode))
		return -EPERM;

	ret = mnt_want_write_file(file);
	if (ret < 0)
		return ret;

	down_write(&fs_info->subvol_sem);

	if (btrfs_ino(BTRFS_I(inode)) != BTRFS_FIRST_FREE_OBJECTID) {
		ret = -EINVAL;
		goto out;
	}

	if (btrfs_root_readonly(root)) {
		ret = -EROFS;
		goto out;
	}

	/*
	 * 1 - root item
	 * 2 - uuid items (received uuid + subvol uuid)
	 */
	trans = btrfs_start_transaction(root, 3);
	if (IS_ERR(trans)) {
		ret = PTR_ERR(trans);
		trans = NULL;
		goto out;
	}

	sa->rtransid = trans->transid;
	sa->rtime.sec = ct.tv_sec;
	sa->rtime.nsec = ct.tv_nsec;

	received_uuid_changed = memcmp(root_item->received_uuid, sa->uuid,
				       BTRFS_UUID_SIZE);
	if (received_uuid_changed &&
	    !btrfs_is_empty_uuid(root_item->received_uuid))
		btrfs_uuid_tree_rem(trans, fs_info, root_item->received_uuid,
				    BTRFS_UUID_KEY_RECEIVED_SUBVOL,
				    root->root_key.objectid);
	memcpy(root_item->received_uuid, sa->uuid, BTRFS_UUID_SIZE);
	btrfs_set_root_stransid(root_item, sa->stransid);
	btrfs_set_root_rtransid(root_item, sa->rtransid);
	btrfs_set_stack_timespec_sec(&root_item->stime, sa->stime.sec);
	btrfs_set_stack_timespec_nsec(&root_item->stime, sa->stime.nsec);
	btrfs_set_stack_timespec_sec(&root_item->rtime, sa->rtime.sec);
	btrfs_set_stack_timespec_nsec(&root_item->rtime, sa->rtime.nsec);

	ret = btrfs_update_root(trans, fs_info->tree_root,
				&root->root_key, &root->root_item);
	if (ret < 0) {
		btrfs_end_transaction(trans);
		goto out;
	}
	if (received_uuid_changed && !btrfs_is_empty_uuid(sa->uuid)) {
		ret = btrfs_uuid_tree_add(trans, fs_info, sa->uuid,
					  BTRFS_UUID_KEY_RECEIVED_SUBVOL,
					  root->root_key.objectid);
		if (ret < 0 && ret != -EEXIST) {
			btrfs_abort_transaction(trans, ret);
			btrfs_end_transaction(trans);
			goto out;
		}
	}
	ret = btrfs_commit_transaction(trans);
out:
	up_write(&fs_info->subvol_sem);
	mnt_drop_write_file(file);
	return ret;
}

#ifdef CONFIG_64BIT
static long btrfs_ioctl_set_received_subvol_32(struct file *file,
						void __user *arg)
{
	struct btrfs_ioctl_received_subvol_args_32 *args32 = NULL;
	struct btrfs_ioctl_received_subvol_args *args64 = NULL;
	int ret = 0;

	args32 = memdup_user(arg, sizeof(*args32));
	if (IS_ERR(args32))
		return PTR_ERR(args32);

	args64 = kmalloc(sizeof(*args64), GFP_KERNEL);
	if (!args64) {
		ret = -ENOMEM;
		goto out;
	}

	memcpy(args64->uuid, args32->uuid, BTRFS_UUID_SIZE);
	args64->stransid = args32->stransid;
	args64->rtransid = args32->rtransid;
	args64->stime.sec = args32->stime.sec;
	args64->stime.nsec = args32->stime.nsec;
	args64->rtime.sec = args32->rtime.sec;
	args64->rtime.nsec = args32->rtime.nsec;
	args64->flags = args32->flags;

	ret = _btrfs_ioctl_set_received_subvol(file, args64);
	if (ret)
		goto out;

	memcpy(args32->uuid, args64->uuid, BTRFS_UUID_SIZE);
	args32->stransid = args64->stransid;
	args32->rtransid = args64->rtransid;
	args32->stime.sec = args64->stime.sec;
	args32->stime.nsec = args64->stime.nsec;
	args32->rtime.sec = args64->rtime.sec;
	args32->rtime.nsec = args64->rtime.nsec;
	args32->flags = args64->flags;

	ret = copy_to_user(arg, args32, sizeof(*args32));
	if (ret)
		ret = -EFAULT;

out:
	kfree(args32);
	kfree(args64);
	return ret;
}
#endif

static long btrfs_ioctl_set_received_subvol(struct file *file,
					    void __user *arg)
{
	struct btrfs_ioctl_received_subvol_args *sa = NULL;
	int ret = 0;

	sa = memdup_user(arg, sizeof(*sa));
	if (IS_ERR(sa))
		return PTR_ERR(sa);

	ret = _btrfs_ioctl_set_received_subvol(file, sa);

	if (ret)
		goto out;

	ret = copy_to_user(arg, sa, sizeof(*sa));
	if (ret)
		ret = -EFAULT;

out:
	kfree(sa);
	return ret;
}

static int btrfs_ioctl_get_fslabel(struct file *file, void __user *arg)
{
	struct inode *inode = file_inode(file);
	struct btrfs_fs_info *fs_info = btrfs_sb(inode->i_sb);
	size_t len;
	int ret;
	char label[BTRFS_LABEL_SIZE];

	spin_lock(&fs_info->super_lock);
	memcpy(label, fs_info->super_copy->label, BTRFS_LABEL_SIZE);
	spin_unlock(&fs_info->super_lock);

	len = strnlen(label, BTRFS_LABEL_SIZE);

	if (len == BTRFS_LABEL_SIZE) {
		btrfs_warn(fs_info,
			   "label is too long, return the first %zu bytes",
			   --len);
	}

	ret = copy_to_user(arg, label, len);

	return ret ? -EFAULT : 0;
}

static int btrfs_ioctl_set_fslabel(struct file *file, void __user *arg)
{
	struct inode *inode = file_inode(file);
	struct btrfs_fs_info *fs_info = btrfs_sb(inode->i_sb);
	struct btrfs_root *root = BTRFS_I(inode)->root;
	struct btrfs_super_block *super_block = fs_info->super_copy;
	struct btrfs_trans_handle *trans;
	char label[BTRFS_LABEL_SIZE];
	int ret;

	if (!capable(CAP_SYS_ADMIN))
		return -EPERM;

	if (copy_from_user(label, arg, sizeof(label)))
		return -EFAULT;

	if (strnlen(label, BTRFS_LABEL_SIZE) == BTRFS_LABEL_SIZE) {
		btrfs_err(fs_info,
			  "unable to set label with more than %d bytes",
			  BTRFS_LABEL_SIZE - 1);
		return -EINVAL;
	}

	ret = mnt_want_write_file(file);
	if (ret)
		return ret;

	trans = btrfs_start_transaction(root, 0);
	if (IS_ERR(trans)) {
		ret = PTR_ERR(trans);
		goto out_unlock;
	}

	spin_lock(&fs_info->super_lock);
	strcpy(super_block->label, label);
	spin_unlock(&fs_info->super_lock);
	ret = btrfs_commit_transaction(trans);

out_unlock:
	mnt_drop_write_file(file);
	return ret;
}

#define INIT_FEATURE_FLAGS(suffix) \
	{ .compat_flags = BTRFS_FEATURE_COMPAT_##suffix, \
	  .compat_ro_flags = BTRFS_FEATURE_COMPAT_RO_##suffix, \
	  .incompat_flags = BTRFS_FEATURE_INCOMPAT_##suffix }

int btrfs_ioctl_get_supported_features(void __user *arg)
{
	static const struct btrfs_ioctl_feature_flags features[3] = {
		INIT_FEATURE_FLAGS(SUPP),
		INIT_FEATURE_FLAGS(SAFE_SET),
		INIT_FEATURE_FLAGS(SAFE_CLEAR)
	};

	if (copy_to_user(arg, &features, sizeof(features)))
		return -EFAULT;

	return 0;
}

static int btrfs_ioctl_get_features(struct file *file, void __user *arg)
{
	struct inode *inode = file_inode(file);
	struct btrfs_fs_info *fs_info = btrfs_sb(inode->i_sb);
	struct btrfs_super_block *super_block = fs_info->super_copy;
	struct btrfs_ioctl_feature_flags features;

	features.compat_flags = btrfs_super_compat_flags(super_block);
	features.compat_ro_flags = btrfs_super_compat_ro_flags(super_block);
	features.incompat_flags = btrfs_super_incompat_flags(super_block);

	if (copy_to_user(arg, &features, sizeof(features)))
		return -EFAULT;

	return 0;
}

static int check_feature_bits(struct btrfs_fs_info *fs_info,
			      enum btrfs_feature_set set,
			      u64 change_mask, u64 flags, u64 supported_flags,
			      u64 safe_set, u64 safe_clear)
{
	const char *type = btrfs_feature_set_names[set];
	char *names;
	u64 disallowed, unsupported;
	u64 set_mask = flags & change_mask;
	u64 clear_mask = ~flags & change_mask;

	unsupported = set_mask & ~supported_flags;
	if (unsupported) {
		names = btrfs_printable_features(set, unsupported);
		if (names) {
			btrfs_warn(fs_info,
				   "this kernel does not support the %s feature bit%s",
				   names, strchr(names, ',') ? "s" : "");
			kfree(names);
		} else
			btrfs_warn(fs_info,
				   "this kernel does not support %s bits 0x%llx",
				   type, unsupported);
		return -EOPNOTSUPP;
	}

	disallowed = set_mask & ~safe_set;
	if (disallowed) {
		names = btrfs_printable_features(set, disallowed);
		if (names) {
			btrfs_warn(fs_info,
				   "can't set the %s feature bit%s while mounted",
				   names, strchr(names, ',') ? "s" : "");
			kfree(names);
		} else
			btrfs_warn(fs_info,
				   "can't set %s bits 0x%llx while mounted",
				   type, disallowed);
		return -EPERM;
	}

	disallowed = clear_mask & ~safe_clear;
	if (disallowed) {
		names = btrfs_printable_features(set, disallowed);
		if (names) {
			btrfs_warn(fs_info,
				   "can't clear the %s feature bit%s while mounted",
				   names, strchr(names, ',') ? "s" : "");
			kfree(names);
		} else
			btrfs_warn(fs_info,
				   "can't clear %s bits 0x%llx while mounted",
				   type, disallowed);
		return -EPERM;
	}

	return 0;
}

#define check_feature(fs_info, change_mask, flags, mask_base)	\
check_feature_bits(fs_info, FEAT_##mask_base, change_mask, flags,	\
		   BTRFS_FEATURE_ ## mask_base ## _SUPP,	\
		   BTRFS_FEATURE_ ## mask_base ## _SAFE_SET,	\
		   BTRFS_FEATURE_ ## mask_base ## _SAFE_CLEAR)

static int btrfs_ioctl_set_features(struct file *file, void __user *arg)
{
	struct inode *inode = file_inode(file);
	struct btrfs_fs_info *fs_info = btrfs_sb(inode->i_sb);
	struct btrfs_root *root = BTRFS_I(inode)->root;
	struct btrfs_super_block *super_block = fs_info->super_copy;
	struct btrfs_ioctl_feature_flags flags[2];
	struct btrfs_trans_handle *trans;
	u64 newflags;
	int ret;

	if (!capable(CAP_SYS_ADMIN))
		return -EPERM;

	if (copy_from_user(flags, arg, sizeof(flags)))
		return -EFAULT;

	/* Nothing to do */
	if (!flags[0].compat_flags && !flags[0].compat_ro_flags &&
	    !flags[0].incompat_flags)
		return 0;

	ret = check_feature(fs_info, flags[0].compat_flags,
			    flags[1].compat_flags, COMPAT);
	if (ret)
		return ret;

	ret = check_feature(fs_info, flags[0].compat_ro_flags,
			    flags[1].compat_ro_flags, COMPAT_RO);
	if (ret)
		return ret;

	ret = check_feature(fs_info, flags[0].incompat_flags,
			    flags[1].incompat_flags, INCOMPAT);
	if (ret)
		return ret;

	ret = mnt_want_write_file(file);
	if (ret)
		return ret;

	trans = btrfs_start_transaction(root, 0);
	if (IS_ERR(trans)) {
		ret = PTR_ERR(trans);
		goto out_drop_write;
	}

	spin_lock(&fs_info->super_lock);
	newflags = btrfs_super_compat_flags(super_block);
	newflags |= flags[0].compat_flags & flags[1].compat_flags;
	newflags &= ~(flags[0].compat_flags & ~flags[1].compat_flags);
	btrfs_set_super_compat_flags(super_block, newflags);

	newflags = btrfs_super_compat_ro_flags(super_block);
	newflags |= flags[0].compat_ro_flags & flags[1].compat_ro_flags;
	newflags &= ~(flags[0].compat_ro_flags & ~flags[1].compat_ro_flags);
	btrfs_set_super_compat_ro_flags(super_block, newflags);

	newflags = btrfs_super_incompat_flags(super_block);
	newflags |= flags[0].incompat_flags & flags[1].incompat_flags;
	newflags &= ~(flags[0].incompat_flags & ~flags[1].incompat_flags);
	btrfs_set_super_incompat_flags(super_block, newflags);
	spin_unlock(&fs_info->super_lock);

	ret = btrfs_commit_transaction(trans);
out_drop_write:
	mnt_drop_write_file(file);

	return ret;
}

static int _btrfs_ioctl_send(struct file *file, void __user *argp, bool compat)
{
	struct btrfs_ioctl_send_args *arg;
	int ret;

	if (compat) {
#if defined(CONFIG_64BIT) && defined(CONFIG_COMPAT)
		struct btrfs_ioctl_send_args_32 args32;

		ret = copy_from_user(&args32, argp, sizeof(args32));
		if (ret)
			return -EFAULT;
		arg = kzalloc(sizeof(*arg), GFP_KERNEL);
		if (!arg)
			return -ENOMEM;
		arg->send_fd = args32.send_fd;
		arg->clone_sources_count = args32.clone_sources_count;
		arg->clone_sources = compat_ptr(args32.clone_sources);
		arg->parent_root = args32.parent_root;
		arg->flags = args32.flags;
		memcpy(arg->reserved, args32.reserved,
		       sizeof(args32.reserved));
#else
		return -ENOTTY;
#endif
	} else {
		arg = memdup_user(argp, sizeof(*arg));
		if (IS_ERR(arg))
			return PTR_ERR(arg);
	}
	ret = btrfs_ioctl_send(file, arg);
	kfree(arg);
	return ret;
}

long btrfs_ioctl(struct file *file, unsigned int
		cmd, unsigned long arg)
{
	struct inode *inode = file_inode(file);
	struct btrfs_fs_info *fs_info = btrfs_sb(inode->i_sb);
	struct btrfs_root *root = BTRFS_I(inode)->root;
	void __user *argp = (void __user *)arg;

	switch (cmd) {
	case FS_IOC_GETFLAGS:
		return btrfs_ioctl_getflags(file, argp);
	case FS_IOC_SETFLAGS:
		return btrfs_ioctl_setflags(file, argp);
	case FS_IOC_GETVERSION:
		return btrfs_ioctl_getversion(file, argp);
	case FITRIM:
		return btrfs_ioctl_fitrim(file, argp);
	case BTRFS_IOC_SNAP_CREATE:
		return btrfs_ioctl_snap_create(file, argp, 0);
	case BTRFS_IOC_SNAP_CREATE_V2:
		return btrfs_ioctl_snap_create_v2(file, argp, 0);
	case BTRFS_IOC_SUBVOL_CREATE:
		return btrfs_ioctl_snap_create(file, argp, 1);
	case BTRFS_IOC_SUBVOL_CREATE_V2:
		return btrfs_ioctl_snap_create_v2(file, argp, 1);
	case BTRFS_IOC_SNAP_DESTROY:
		return btrfs_ioctl_snap_destroy(file, argp);
	case BTRFS_IOC_SUBVOL_GETFLAGS:
		return btrfs_ioctl_subvol_getflags(file, argp);
	case BTRFS_IOC_SUBVOL_SETFLAGS:
		return btrfs_ioctl_subvol_setflags(file, argp);
	case BTRFS_IOC_DEFAULT_SUBVOL:
		return btrfs_ioctl_default_subvol(file, argp);
	case BTRFS_IOC_DEFRAG:
		return btrfs_ioctl_defrag(file, NULL);
	case BTRFS_IOC_DEFRAG_RANGE:
		return btrfs_ioctl_defrag(file, argp);
	case BTRFS_IOC_RESIZE:
		return btrfs_ioctl_resize(file, argp);
	case BTRFS_IOC_ADD_DEV:
		return btrfs_ioctl_add_dev(fs_info, argp);
	case BTRFS_IOC_RM_DEV:
		return btrfs_ioctl_rm_dev(file, argp);
	case BTRFS_IOC_RM_DEV_V2:
		return btrfs_ioctl_rm_dev_v2(file, argp);
	case BTRFS_IOC_FS_INFO:
		return btrfs_ioctl_fs_info(fs_info, argp);
	case BTRFS_IOC_DEV_INFO:
		return btrfs_ioctl_dev_info(fs_info, argp);
	case BTRFS_IOC_BALANCE:
		return btrfs_ioctl_balance(file, NULL);
	case BTRFS_IOC_TRANS_START:
		return btrfs_ioctl_trans_start(file);
	case BTRFS_IOC_TRANS_END:
		return btrfs_ioctl_trans_end(file);
	case BTRFS_IOC_TREE_SEARCH:
		return btrfs_ioctl_tree_search(file, argp);
	case BTRFS_IOC_TREE_SEARCH_V2:
		return btrfs_ioctl_tree_search_v2(file, argp);
	case BTRFS_IOC_INO_LOOKUP:
		return btrfs_ioctl_ino_lookup(file, argp);
	case BTRFS_IOC_INO_PATHS:
		return btrfs_ioctl_ino_to_path(root, argp);
	case BTRFS_IOC_LOGICAL_INO:
		return btrfs_ioctl_logical_to_ino(fs_info, argp, 1);
	case BTRFS_IOC_LOGICAL_INO_V2:
		return btrfs_ioctl_logical_to_ino(fs_info, argp, 2);
	case BTRFS_IOC_SPACE_INFO:
		return btrfs_ioctl_space_info(fs_info, argp);
	case BTRFS_IOC_SYNC: {
		int ret;

		ret = btrfs_start_delalloc_roots(fs_info, 0, -1);
		if (ret)
			return ret;
		ret = btrfs_sync_fs(inode->i_sb, 1);
		/*
		 * The transaction thread may want to do more work,
		 * namely it pokes the cleaner kthread that will start
		 * processing uncleaned subvols.
		 */
		wake_up_process(fs_info->transaction_kthread);
		return ret;
	}
	case BTRFS_IOC_START_SYNC:
		return btrfs_ioctl_start_sync(root, argp);
	case BTRFS_IOC_WAIT_SYNC:
		return btrfs_ioctl_wait_sync(fs_info, argp);
	case BTRFS_IOC_SCRUB:
		return btrfs_ioctl_scrub(file, argp);
	case BTRFS_IOC_SCRUB_CANCEL:
		return btrfs_ioctl_scrub_cancel(fs_info);
	case BTRFS_IOC_SCRUB_PROGRESS:
		return btrfs_ioctl_scrub_progress(fs_info, argp);
	case BTRFS_IOC_BALANCE_V2:
		return btrfs_ioctl_balance(file, argp);
	case BTRFS_IOC_BALANCE_CTL:
		return btrfs_ioctl_balance_ctl(fs_info, arg);
	case BTRFS_IOC_BALANCE_PROGRESS:
		return btrfs_ioctl_balance_progress(fs_info, argp);
	case BTRFS_IOC_SET_RECEIVED_SUBVOL:
		return btrfs_ioctl_set_received_subvol(file, argp);
#ifdef CONFIG_64BIT
	case BTRFS_IOC_SET_RECEIVED_SUBVOL_32:
		return btrfs_ioctl_set_received_subvol_32(file, argp);
#endif
	case BTRFS_IOC_SEND:
		return _btrfs_ioctl_send(file, argp, false);
#if defined(CONFIG_64BIT) && defined(CONFIG_COMPAT)
	case BTRFS_IOC_SEND_32:
		return _btrfs_ioctl_send(file, argp, true);
#endif
	case BTRFS_IOC_GET_DEV_STATS:
		return btrfs_ioctl_get_dev_stats(fs_info, argp);
	case BTRFS_IOC_QUOTA_CTL:
		return btrfs_ioctl_quota_ctl(file, argp);
	case BTRFS_IOC_QGROUP_ASSIGN:
		return btrfs_ioctl_qgroup_assign(file, argp);
	case BTRFS_IOC_QGROUP_CREATE:
		return btrfs_ioctl_qgroup_create(file, argp);
	case BTRFS_IOC_QGROUP_LIMIT:
		return btrfs_ioctl_qgroup_limit(file, argp);
	case BTRFS_IOC_QUOTA_RESCAN:
		return btrfs_ioctl_quota_rescan(file, argp);
	case BTRFS_IOC_QUOTA_RESCAN_STATUS:
		return btrfs_ioctl_quota_rescan_status(file, argp);
	case BTRFS_IOC_QUOTA_RESCAN_WAIT:
		return btrfs_ioctl_quota_rescan_wait(file, argp);
	case BTRFS_IOC_DEV_REPLACE:
		return btrfs_ioctl_dev_replace(fs_info, argp);
	case BTRFS_IOC_GET_FSLABEL:
		return btrfs_ioctl_get_fslabel(file, argp);
	case BTRFS_IOC_SET_FSLABEL:
		return btrfs_ioctl_set_fslabel(file, argp);
	case BTRFS_IOC_GET_SUPPORTED_FEATURES:
		return btrfs_ioctl_get_supported_features(argp);
	case BTRFS_IOC_GET_FEATURES:
		return btrfs_ioctl_get_features(file, argp);
	case BTRFS_IOC_SET_FEATURES:
		return btrfs_ioctl_set_features(file, argp);
	}

	return -ENOTTY;
}

#ifdef CONFIG_COMPAT
long btrfs_compat_ioctl(struct file *file, unsigned int cmd, unsigned long arg)
{
	/*
	 * These all access 32-bit values anyway so no further
	 * handling is necessary.
	 */
	switch (cmd) {
	case FS_IOC32_GETFLAGS:
		cmd = FS_IOC_GETFLAGS;
		break;
	case FS_IOC32_SETFLAGS:
		cmd = FS_IOC_SETFLAGS;
		break;
	case FS_IOC32_GETVERSION:
		cmd = FS_IOC_GETVERSION;
		break;
	}

	return btrfs_ioctl(file, cmd, (unsigned long) compat_ptr(arg));
}
#endif<|MERGE_RESOLUTION|>--- conflicted
+++ resolved
@@ -622,26 +622,6 @@
 	return ret;
 }
 
-<<<<<<< HEAD
-static void btrfs_wait_for_no_snapshotting_writes(struct btrfs_root *root)
-{
-	s64 writers;
-	DEFINE_WAIT(wait);
-
-	do {
-		prepare_to_wait(&root->subv_writers->wait, &wait,
-				TASK_UNINTERRUPTIBLE);
-
-		writers = percpu_counter_sum(&root->subv_writers->counter);
-		if (writers)
-			schedule();
-
-		finish_wait(&root->subv_writers->wait, &wait);
-	} while (writers);
-}
-
-=======
->>>>>>> 9abd04af
 static int create_snapshot(struct btrfs_root *root, struct inode *dir,
 			   struct dentry *dentry,
 			   u64 *async_transid, bool readonly,
@@ -670,13 +650,9 @@
 
 	atomic_inc(&root->will_be_snapshotted);
 	smp_mb__after_atomic();
-<<<<<<< HEAD
-	btrfs_wait_for_no_snapshotting_writes(root);
-=======
 	/* wait for no snapshot writes */
 	wait_event(root->subv_writers->wait,
 		   percpu_counter_sum(&root->subv_writers->counter) == 0);
->>>>>>> 9abd04af
 
 	ret = btrfs_start_delalloc_inodes(root, 0);
 	if (ret)
@@ -1444,24 +1420,6 @@
 			filemap_flush(inode->i_mapping);
 	}
 
-<<<<<<< HEAD
-	if (do_compress) {
-		/* the filemap_flush will queue IO into the worker threads, but
-		 * we have to make sure the IO is actually started and that
-		 * ordered extents get created before we return
-		 */
-		atomic_inc(&fs_info->async_submit_draining);
-		while (atomic_read(&fs_info->nr_async_submits) ||
-		       atomic_read(&fs_info->async_delalloc_pages)) {
-			wait_event(fs_info->async_submit_wait,
-				   (atomic_read(&fs_info->nr_async_submits) == 0 &&
-				    atomic_read(&fs_info->async_delalloc_pages) == 0));
-		}
-		atomic_dec(&fs_info->async_submit_draining);
-	}
-
-=======
->>>>>>> 9abd04af
 	if (range->compress_type == BTRFS_COMPRESS_LZO) {
 		btrfs_set_fs_incompat(fs_info, COMPRESS_LZO);
 	} else if (range->compress_type == BTRFS_COMPRESS_ZSTD) {
