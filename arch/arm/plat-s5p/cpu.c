/* linux/arch/arm/plat-s5p/cpu.c
 *
 * Copyright (c) 2009-2011 Samsung Electronics Co., Ltd.
 *		http://www.samsung.com
 *
 * S5P CPU Support
 *
 * This program is free software; you can redistribute it and/or modify
 * it under the terms of the GNU General Public License version 2 as
 * published by the Free Software Foundation.
*/

#include <linux/init.h>
#include <linux/module.h>

#include <asm/mach/arch.h>
#include <asm/mach/map.h>

#include <mach/map.h>
#include <mach/regs-clock.h>

#include <plat/cpu.h>
#include <plat/s5p6440.h>
#include <plat/s5p6442.h>
#include <plat/s5p6450.h>
#include <plat/s5pc100.h>
#include <plat/s5pv210.h>
#include <plat/exynos4.h>

/* table of supported CPUs */

static const char name_s5p6440[] = "S5P6440";
static const char name_s5p6442[] = "S5P6442";
static const char name_s5p6450[] = "S5P6450";
static const char name_s5pc100[] = "S5PC100";
static const char name_s5pv210[] = "S5PV210/S5PC110";
static const char name_exynos4210[] = "EXYNOS4210";

static struct cpu_table cpu_ids[] __initdata = {
	{
		.idcode		= 0x56440100,
		.idmask		= 0xfffff000,
		.map_io		= s5p6440_map_io,
		.init_clocks	= s5p6440_init_clocks,
		.init_uarts	= s5p6440_init_uarts,
		.init		= s5p64x0_init,
		.name		= name_s5p6440,
	}, {
		.idcode		= 0x36442000,
		.idmask		= 0xfffff000,
		.map_io		= s5p6442_map_io,
		.init_clocks	= s5p6442_init_clocks,
		.init_uarts	= s5p6442_init_uarts,
		.init		= s5p6442_init,
		.name		= name_s5p6442,
	}, {
		.idcode		= 0x36450000,
		.idmask		= 0xfffff000,
		.map_io		= s5p6450_map_io,
		.init_clocks	= s5p6450_init_clocks,
		.init_uarts	= s5p6450_init_uarts,
		.init		= s5p64x0_init,
		.name		= name_s5p6450,
	}, {
		.idcode		= 0x43100000,
		.idmask		= 0xfffff000,
		.map_io		= s5pc100_map_io,
		.init_clocks	= s5pc100_init_clocks,
		.init_uarts	= s5pc100_init_uarts,
		.init		= s5pc100_init,
		.name		= name_s5pc100,
	}, {
		.idcode		= 0x43110000,
		.idmask		= 0xfffff000,
		.map_io		= s5pv210_map_io,
		.init_clocks	= s5pv210_init_clocks,
		.init_uarts	= s5pv210_init_uarts,
		.init		= s5pv210_init,
		.name		= name_s5pv210,
	}, {
		.idcode		= 0x43210000,
<<<<<<< HEAD
		.idmask		= 0xfffff000,
=======
		.idmask		= 0xfffe0000,
>>>>>>> 00b317a4
		.map_io		= exynos4_map_io,
		.init_clocks	= exynos4_init_clocks,
		.init_uarts	= exynos4_init_uarts,
		.init		= exynos4_init,
		.name		= name_exynos4210,
	},
};

/* minimal IO mapping */

static struct map_desc s5p_iodesc[] __initdata = {
	{
		.virtual	= (unsigned long)S5P_VA_CHIPID,
		.pfn		= __phys_to_pfn(S5P_PA_CHIPID),
		.length		= SZ_4K,
		.type		= MT_DEVICE,
	}, {
		.virtual	= (unsigned long)S3C_VA_SYS,
		.pfn		= __phys_to_pfn(S5P_PA_SYSCON),
		.length		= SZ_64K,
		.type		= MT_DEVICE,
	}, {
		.virtual	= (unsigned long)S3C_VA_TIMER,
		.pfn		= __phys_to_pfn(S5P_PA_TIMER),
		.length		= SZ_16K,
		.type		= MT_DEVICE,
	}, {
		.virtual	= (unsigned long)S3C_VA_WATCHDOG,
		.pfn		= __phys_to_pfn(S3C_PA_WDT),
		.length		= SZ_4K,
		.type		= MT_DEVICE,
	}, {
		.virtual	= (unsigned long)S5P_VA_SROMC,
		.pfn		= __phys_to_pfn(S5P_PA_SROMC),
		.length		= SZ_4K,
		.type		= MT_DEVICE,
	},
};

/* read cpu identification code */

void __init s5p_init_io(struct map_desc *mach_desc,
			int size, void __iomem *cpuid_addr)
{
	unsigned long idcode;

	/* initialize the io descriptors we need for initialization */
	iotable_init(s5p_iodesc, ARRAY_SIZE(s5p_iodesc));
	if (mach_desc)
		iotable_init(mach_desc, size);

	idcode = __raw_readl(cpuid_addr);
	s3c_init_cpu(idcode, cpu_ids, ARRAY_SIZE(cpu_ids));
}<|MERGE_RESOLUTION|>--- conflicted
+++ resolved
@@ -79,11 +79,7 @@
 		.name		= name_s5pv210,
 	}, {
 		.idcode		= 0x43210000,
-<<<<<<< HEAD
-		.idmask		= 0xfffff000,
-=======
 		.idmask		= 0xfffe0000,
->>>>>>> 00b317a4
 		.map_io		= exynos4_map_io,
 		.init_clocks	= exynos4_init_clocks,
 		.init_uarts	= exynos4_init_uarts,
