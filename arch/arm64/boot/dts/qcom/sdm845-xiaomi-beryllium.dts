--- conflicted
+++ resolved
@@ -512,13 +512,10 @@
 	vdda-pll-supply = <&vreg_l1a_0p875>;
 };
 
-<<<<<<< HEAD
-=======
 &venus {
 	status = "okay";
 };
 
->>>>>>> df0cc57e
 &wcd9340{
 	pinctrl-0 = <&wcd_intr_default>;
 	pinctrl-names = "default";
