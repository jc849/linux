// SPDX-License-Identifier: GPL-2.0-only
/*
 * Contains CPU specific errata definitions
 *
 * Copyright (C) 2014 ARM Ltd.
 */

#include <linux/arm-smccc.h>
#include <linux/psci.h>
#include <linux/types.h>
#include <linux/cpu.h>
#include <asm/cpu.h>
#include <asm/cputype.h>
#include <asm/cpufeature.h>

static bool __maybe_unused
is_affected_midr_range(const struct arm64_cpu_capabilities *entry, int scope)
{
	const struct arm64_midr_revidr *fix;
	u32 midr = read_cpuid_id(), revidr;

	WARN_ON(scope != SCOPE_LOCAL_CPU || preemptible());
	if (!is_midr_in_range(midr, &entry->midr_range))
		return false;

	midr &= MIDR_REVISION_MASK | MIDR_VARIANT_MASK;
	revidr = read_cpuid(REVIDR_EL1);
	for (fix = entry->fixed_revs; fix && fix->revidr_mask; fix++)
		if (midr == fix->midr_rv && (revidr & fix->revidr_mask))
			return false;

	return true;
}

static bool __maybe_unused
is_affected_midr_range_list(const struct arm64_cpu_capabilities *entry,
			    int scope)
{
	WARN_ON(scope != SCOPE_LOCAL_CPU || preemptible());
	return is_midr_in_range_list(read_cpuid_id(), entry->midr_range_list);
}

static bool __maybe_unused
is_kryo_midr(const struct arm64_cpu_capabilities *entry, int scope)
{
	u32 model;

	WARN_ON(scope != SCOPE_LOCAL_CPU || preemptible());

	model = read_cpuid_id();
	model &= MIDR_IMPLEMENTOR_MASK | (0xf00 << MIDR_PARTNUM_SHIFT) |
		 MIDR_ARCHITECTURE_MASK;

	return model == entry->midr_range.model;
}

static bool
has_mismatched_cache_type(const struct arm64_cpu_capabilities *entry,
			  int scope)
{
	u64 mask = arm64_ftr_reg_ctrel0.strict_mask;
	u64 sys = arm64_ftr_reg_ctrel0.sys_val & mask;
	u64 ctr_raw, ctr_real;

	WARN_ON(scope != SCOPE_LOCAL_CPU || preemptible());

	/*
	 * We want to make sure that all the CPUs in the system expose
	 * a consistent CTR_EL0 to make sure that applications behaves
	 * correctly with migration.
	 *
	 * If a CPU has CTR_EL0.IDC but does not advertise it via CTR_EL0 :
	 *
	 * 1) It is safe if the system doesn't support IDC, as CPU anyway
	 *    reports IDC = 0, consistent with the rest.
	 *
	 * 2) If the system has IDC, it is still safe as we trap CTR_EL0
	 *    access on this CPU via the ARM64_HAS_CACHE_IDC capability.
	 *
	 * So, we need to make sure either the raw CTR_EL0 or the effective
	 * CTR_EL0 matches the system's copy to allow a secondary CPU to boot.
	 */
	ctr_raw = read_cpuid_cachetype() & mask;
	ctr_real = read_cpuid_effective_cachetype() & mask;

	return (ctr_real != sys) && (ctr_raw != sys);
}

static void
cpu_enable_trap_ctr_access(const struct arm64_cpu_capabilities *__unused)
{
	u64 mask = arm64_ftr_reg_ctrel0.strict_mask;

	/* Trap CTR_EL0 access on this CPU, only if it has a mismatch */
	if ((read_cpuid_cachetype() & mask) !=
	    (arm64_ftr_reg_ctrel0.sys_val & mask))
		sysreg_clear_set(sctlr_el1, SCTLR_EL1_UCT, 0);
}

atomic_t arm64_el2_vector_last_slot = ATOMIC_INIT(-1);

#include <asm/mmu_context.h>
#include <asm/cacheflush.h>

DEFINE_PER_CPU_READ_MOSTLY(struct bp_hardening_data, bp_hardening_data);

#ifdef CONFIG_KVM_INDIRECT_VECTORS
extern char __smccc_workaround_1_smc_start[];
extern char __smccc_workaround_1_smc_end[];

static void __copy_hyp_vect_bpi(int slot, const char *hyp_vecs_start,
				const char *hyp_vecs_end)
{
	void *dst = lm_alias(__bp_harden_hyp_vecs_start + slot * SZ_2K);
	int i;

	for (i = 0; i < SZ_2K; i += 0x80)
		memcpy(dst + i, hyp_vecs_start, hyp_vecs_end - hyp_vecs_start);

	__flush_icache_range((uintptr_t)dst, (uintptr_t)dst + SZ_2K);
}

static void install_bp_hardening_cb(bp_hardening_cb_t fn,
				    const char *hyp_vecs_start,
				    const char *hyp_vecs_end)
{
	static DEFINE_RAW_SPINLOCK(bp_lock);
	int cpu, slot = -1;

	/*
	 * enable_smccc_arch_workaround_1() passes NULL for the hyp_vecs
	 * start/end if we're a guest. Skip the hyp-vectors work.
	 */
	if (!hyp_vecs_start) {
		__this_cpu_write(bp_hardening_data.fn, fn);
		return;
	}

	raw_spin_lock(&bp_lock);
	for_each_possible_cpu(cpu) {
		if (per_cpu(bp_hardening_data.fn, cpu) == fn) {
			slot = per_cpu(bp_hardening_data.hyp_vectors_slot, cpu);
			break;
		}
	}

	if (slot == -1) {
		slot = atomic_inc_return(&arm64_el2_vector_last_slot);
		BUG_ON(slot >= BP_HARDEN_EL2_SLOTS);
		__copy_hyp_vect_bpi(slot, hyp_vecs_start, hyp_vecs_end);
	}

	__this_cpu_write(bp_hardening_data.hyp_vectors_slot, slot);
	__this_cpu_write(bp_hardening_data.fn, fn);
	raw_spin_unlock(&bp_lock);
}
#else
#define __smccc_workaround_1_smc_start		NULL
#define __smccc_workaround_1_smc_end		NULL

static void install_bp_hardening_cb(bp_hardening_cb_t fn,
				      const char *hyp_vecs_start,
				      const char *hyp_vecs_end)
{
	__this_cpu_write(bp_hardening_data.fn, fn);
}
#endif	/* CONFIG_KVM_INDIRECT_VECTORS */

#include <uapi/linux/psci.h>
#include <linux/arm-smccc.h>
#include <linux/psci.h>

static void call_smc_arch_workaround_1(void)
{
	arm_smccc_1_1_smc(ARM_SMCCC_ARCH_WORKAROUND_1, NULL);
}

static void call_hvc_arch_workaround_1(void)
{
	arm_smccc_1_1_hvc(ARM_SMCCC_ARCH_WORKAROUND_1, NULL);
}

static void qcom_link_stack_sanitization(void)
{
	u64 tmp;

	asm volatile("mov	%0, x30		\n"
		     ".rept	16		\n"
		     "bl	. + 4		\n"
		     ".endr			\n"
		     "mov	x30, %0		\n"
		     : "=&r" (tmp));
}

static bool __nospectre_v2;
static int __init parse_nospectre_v2(char *str)
{
	__nospectre_v2 = true;
	return 0;
}
early_param("nospectre_v2", parse_nospectre_v2);

/*
 * -1: No workaround
 *  0: No workaround required
 *  1: Workaround installed
 */
static int detect_harden_bp_fw(void)
{
	bp_hardening_cb_t cb;
	void *smccc_start, *smccc_end;
	struct arm_smccc_res res;
	u32 midr = read_cpuid_id();

	if (psci_ops.smccc_version == SMCCC_VERSION_1_0)
		return -1;

	switch (psci_ops.conduit) {
	case PSCI_CONDUIT_HVC:
		arm_smccc_1_1_hvc(ARM_SMCCC_ARCH_FEATURES_FUNC_ID,
				  ARM_SMCCC_ARCH_WORKAROUND_1, &res);
		switch ((int)res.a0) {
		case 1:
			/* Firmware says we're just fine */
			return 0;
		case 0:
			cb = call_hvc_arch_workaround_1;
			/* This is a guest, no need to patch KVM vectors */
			smccc_start = NULL;
			smccc_end = NULL;
			break;
		default:
			return -1;
		}
		break;

	case PSCI_CONDUIT_SMC:
		arm_smccc_1_1_smc(ARM_SMCCC_ARCH_FEATURES_FUNC_ID,
				  ARM_SMCCC_ARCH_WORKAROUND_1, &res);
		switch ((int)res.a0) {
		case 1:
			/* Firmware says we're just fine */
			return 0;
		case 0:
			cb = call_smc_arch_workaround_1;
			smccc_start = __smccc_workaround_1_smc_start;
			smccc_end = __smccc_workaround_1_smc_end;
			break;
		default:
			return -1;
		}
		break;

	default:
		return -1;
	}

	if (((midr & MIDR_CPU_MODEL_MASK) == MIDR_QCOM_FALKOR) ||
	    ((midr & MIDR_CPU_MODEL_MASK) == MIDR_QCOM_FALKOR_V1))
		cb = qcom_link_stack_sanitization;

	if (IS_ENABLED(CONFIG_HARDEN_BRANCH_PREDICTOR))
		install_bp_hardening_cb(cb, smccc_start, smccc_end);

	return 1;
}

DEFINE_PER_CPU_READ_MOSTLY(u64, arm64_ssbd_callback_required);

int ssbd_state __read_mostly = ARM64_SSBD_KERNEL;
static bool __ssb_safe = true;

static const struct ssbd_options {
	const char	*str;
	int		state;
} ssbd_options[] = {
	{ "force-on",	ARM64_SSBD_FORCE_ENABLE, },
	{ "force-off",	ARM64_SSBD_FORCE_DISABLE, },
	{ "kernel",	ARM64_SSBD_KERNEL, },
};

static int __init ssbd_cfg(char *buf)
{
	int i;

	if (!buf || !buf[0])
		return -EINVAL;

	for (i = 0; i < ARRAY_SIZE(ssbd_options); i++) {
		int len = strlen(ssbd_options[i].str);

		if (strncmp(buf, ssbd_options[i].str, len))
			continue;

		ssbd_state = ssbd_options[i].state;
		return 0;
	}

	return -EINVAL;
}
early_param("ssbd", ssbd_cfg);

void __init arm64_update_smccc_conduit(struct alt_instr *alt,
				       __le32 *origptr, __le32 *updptr,
				       int nr_inst)
{
	u32 insn;

	BUG_ON(nr_inst != 1);

	switch (psci_ops.conduit) {
	case PSCI_CONDUIT_HVC:
		insn = aarch64_insn_get_hvc_value();
		break;
	case PSCI_CONDUIT_SMC:
		insn = aarch64_insn_get_smc_value();
		break;
	default:
		return;
	}

	*updptr = cpu_to_le32(insn);
}

void __init arm64_enable_wa2_handling(struct alt_instr *alt,
				      __le32 *origptr, __le32 *updptr,
				      int nr_inst)
{
	BUG_ON(nr_inst != 1);
	/*
	 * Only allow mitigation on EL1 entry/exit and guest
	 * ARCH_WORKAROUND_2 handling if the SSBD state allows it to
	 * be flipped.
	 */
	if (arm64_get_ssbd_state() == ARM64_SSBD_KERNEL)
		*updptr = cpu_to_le32(aarch64_insn_gen_nop());
}

void arm64_set_ssbd_mitigation(bool state)
{
	if (!IS_ENABLED(CONFIG_ARM64_SSBD)) {
		pr_info_once("SSBD disabled by kernel configuration\n");
		return;
	}

	if (this_cpu_has_cap(ARM64_SSBS)) {
		if (state)
			asm volatile(SET_PSTATE_SSBS(0));
		else
			asm volatile(SET_PSTATE_SSBS(1));
		return;
	}

	switch (psci_ops.conduit) {
	case PSCI_CONDUIT_HVC:
		arm_smccc_1_1_hvc(ARM_SMCCC_ARCH_WORKAROUND_2, state, NULL);
		break;

	case PSCI_CONDUIT_SMC:
		arm_smccc_1_1_smc(ARM_SMCCC_ARCH_WORKAROUND_2, state, NULL);
		break;

	default:
		WARN_ON_ONCE(1);
		break;
	}
}

static bool has_ssbd_mitigation(const struct arm64_cpu_capabilities *entry,
				    int scope)
{
	struct arm_smccc_res res;
	bool required = true;
	s32 val;
	bool this_cpu_safe = false;

	WARN_ON(scope != SCOPE_LOCAL_CPU || preemptible());

	if (cpu_mitigations_off())
		ssbd_state = ARM64_SSBD_FORCE_DISABLE;

	/* delay setting __ssb_safe until we get a firmware response */
	if (is_midr_in_range_list(read_cpuid_id(), entry->midr_range_list))
		this_cpu_safe = true;

	if (this_cpu_has_cap(ARM64_SSBS)) {
		if (!this_cpu_safe)
			__ssb_safe = false;
		required = false;
		goto out_printmsg;
	}

	if (psci_ops.smccc_version == SMCCC_VERSION_1_0) {
		ssbd_state = ARM64_SSBD_UNKNOWN;
		if (!this_cpu_safe)
			__ssb_safe = false;
		return false;
	}

	switch (psci_ops.conduit) {
	case PSCI_CONDUIT_HVC:
		arm_smccc_1_1_hvc(ARM_SMCCC_ARCH_FEATURES_FUNC_ID,
				  ARM_SMCCC_ARCH_WORKAROUND_2, &res);
		break;

	case PSCI_CONDUIT_SMC:
		arm_smccc_1_1_smc(ARM_SMCCC_ARCH_FEATURES_FUNC_ID,
				  ARM_SMCCC_ARCH_WORKAROUND_2, &res);
		break;

	default:
		ssbd_state = ARM64_SSBD_UNKNOWN;
		if (!this_cpu_safe)
			__ssb_safe = false;
		return false;
	}

	val = (s32)res.a0;

	switch (val) {
	case SMCCC_RET_NOT_SUPPORTED:
		ssbd_state = ARM64_SSBD_UNKNOWN;
		if (!this_cpu_safe)
			__ssb_safe = false;
		return false;

	/* machines with mixed mitigation requirements must not return this */
	case SMCCC_RET_NOT_REQUIRED:
		pr_info_once("%s mitigation not required\n", entry->desc);
		ssbd_state = ARM64_SSBD_MITIGATED;
		return false;

	case SMCCC_RET_SUCCESS:
		__ssb_safe = false;
		required = true;
		break;

	case 1:	/* Mitigation not required on this CPU */
		required = false;
		break;

	default:
		WARN_ON(1);
		if (!this_cpu_safe)
			__ssb_safe = false;
		return false;
	}

	switch (ssbd_state) {
	case ARM64_SSBD_FORCE_DISABLE:
		arm64_set_ssbd_mitigation(false);
		required = false;
		break;

	case ARM64_SSBD_KERNEL:
		if (required) {
			__this_cpu_write(arm64_ssbd_callback_required, 1);
			arm64_set_ssbd_mitigation(true);
		}
		break;

	case ARM64_SSBD_FORCE_ENABLE:
		arm64_set_ssbd_mitigation(true);
		required = true;
		break;

	default:
		WARN_ON(1);
		break;
	}

out_printmsg:
	switch (ssbd_state) {
	case ARM64_SSBD_FORCE_DISABLE:
		pr_info_once("%s disabled from command-line\n", entry->desc);
		break;

	case ARM64_SSBD_FORCE_ENABLE:
		pr_info_once("%s forced from command-line\n", entry->desc);
		break;
	}

	return required;
}

/* known invulnerable cores */
static const struct midr_range arm64_ssb_cpus[] = {
	MIDR_ALL_VERSIONS(MIDR_CORTEX_A35),
	MIDR_ALL_VERSIONS(MIDR_CORTEX_A53),
	MIDR_ALL_VERSIONS(MIDR_CORTEX_A55),
	{},
};

#ifdef CONFIG_ARM64_ERRATUM_1463225
DEFINE_PER_CPU(int, __in_cortex_a76_erratum_1463225_wa);

static bool
has_cortex_a76_erratum_1463225(const struct arm64_cpu_capabilities *entry,
			       int scope)
{
	u32 midr = read_cpuid_id();
	/* Cortex-A76 r0p0 - r3p1 */
	struct midr_range range = MIDR_RANGE(MIDR_CORTEX_A76, 0, 0, 3, 1);

	WARN_ON(scope != SCOPE_LOCAL_CPU || preemptible());
	return is_midr_in_range(midr, &range) && is_kernel_in_hyp_mode();
}
#endif

static void __maybe_unused
cpu_enable_cache_maint_trap(const struct arm64_cpu_capabilities *__unused)
{
	sysreg_clear_set(sctlr_el1, SCTLR_EL1_UCI, 0);
}

#define CAP_MIDR_RANGE(model, v_min, r_min, v_max, r_max)	\
	.matches = is_affected_midr_range,			\
	.midr_range = MIDR_RANGE(model, v_min, r_min, v_max, r_max)

#define CAP_MIDR_ALL_VERSIONS(model)					\
	.matches = is_affected_midr_range,				\
	.midr_range = MIDR_ALL_VERSIONS(model)

#define MIDR_FIXED(rev, revidr_mask) \
	.fixed_revs = (struct arm64_midr_revidr[]){{ (rev), (revidr_mask) }, {}}

#define ERRATA_MIDR_RANGE(model, v_min, r_min, v_max, r_max)		\
	.type = ARM64_CPUCAP_LOCAL_CPU_ERRATUM,				\
	CAP_MIDR_RANGE(model, v_min, r_min, v_max, r_max)

#define CAP_MIDR_RANGE_LIST(list)				\
	.matches = is_affected_midr_range_list,			\
	.midr_range_list = list

/* Errata affecting a range of revisions of  given model variant */
#define ERRATA_MIDR_REV_RANGE(m, var, r_min, r_max)	 \
	ERRATA_MIDR_RANGE(m, var, r_min, var, r_max)

/* Errata affecting a single variant/revision of a model */
#define ERRATA_MIDR_REV(model, var, rev)	\
	ERRATA_MIDR_RANGE(model, var, rev, var, rev)

/* Errata affecting all variants/revisions of a given a model */
#define ERRATA_MIDR_ALL_VERSIONS(model)				\
	.type = ARM64_CPUCAP_LOCAL_CPU_ERRATUM,			\
	CAP_MIDR_ALL_VERSIONS(model)

/* Errata affecting a list of midr ranges, with same work around */
#define ERRATA_MIDR_RANGE_LIST(midr_list)			\
	.type = ARM64_CPUCAP_LOCAL_CPU_ERRATUM,			\
	CAP_MIDR_RANGE_LIST(midr_list)

<<<<<<< HEAD
#ifdef CONFIG_HARDEN_BRANCH_PREDICTOR
=======
/* Track overall mitigation state. We are only mitigated if all cores are ok */
static bool __hardenbp_enab = true;
static bool __spectrev2_safe = true;

/*
 * List of CPUs that do not need any Spectre-v2 mitigation at all.
 */
static const struct midr_range spectre_v2_safe_list[] = {
	MIDR_ALL_VERSIONS(MIDR_CORTEX_A35),
	MIDR_ALL_VERSIONS(MIDR_CORTEX_A53),
	MIDR_ALL_VERSIONS(MIDR_CORTEX_A55),
	{ /* sentinel */ }
};

/*
 * Track overall bp hardening for all heterogeneous cores in the machine.
 * We are only considered "safe" if all booted cores are known safe.
 */
static bool __maybe_unused
check_branch_predictor(const struct arm64_cpu_capabilities *entry, int scope)
{
	int need_wa;

	WARN_ON(scope != SCOPE_LOCAL_CPU || preemptible());

	/* If the CPU has CSV2 set, we're safe */
	if (cpuid_feature_extract_unsigned_field(read_cpuid(ID_AA64PFR0_EL1),
						 ID_AA64PFR0_CSV2_SHIFT))
		return false;

	/* Alternatively, we have a list of unaffected CPUs */
	if (is_midr_in_range_list(read_cpuid_id(), spectre_v2_safe_list))
		return false;

	/* Fallback to firmware detection */
	need_wa = detect_harden_bp_fw();
	if (!need_wa)
		return false;

	__spectrev2_safe = false;
>>>>>>> 0ecfebd2

	if (!IS_ENABLED(CONFIG_HARDEN_BRANCH_PREDICTOR)) {
		pr_warn_once("spectrev2 mitigation disabled by kernel configuration\n");
		__hardenbp_enab = false;
		return false;
	}

	/* forced off */
	if (__nospectre_v2 || cpu_mitigations_off()) {
		pr_info_once("spectrev2 mitigation disabled by command line option\n");
		__hardenbp_enab = false;
		return false;
	}

	if (need_wa < 0) {
		pr_warn_once("ARM_SMCCC_ARCH_WORKAROUND_1 missing from firmware\n");
		__hardenbp_enab = false;
	}

	return (need_wa > 0);
}

#ifdef CONFIG_HARDEN_EL2_VECTORS

static const struct midr_range arm64_harden_el2_vectors[] = {
	MIDR_ALL_VERSIONS(MIDR_CORTEX_A57),
	MIDR_ALL_VERSIONS(MIDR_CORTEX_A72),
	{},
};

#endif

#ifdef CONFIG_ARM64_WORKAROUND_REPEAT_TLBI

static const struct midr_range arm64_repeat_tlbi_cpus[] = {
#ifdef CONFIG_QCOM_FALKOR_ERRATUM_1009
	MIDR_RANGE(MIDR_QCOM_FALKOR_V1, 0, 0, 0, 0),
#endif
#ifdef CONFIG_ARM64_ERRATUM_1286807
	MIDR_RANGE(MIDR_CORTEX_A76, 0, 0, 3, 0),
#endif
	{},
};

#endif

#ifdef CONFIG_CAVIUM_ERRATUM_27456
const struct midr_range cavium_erratum_27456_cpus[] = {
	/* Cavium ThunderX, T88 pass 1.x - 2.1 */
	MIDR_RANGE(MIDR_THUNDERX, 0, 0, 1, 1),
	/* Cavium ThunderX, T81 pass 1.0 */
	MIDR_REV(MIDR_THUNDERX_81XX, 0, 0),
	{},
};
#endif

#ifdef CONFIG_CAVIUM_ERRATUM_30115
static const struct midr_range cavium_erratum_30115_cpus[] = {
	/* Cavium ThunderX, T88 pass 1.x - 2.2 */
	MIDR_RANGE(MIDR_THUNDERX, 0, 0, 1, 2),
	/* Cavium ThunderX, T81 pass 1.0 - 1.2 */
	MIDR_REV_RANGE(MIDR_THUNDERX_81XX, 0, 0, 2),
	/* Cavium ThunderX, T83 pass 1.0 */
	MIDR_REV(MIDR_THUNDERX_83XX, 0, 0),
	{},
};
#endif

#ifdef CONFIG_QCOM_FALKOR_ERRATUM_1003
static const struct arm64_cpu_capabilities qcom_erratum_1003_list[] = {
	{
		ERRATA_MIDR_REV(MIDR_QCOM_FALKOR_V1, 0, 0),
	},
	{
		.midr_range.model = MIDR_QCOM_KRYO,
		.matches = is_kryo_midr,
	},
	{},
};
#endif

#ifdef CONFIG_ARM64_WORKAROUND_CLEAN_CACHE
static const struct midr_range workaround_clean_cache[] = {
#if	defined(CONFIG_ARM64_ERRATUM_826319) || \
	defined(CONFIG_ARM64_ERRATUM_827319) || \
	defined(CONFIG_ARM64_ERRATUM_824069)
	/* Cortex-A53 r0p[012]: ARM errata 826319, 827319, 824069 */
	MIDR_REV_RANGE(MIDR_CORTEX_A53, 0, 0, 2),
#endif
#ifdef	CONFIG_ARM64_ERRATUM_819472
	/* Cortex-A53 r0p[01] : ARM errata 819472 */
	MIDR_REV_RANGE(MIDR_CORTEX_A53, 0, 0, 1),
<<<<<<< HEAD
#endif
	{},
};
#endif
=======
#endif
	{},
};
#endif

#ifdef CONFIG_ARM64_ERRATUM_1418040
/*
 * - 1188873 affects r0p0 to r2p0
 * - 1418040 affects r0p0 to r3p1
 */
static const struct midr_range erratum_1418040_list[] = {
	/* Cortex-A76 r0p0 to r3p1 */
	MIDR_RANGE(MIDR_CORTEX_A76, 0, 0, 3, 1),
	/* Neoverse-N1 r0p0 to r3p1 */
	MIDR_RANGE(MIDR_NEOVERSE_N1, 0, 0, 3, 1),
	{},
};
#endif
>>>>>>> 0ecfebd2

const struct arm64_cpu_capabilities arm64_errata[] = {
#ifdef CONFIG_ARM64_WORKAROUND_CLEAN_CACHE
	{
		.desc = "ARM errata 826319, 827319, 824069, 819472",
		.capability = ARM64_WORKAROUND_CLEAN_CACHE,
		ERRATA_MIDR_RANGE_LIST(workaround_clean_cache),
		.cpu_enable = cpu_enable_cache_maint_trap,
	},
#endif
#ifdef CONFIG_ARM64_ERRATUM_832075
	{
	/* Cortex-A57 r0p0 - r1p2 */
		.desc = "ARM erratum 832075",
		.capability = ARM64_WORKAROUND_DEVICE_LOAD_ACQUIRE,
		ERRATA_MIDR_RANGE(MIDR_CORTEX_A57,
				  0, 0,
				  1, 2),
	},
#endif
#ifdef CONFIG_ARM64_ERRATUM_834220
	{
	/* Cortex-A57 r0p0 - r1p2 */
		.desc = "ARM erratum 834220",
		.capability = ARM64_WORKAROUND_834220,
		ERRATA_MIDR_RANGE(MIDR_CORTEX_A57,
				  0, 0,
				  1, 2),
	},
#endif
#ifdef CONFIG_ARM64_ERRATUM_843419
	{
	/* Cortex-A53 r0p[01234] */
		.desc = "ARM erratum 843419",
		.capability = ARM64_WORKAROUND_843419,
		ERRATA_MIDR_REV_RANGE(MIDR_CORTEX_A53, 0, 0, 4),
		MIDR_FIXED(0x4, BIT(8)),
	},
#endif
#ifdef CONFIG_ARM64_ERRATUM_845719
	{
	/* Cortex-A53 r0p[01234] */
		.desc = "ARM erratum 845719",
		.capability = ARM64_WORKAROUND_845719,
		ERRATA_MIDR_REV_RANGE(MIDR_CORTEX_A53, 0, 0, 4),
	},
#endif
#ifdef CONFIG_CAVIUM_ERRATUM_23154
	{
	/* Cavium ThunderX, pass 1.x */
		.desc = "Cavium erratum 23154",
		.capability = ARM64_WORKAROUND_CAVIUM_23154,
		ERRATA_MIDR_REV_RANGE(MIDR_THUNDERX, 0, 0, 1),
	},
#endif
#ifdef CONFIG_CAVIUM_ERRATUM_27456
	{
		.desc = "Cavium erratum 27456",
		.capability = ARM64_WORKAROUND_CAVIUM_27456,
		ERRATA_MIDR_RANGE_LIST(cavium_erratum_27456_cpus),
	},
#endif
#ifdef CONFIG_CAVIUM_ERRATUM_30115
	{
		.desc = "Cavium erratum 30115",
		.capability = ARM64_WORKAROUND_CAVIUM_30115,
		ERRATA_MIDR_RANGE_LIST(cavium_erratum_30115_cpus),
	},
#endif
	{
		.desc = "Mismatched cache type (CTR_EL0)",
		.capability = ARM64_MISMATCHED_CACHE_TYPE,
		.matches = has_mismatched_cache_type,
		.type = ARM64_CPUCAP_LOCAL_CPU_ERRATUM,
		.cpu_enable = cpu_enable_trap_ctr_access,
	},
#ifdef CONFIG_QCOM_FALKOR_ERRATUM_1003
	{
		.desc = "Qualcomm Technologies Falkor/Kryo erratum 1003",
		.capability = ARM64_WORKAROUND_QCOM_FALKOR_E1003,
		.matches = cpucap_multi_entry_cap_matches,
		.match_list = qcom_erratum_1003_list,
	},
#endif
#ifdef CONFIG_ARM64_WORKAROUND_REPEAT_TLBI
	{
		.desc = "Qualcomm erratum 1009, ARM erratum 1286807",
		.capability = ARM64_WORKAROUND_REPEAT_TLBI,
		ERRATA_MIDR_RANGE_LIST(arm64_repeat_tlbi_cpus),
	},
#endif
#ifdef CONFIG_ARM64_ERRATUM_858921
	{
	/* Cortex-A73 all versions */
		.desc = "ARM erratum 858921",
		.capability = ARM64_WORKAROUND_858921,
		ERRATA_MIDR_ALL_VERSIONS(MIDR_CORTEX_A73),
	},
#endif
	{
		.capability = ARM64_HARDEN_BRANCH_PREDICTOR,
		.type = ARM64_CPUCAP_LOCAL_CPU_ERRATUM,
		.matches = check_branch_predictor,
	},
#ifdef CONFIG_HARDEN_EL2_VECTORS
	{
		.desc = "EL2 vector hardening",
		.capability = ARM64_HARDEN_EL2_VECTORS,
		ERRATA_MIDR_RANGE_LIST(arm64_harden_el2_vectors),
	},
#endif
	{
		.desc = "Speculative Store Bypass Disable",
		.capability = ARM64_SSBD,
		.type = ARM64_CPUCAP_LOCAL_CPU_ERRATUM,
		.matches = has_ssbd_mitigation,
		.midr_range_list = arm64_ssb_cpus,
	},
#ifdef CONFIG_ARM64_ERRATUM_1418040
	{
		.desc = "ARM erratum 1418040",
		.capability = ARM64_WORKAROUND_1418040,
		ERRATA_MIDR_RANGE_LIST(erratum_1418040_list),
	},
#endif
#ifdef CONFIG_ARM64_ERRATUM_1165522
	{
		/* Cortex-A76 r0p0 to r2p0 */
		.desc = "ARM erratum 1165522",
		.capability = ARM64_WORKAROUND_1165522,
		ERRATA_MIDR_RANGE(MIDR_CORTEX_A76, 0, 0, 2, 0),
	},
#endif
<<<<<<< HEAD
#ifdef CONFIG_ARM64_ERRATUM_1165522
	{
		/* Cortex-A76 r0p0 to r2p0 */
		.desc = "ARM erratum 1165522",
		.capability = ARM64_WORKAROUND_1165522,
		ERRATA_MIDR_RANGE(MIDR_CORTEX_A76, 0, 0, 2, 0),
=======
#ifdef CONFIG_ARM64_ERRATUM_1463225
	{
		.desc = "ARM erratum 1463225",
		.capability = ARM64_WORKAROUND_1463225,
		.type = ARM64_CPUCAP_LOCAL_CPU_ERRATUM,
		.matches = has_cortex_a76_erratum_1463225,
>>>>>>> 0ecfebd2
	},
#endif
	{
	}
};

ssize_t cpu_show_spectre_v1(struct device *dev, struct device_attribute *attr,
			    char *buf)
{
	return sprintf(buf, "Mitigation: __user pointer sanitization\n");
}

ssize_t cpu_show_spectre_v2(struct device *dev, struct device_attribute *attr,
		char *buf)
{
	if (__spectrev2_safe)
		return sprintf(buf, "Not affected\n");

	if (__hardenbp_enab)
		return sprintf(buf, "Mitigation: Branch predictor hardening\n");

	return sprintf(buf, "Vulnerable\n");
}

ssize_t cpu_show_spec_store_bypass(struct device *dev,
		struct device_attribute *attr, char *buf)
{
	if (__ssb_safe)
		return sprintf(buf, "Not affected\n");

	switch (ssbd_state) {
	case ARM64_SSBD_KERNEL:
	case ARM64_SSBD_FORCE_ENABLE:
		if (IS_ENABLED(CONFIG_ARM64_SSBD))
			return sprintf(buf,
			    "Mitigation: Speculative Store Bypass disabled via prctl\n");
	}

	return sprintf(buf, "Vulnerable\n");
}<|MERGE_RESOLUTION|>--- conflicted
+++ resolved
@@ -550,9 +550,6 @@
 	.type = ARM64_CPUCAP_LOCAL_CPU_ERRATUM,			\
 	CAP_MIDR_RANGE_LIST(midr_list)
 
-<<<<<<< HEAD
-#ifdef CONFIG_HARDEN_BRANCH_PREDICTOR
-=======
 /* Track overall mitigation state. We are only mitigated if all cores are ok */
 static bool __hardenbp_enab = true;
 static bool __spectrev2_safe = true;
@@ -593,7 +590,6 @@
 		return false;
 
 	__spectrev2_safe = false;
->>>>>>> 0ecfebd2
 
 	if (!IS_ENABLED(CONFIG_HARDEN_BRANCH_PREDICTOR)) {
 		pr_warn_once("spectrev2 mitigation disabled by kernel configuration\n");
@@ -686,12 +682,6 @@
 #ifdef	CONFIG_ARM64_ERRATUM_819472
 	/* Cortex-A53 r0p[01] : ARM errata 819472 */
 	MIDR_REV_RANGE(MIDR_CORTEX_A53, 0, 0, 1),
-<<<<<<< HEAD
-#endif
-	{},
-};
-#endif
-=======
 #endif
 	{},
 };
@@ -710,7 +700,6 @@
 	{},
 };
 #endif
->>>>>>> 0ecfebd2
 
 const struct arm64_cpu_capabilities arm64_errata[] = {
 #ifdef CONFIG_ARM64_WORKAROUND_CLEAN_CACHE
@@ -844,21 +833,12 @@
 		ERRATA_MIDR_RANGE(MIDR_CORTEX_A76, 0, 0, 2, 0),
 	},
 #endif
-<<<<<<< HEAD
-#ifdef CONFIG_ARM64_ERRATUM_1165522
-	{
-		/* Cortex-A76 r0p0 to r2p0 */
-		.desc = "ARM erratum 1165522",
-		.capability = ARM64_WORKAROUND_1165522,
-		ERRATA_MIDR_RANGE(MIDR_CORTEX_A76, 0, 0, 2, 0),
-=======
 #ifdef CONFIG_ARM64_ERRATUM_1463225
 	{
 		.desc = "ARM erratum 1463225",
 		.capability = ARM64_WORKAROUND_1463225,
 		.type = ARM64_CPUCAP_LOCAL_CPU_ERRATUM,
 		.matches = has_cortex_a76_erratum_1463225,
->>>>>>> 0ecfebd2
 	},
 #endif
 	{
