--- conflicted
+++ resolved
@@ -350,28 +350,11 @@
 	/* switch to thread stack expects orig_ax and rdi to be pushed */
 	pushq	%rax			/* pt_regs->orig_ax */
 	pushq	%rdi			/* pt_regs->di */
-<<<<<<< HEAD
 
 	/* Need to switch before accessing the thread stack. */
 	SWITCH_TO_KERNEL_CR3 scratch_reg=%rdi
 	movq	%rsp, %rdi
 	movq	PER_CPU_VAR(cpu_current_top_of_stack), %rsp
-
-	pushq	6*8(%rdi)		/* regs->ss */
-	pushq	5*8(%rdi)		/* regs->rsp */
-	pushq	4*8(%rdi)		/* regs->eflags */
-	pushq	3*8(%rdi)		/* regs->cs */
-	pushq	2*8(%rdi)		/* regs->ip */
-	pushq	1*8(%rdi)		/* regs->orig_ax */
-
-	movq	(%rdi), %rdi		/* restore %rdi */
-=======
-
-	/* Need to switch before accessing the thread stack. */
-	SWITCH_TO_KERNEL_CR3 scratch_reg=%rdi
-	movq	%rsp, %rdi
-	movq	PER_CPU_VAR(cpu_current_top_of_stack), %rsp
->>>>>>> 3eb2ce82
 
 	pushq	6*8(%rdi)		/* regs->ss */
 	pushq	5*8(%rdi)		/* regs->rsp */
