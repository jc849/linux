--- conflicted
+++ resolved
@@ -9,17 +9,4 @@
 	return &metag_dma_ops;
 }
 
-<<<<<<< HEAD
-/*
- * dma_alloc_attrs() always returns non-cacheable memory, so there's no need to
- * do any flushing here.
- */
-static inline void
-dma_cache_sync(struct device *dev, void *vaddr, size_t size,
-	       enum dma_data_direction direction)
-{
-}
-
-=======
->>>>>>> 9abd04af
 #endif