/*
 * Copyright (C) 2009 Chen Liqin <liqin.chen@sunplusct.com>
 * Copyright (C) 2012 Regents of the University of California
 *
 *   This program is free software; you can redistribute it and/or
 *   modify it under the terms of the GNU General Public License
 *   as published by the Free Software Foundation, version 2.
 *
 *   This program is distributed in the hope that it will be useful,
 *   but WITHOUT ANY WARRANTY; without even the implied warranty of
 *   MERCHANTABILITY or FITNESS FOR A PARTICULAR PURPOSE.  See the
 *   GNU General Public License for more details.
 */

#ifndef _ASM_RISCV_TLBFLUSH_H
#define _ASM_RISCV_TLBFLUSH_H

#include <linux/mm_types.h>

<<<<<<< HEAD
#include <linux/mm_types.h>

=======
>>>>>>> d8a5b805
/*
 * Flush entire local TLB.  'sfence.vma' implicitly fences with the instruction
 * cache as well, so a 'fence.i' is not necessary.
 */
static inline void local_flush_tlb_all(void)
{
	__asm__ __volatile__ ("sfence.vma" : : : "memory");
}

/* Flush one page from local TLB */
static inline void local_flush_tlb_page(unsigned long addr)
{
	__asm__ __volatile__ ("sfence.vma %0" : : "r" (addr) : "memory");
}

#ifndef CONFIG_SMP

#define flush_tlb_all() local_flush_tlb_all()
#define flush_tlb_page(vma, addr) local_flush_tlb_page(addr)
#define flush_tlb_range(vma, start, end) local_flush_tlb_all()

#else /* CONFIG_SMP */

#include <asm/sbi.h>

#define flush_tlb_all() sbi_remote_sfence_vma(0, 0, -1)
#define flush_tlb_page(vma, addr) flush_tlb_range(vma, addr, 0)
#define flush_tlb_range(vma, start, end) \
	sbi_remote_sfence_vma(0, start, (end) - (start))

#endif /* CONFIG_SMP */

/* Flush the TLB entries of the specified mm context */
static inline void flush_tlb_mm(struct mm_struct *mm)
{
	flush_tlb_all();
}

/* Flush a range of kernel pages */
static inline void flush_tlb_kernel_range(unsigned long start,
	unsigned long end)
{
	flush_tlb_all();
}

#endif /* _ASM_RISCV_TLBFLUSH_H */<|MERGE_RESOLUTION|>--- conflicted
+++ resolved
@@ -17,11 +17,6 @@
 
 #include <linux/mm_types.h>
 
-<<<<<<< HEAD
-#include <linux/mm_types.h>
-
-=======
->>>>>>> d8a5b805
 /*
  * Flush entire local TLB.  'sfence.vma' implicitly fences with the instruction
  * cache as well, so a 'fence.i' is not necessary.
