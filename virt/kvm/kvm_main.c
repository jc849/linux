--- conflicted
+++ resolved
@@ -2976,12 +2976,7 @@
 				goto out;
 			}
 			poll_end = cur = ktime_get();
-<<<<<<< HEAD
-		} while (single_task_running() && !need_resched() &&
-			 ktime_before(cur, stop));
-=======
 		} while (kvm_vcpu_can_poll(cur, stop));
->>>>>>> 000ac429
 	}
 
 	prepare_to_rcuwait(&vcpu->wait);
